--- conflicted
+++ resolved
@@ -464,10 +464,7 @@
         """
         return set([
             OutputPlainText, OutputAsciiArt, OutputUnicodeArt, OutputLatex,
-<<<<<<< HEAD
-=======
             OutputHtml,
->>>>>>> 58f931d0
             OutputImagePng, OutputImageJpg,
             OutputImageSvg, OutputImagePdf,
             OutputSceneJmol,
@@ -515,13 +512,10 @@
         elif isinstance(rich_output, OutputLatex):
             return ({u'text/html':  rich_output.mathjax(),
                      u'text/plain': plain_text.text.get_unicode(),
-<<<<<<< HEAD
-=======
             }, {})
         elif isinstance(rich_output, OutputHtml):
             return ({u'text/html':  rich_output.html.get(),
                      u'text/plain': plain_text.text.get(),
->>>>>>> 58f931d0
             }, {})
         elif isinstance(rich_output, OutputImagePng):
             return ({u'image/png':  rich_output.png.get(),
