# -*- encoding: utf-8 -*-
r"""
Graphics objects

This file contains the definition of the classes :class:`Graphics` and
:class:`GraphicsArray`.  Usually, you don't create these classes directly
(although you can do it), you would use :func:`plot` or
:func:`graphics_array` instead.

AUTHORS:

- Jeroen Demeyer (2012-04-19): split off this file from plot.py (:trac:`12857`)
- Punarbasu Purkayastha (2012-05-20): Add logarithmic scale (:trac:`4529`)
- Emily Chen (2013-01-05): Add documentation for :meth:`~sage.plot.graphics.Graphics.show` figsize parameter (:trac:`5956`)

"""

#*****************************************************************************
#       Copyright (C) 2006 Alex Clemesha <clemesha@gmail.com>
#       Copyright (C) 2006-2008 William Stein <wstein@gmail.com>
#       Copyright (C) 2010 Jason Grout
#
#  Distributed under the terms of the GNU General Public License (GPL)
#  as published by the Free Software Foundation; either version 2 of
#  the License, or (at your option) any later version.
#                  http://www.gnu.org/licenses/
#*****************************************************************************

import os
import sage.misc.misc
from sage.misc.html import html
from sage.misc.temporary_file import tmp_filename
from sage.structure.sage_object import SageObject
from sage.structure.graphics_file import GraphicsFile
from sage.misc.decorators import suboptions
from colors import rgbcolor

ALLOWED_EXTENSIONS = ['.eps', '.pdf', '.png', '.ps', '.sobj', '.svg']
DEFAULT_DPI = 100

def show_default(default=None):
    r"""
    Set the default for showing plots using any plot commands. If
    called with no arguments, returns the current default.

    If this is ``True`` (the default) then any plot object
    when displayed will be displayed as an actual plot instead of text,
    i.e., the show command is not needed.

    EXAMPLES:

    The default starts out as ``True`` in interactive use and
    ``False`` in doctests::

        sage: show_default()  # long time
        doctest:...: DeprecationWarning: this is done automatically by the doctest framework
        See http://trac.sagemath.org/14469 for details.
        False
    """
    from sage.misc.superseded import deprecation
    deprecation(14469, 'this is done automatically by the doctest framework')
    import sage.doctest
    if default is None:
        return not sage.doctest.DOCTEST_MODE
    sage.doctest.DOCTEST_MODE = not bool(default)

# If do_verify is True, options are checked when drawing a
# GraphicsPrimitive.  See primitive.py
do_verify = True

def is_Graphics(x):
    """
    Return True if `x` is a Graphics object.

    EXAMPLES::

        sage: from sage.plot.graphics import is_Graphics
        sage: is_Graphics(1)
        False
        sage: is_Graphics(disk((0.0, 0.0), 1, (0, pi/2)))
        True
    """
    return isinstance(x, Graphics)

class Graphics(SageObject):
    """
    The Graphics object is an empty list of graphics objects. It is
    useful to use this object when initializing a for loop where
    different graphics object will be added to the empty object.

    EXAMPLES::

        sage: G = Graphics(); print G
        Graphics object consisting of 0 graphics primitives
        sage: c = circle((1,1), 1)
        sage: G+=c; print G
        Graphics object consisting of 1 graphics primitive

    Here we make a graphic of embedded isosceles triangles, coloring
    each one with a different color as we go::

        sage: h=10; c=0.4; p=0.5;
        sage: G = Graphics()
        sage: for x in srange(1,h+1):
        ....:     l = [[0,x*sqrt(3)],[-x/2,-x*sqrt(3)/2],[x/2,-x*sqrt(3)/2],[0,x*sqrt(3)]]
        ....:     G+=line(l,color=hue(c + p*(x/h)))
        sage: G.show(figsize=[5,5])

    We can change the scale of the axes in the graphics before displaying.::

        sage: G = plot(exp, 1, 10) # long time
        sage: G.show(scale='semilogy') # long time

    TESTS:

    From :trac:`4604`, ensure Graphics can handle 3d objects::

        sage: g = Graphics()
        sage: g += sphere((1, 1, 1), 2)
        sage: g.show()

    We check that graphics can be pickled (we can't use equality on
    graphics so we just check that the load/dump cycle gives a
    :class:`Graphics` instance)::

        sage: g = Graphics()
        sage: g2 = loads(dumps(g))
        sage: g2.show()

    ::

        sage: isinstance(g2, Graphics)
        True

<<<<<<< HEAD
    .. automethod:: _graphics_
=======
    .. automethod:: _rich_repr_
>>>>>>> 819000f6
    """

    def __init__(self):
        """
        Create a new empty Graphics objects with all the defaults.

        EXAMPLES::

            sage: G = Graphics()
        """
        self._axes_color = (0, 0, 0)
        self._axes_label_color = (0, 0, 0)
        self._axes_width = 0.8
        self._bbox_extra_artists = []
        self._extra_kwds = {}
        self._fontsize = 10
        self._legend_colors = []
        self._legend_opts = {}
        self._objects = []
        self._show_axes = True
        self._show_legend = False
        self._tick_label_color = (0, 0, 0)

    def set_aspect_ratio(self, ratio):
        """
        Set the aspect ratio, which is the ratio of height and width
        of a unit square (i.e., height/width of a unit square), or
        'automatic' (expand to fill the figure).

        INPUT:


        -  ``ratio`` - a positive real number or 'automatic'


        EXAMPLES: We create a plot of the upper half of a circle, but it
        doesn't look round because the aspect ratio is off::

            sage: P = plot(sqrt(1-x^2),(x,-1,1)); P
            Graphics object consisting of 1 graphics primitive

        So we set the aspect ratio and now it is round::

            sage: P.set_aspect_ratio(1)
            sage: P.aspect_ratio()
            1.0
            sage: P
            Graphics object consisting of 1 graphics primitive

        Note that the aspect ratio is inherited upon addition (which takes
        the max of aspect ratios of objects whose aspect ratio has been
        set)::

            sage: P + plot(sqrt(4-x^2),(x,-2,2))
            Graphics object consisting of 2 graphics primitives

        In the following example, both plots produce a circle that looks
        twice as tall as wide::

            sage: Q = circle((0,0), 0.5); Q.set_aspect_ratio(2)
            sage: (P + Q).aspect_ratio(); P+Q
            2.0
            Graphics object consisting of 2 graphics primitives
            sage: (Q + P).aspect_ratio(); Q+P
            2.0
            Graphics object consisting of 2 graphics primitives
        """
        if ratio != 'auto' and ratio != 'automatic':
            ratio = float(ratio)
            if ratio <= 0:
                raise ValueError("the aspect ratio must be positive or 'automatic'")
        else:
            ratio = 'automatic'
        self._extra_kwds['aspect_ratio'] = ratio

    def aspect_ratio(self):
        """
        Get the current aspect ratio, which is the ratio of height to
        width of a unit square, or 'automatic'.

        OUTPUT: a positive float (height/width of a unit square), or 'automatic'
        (expand to fill the figure).

        EXAMPLES:

        The default aspect ratio for a new blank Graphics object is 'automatic'::

            sage: P = Graphics()
            sage: P.aspect_ratio()
            'automatic'

        The aspect ratio can be explicitly set different than the object's default::

            sage: P = circle((1,1), 1)
            sage: P.aspect_ratio()
            1.0
            sage: P.set_aspect_ratio(2)
            sage: P.aspect_ratio()
            2.0
            sage: P.set_aspect_ratio('automatic')
            sage: P.aspect_ratio()
            'automatic'
        """
        return self._extra_kwds.get('aspect_ratio', 'automatic')

    def legend(self, show=None):
        r"""
        Set whether or not the legend is shown by default.

        INPUT:

        -  ``show`` - (default: None) a boolean

        If called with no input, return the current legend setting.

        EXAMPLES:

        By default no legend is displayed::

            sage: P = plot(sin)
            sage: P.legend()
            False

        But if we put a label then the legend is shown::

            sage: P = plot(sin, legend_label='sin')
            sage: P.legend()
            True

        We can turn it on or off::

            sage: P.legend(False)
            sage: P.legend()
            False
            sage: P.legend(True)
            sage: P # show with the legend
            Graphics object consisting of 1 graphics primitive
        """
        if show is None:
            return self._show_legend
        else:
            self._show_legend = bool(show)

    def set_legend_options(self, **kwds):
        r"""
        Set various legend options.

        INPUT:

        - ``title`` - (default: None) string, the legend title

        - ``ncol`` - (default: 1) positive integer, the number of columns

        - ``columnspacing`` - (default: None) the spacing between columns

        - ``borderaxespad`` - (default: None) float, length between the axes and the legend

        - ``back_color`` - (default: (0.9, 0.9, 0.9)) This parameter can be a string
          denoting a color or an RGB tuple. The string can be a color name
          as in ('red', 'green', 'yellow', ...) or a floating point number
          like '0.8' which gets expanded to (0.8, 0.8, 0.8). The
          tuple form is just a floating point RGB tuple with all values ranging
          from 0 to 1.

        - ``handlelength`` - (default: 0.05) float, the length of the legend handles

        - ``handletextpad`` - (default: 0.5) float, the pad between the legend handle and text

        - ``labelspacing`` - (default: 0.02) float, vertical space between legend entries

        - ``loc`` - (default: 'best') May be a string, an integer or a tuple. String or
              integer inputs must be one of the following:

          - 0, 'best'

          - 1, 'upper right'

          - 2, 'upper left'

          - 3, 'lower left'

          - 4, 'lower right'

          - 5, 'right'

          - 6, 'center left'

          - 7, 'center right'

          - 8, 'lower center'

          - 9, 'upper center'

          - 10, 'center'

          - Tuple arguments represent an absolute (x, y) position on the plot
            in axes coordinates (meaning from 0 to 1 in each direction).

        - ``markerscale`` - (default: 0.6) float, how much to scale the markers in the legend.

        - ``numpoints`` - (default: 2) integer, the number of points in the legend for line

        - ``borderpad`` - (default: 0.6) float, the fractional whitespace inside the legend border
          (between 0 and 1)

        - ``font_family`` - (default: 'sans-serif') string, one of 'serif', 'sans-serif',
          'cursive', 'fantasy', 'monospace'

        - ``font_style`` - (default: 'normal') string, one of 'normal', 'italic', 'oblique'

        - ``font_variant`` - (default: 'normal') string, one of 'normal', 'small-caps'

        - ``font_weight`` - (default: 'medium') string, one of 'black', 'extra bold', 'bold',
          'semibold', 'medium', 'normal', 'light'

        - ``font_size`` - (default: 'medium') string, one of 'xx-small', 'x-small', 'small',
          'medium', 'large', 'x-large', 'xx-large' or an absolute font size (e.g. 12)

        -  ``shadow`` - (default: False) boolean - draw a shadow behind the legend

        - ``fancybox`` - (default: False) a boolean.  If True, draws a frame with a round
          fancybox.

        These are all keyword arguments.

        OUTPUT: a dictionary of all current legend options

        EXAMPLES:

        By default, no options are set::

            sage: p = plot(tan, legend_label='tan')
            sage: p.set_legend_options()
            {}

        We build a legend with a shadow::

            sage: p.set_legend_options(shadow=True)
            sage: p.set_legend_options()['shadow']
            True

        To set the legend position to the center of the plot, all these
        methods are roughly equivalent::

            sage: p.set_legend_options(loc='center'); p
            Graphics object consisting of 1 graphics primitive

        ::

            sage: p.set_legend_options(loc=10); p
            Graphics object consisting of 1 graphics primitive

        ::

            sage: p.set_legend_options(loc=(0.5,0.5)); p # aligns the bottom of the box to the center
            Graphics object consisting of 1 graphics primitive
        """
        if len(kwds) == 0:
            return self._legend_opts
        else:
            self._legend_opts.update(kwds)


    def get_axes_range(self):
        """
        Returns a dictionary of the range of the axes for this graphics
        object.  This is fall back to the ranges in get_minmax_data() for
        any value which the user has not explicitly set.

        .. warning::

           Changing the dictionary returned by this function does not
           change the axes range for this object.  To do that, use the
           :meth:`set_axes_range` method.

        EXAMPLES::

            sage: L = line([(1,2), (3,-4), (2, 5), (1,2)])
            sage: list(sorted(L.get_axes_range().items()))
            [('xmax', 3.0), ('xmin', 1.0), ('ymax', 5.0), ('ymin', -4.0)]
            sage: L.set_axes_range(xmin=-1)
            sage: list(sorted(L.get_axes_range().items()))
            [('xmax', 3.0), ('xmin', -1.0), ('ymax', 5.0), ('ymin', -4.0)]
        """
        axes_range = self.get_minmax_data()
        axes_range.update(self._get_axes_range_dict())
        return axes_range

    def set_axes_range(self, xmin=None, xmax=None, ymin=None, ymax=None):
        """
        Set the ranges of the `x` and `y` axes.

        INPUT:


        -  ``xmin, xmax, ymin, ymax`` - floats


        EXAMPLES::

            sage: L = line([(1,2), (3,-4), (2, 5), (1,2)])
            sage: L.set_axes_range(-1, 20, 0, 2)
            sage: d = L.get_axes_range()
            sage: d['xmin'], d['xmax'], d['ymin'], d['ymax']
            (-1.0, 20.0, 0.0, 2.0)
        """
        l = locals()
        axes_range = self._get_axes_range_dict()
        for name in ['xmin', 'xmax', 'ymin', 'ymax']:
            if l[name] is not None:
                axes_range[name] = float(l[name])

    axes_range = set_axes_range

    def _get_axes_range_dict(self):
        """
        Returns the underlying dictionary used to store the user's
        custom ranges for the axes on this object.

        EXAMPLES::

            sage: L = line([(1,2), (3,-4), (2, 5), (1,2)])
            sage: L._get_axes_range_dict()
            {}
            sage: L.set_axes_range(xmin=-1)
            sage: L._get_axes_range_dict()
            {'xmin': -1.0}
        """
        try:
            return self._axes_range
        except AttributeError:
            self._axes_range = {}
            return self._axes_range

    def fontsize(self, s=None):
        """
        Set the font size of axes labels and tick marks.

        INPUT:


        -  ``s`` - integer, a font size in points.


        If called with no input, return the current fontsize.

        EXAMPLES::

            sage: L = line([(1,2), (3,-4), (2, 5), (1,2)])
            sage: L.fontsize()
            10
            sage: L.fontsize(20)
            sage: L.fontsize()
            20

        All the numbers on the axes will be very large in this plot::

            sage: L
            Graphics object consisting of 1 graphics primitive
        """
        if s is None:
            try:
                return self._fontsize
            except AttributeError:
                self._fontsize = 10
                return self._fontsize
        self._fontsize = int(s)

    def axes(self, show=None):
        """
        Set whether or not the `x` and `y` axes are shown
        by default.

        INPUT:


        -  ``show`` - bool


        If called with no input, return the current axes setting.

        EXAMPLES::

            sage: L = line([(1,2), (3,-4), (2, 5), (1,2)])

        By default the axes are displayed.

        ::

            sage: L.axes()
            True

        But we turn them off, and verify that they are off

        ::

            sage: L.axes(False)
            sage: L.axes()
            False

        Displaying L now shows a triangle but no axes.

        ::

            sage: L
            Graphics object consisting of 1 graphics primitive
        """
        if show is None:
            try:
                return self._show_axes
            except AttributeError:
                self._show_axes = True
                return self._show_axes
        self._show_axes = bool(show)

    def axes_color(self, c=None):
        """
        Set the axes color.

        If called with no input, return the current axes_color setting.

        INPUT:


        -  ``c`` - an RGB color 3-tuple, where each tuple entry
           is a float between 0 and 1


        EXAMPLES: We create a line, which has like everything a default
        axes color of black.

        ::

            sage: L = line([(1,2), (3,-4), (2, 5), (1,2)])
            sage: L.axes_color()
            (0, 0, 0)

        We change the axes color to red and verify the change.

        ::

            sage: L.axes_color((1,0,0))
            sage: L.axes_color()
            (1.0, 0.0, 0.0)

        When we display the plot, we'll see a blue triangle and bright red
        axes.

        ::

            sage: L
            Graphics object consisting of 1 graphics primitive
        """
        if c is None:
            try:
                return self._axes_color

            except AttributeError:
                self._axes_color = (0.0, 0.0, 0.0)
                return self._axes_color
        self._axes_color = rgbcolor(c)

    def axes_labels(self, l=None):
        """
        Set the axes labels.

        INPUT:


        -  ``l`` - (default: None) a list of two strings or
           None


        OUTPUT: a 2-tuple of strings

        If l is None, returns the current ``axes_labels``,
        which is itself by default None. The default labels are both
        empty.

        EXAMPLES: We create a plot and put x and y axes labels on it.

        ::

            sage: p = plot(sin(x), (x, 0, 10))
            sage: p.axes_labels(['$x$','$y$'])
            sage: p.axes_labels()
            ('$x$', '$y$')

        Now when you plot p, you see x and y axes labels::

            sage: p
            Graphics object consisting of 1 graphics primitive

        Notice that some may prefer axes labels which are not
        typeset::

            sage: plot(sin(x), (x, 0, 10), axes_labels=['x','y'])
            Graphics object consisting of 1 graphics primitive

        TESTS:

        Unicode strings are acceptable; see :trac:`13161`. Note that
        this does not guarantee that matplotlib will handle the strings
        properly, although it should.

        ::

            sage: c = circle((0,0), 1)
            sage: c.axes_labels(['axe des abscisses', u'axe des ordonnées'])
            sage: c._axes_labels
            ('axe des abscisses', u'axe des ordonn\xc3\xa9es')

        """
        if l is None:
            try:
                return self._axes_labels
            except AttributeError:
                self._axes_labels = None
                return self._axes_labels
        if not isinstance(l, (list, tuple)):
            raise TypeError("l must be a list or tuple")
        if len(l) != 2:
            raise ValueError("l must have length 2")
        self._axes_labels = tuple(l)

    def axes_label_color(self, c=None):
        r"""
        Set the color of the axes labels.

        The axes labels are placed at the edge of the x and y axes, and are
        not on by default (use the ``axes_labels`` command to
        set them; see the example below). This function just changes their
        color.

        INPUT:


        -  ``c`` - an RGB 3-tuple of numbers between 0 and 1


        If called with no input, return the current axes_label_color
        setting.

        EXAMPLES: We create a plot, which by default has axes label color
        black.

        ::

            sage: p = plot(sin, (-1,1))
            sage: p.axes_label_color()
            (0, 0, 0)

        We change the labels to be red, and confirm this::

            sage: p.axes_label_color((1,0,0))
            sage: p.axes_label_color()
            (1.0, 0.0, 0.0)

        We set labels, since otherwise we won't see anything.

        ::

            sage: p.axes_labels(['$x$ axis', '$y$ axis'])

        In the plot below, notice that the labels are red::

            sage: p
            Graphics object consisting of 1 graphics primitive
        """
        if c is None:
            try:
                return self._axes_label_color
            except AttributeError:
                self._axes_label_color = (0, 0, 0)
                return self._axes_label_color
        self._axes_label_color = rgbcolor(c)


    def axes_width(self, w=None):
        r"""
        Set the axes width. Use this to draw a plot with really fat or
        really thin axes.

        INPUT:


        -  ``w`` - a float


        If called with no input, return the current
        ``axes_width`` setting.

        EXAMPLE: We create a plot, see the default axes width (with funny
        Python float rounding), then reset the width to 10 (very fat).

        ::

            sage: p = plot(cos, (-3,3))
            sage: p.axes_width()
            0.8
            sage: p.axes_width(10)
            sage: p.axes_width()
            10.0

        Finally we plot the result, which is a graph with very fat axes.

        ::

            sage: p
            Graphics object consisting of 1 graphics primitive
        """
        if w is None:
            try:
                return self._axes_width
            except AttributeError:
                self._axes_width = True
                return self._axes_width
        self._axes_width = float(w)

    def tick_label_color(self, c=None):
        """
        Set the color of the axes tick labels.

        INPUT:


        -  ``c`` - an RGB 3-tuple of numbers between 0 and 1


        If called with no input, return the current tick_label_color
        setting.

        EXAMPLES::

            sage: p = plot(cos, (-3,3))
            sage: p.tick_label_color()
            (0, 0, 0)
            sage: p.tick_label_color((1,0,0))
            sage: p.tick_label_color()
            (1.0, 0.0, 0.0)
            sage: p
            Graphics object consisting of 1 graphics primitive
        """
        if c is None:
            try:
                return self._tick_label_color
            except AttributeError:
                self._tick_label_color = (0, 0, 0)
                return self._tick_label_color
        self._tick_label_color = rgbcolor(c)

    def _repr_(self):
        r"""
        Return a string representation of the graphics objects.

        OUTPUT:

        String.

        EXAMPLES:

        We create a plot and call :meth:`show` on it, which causes it
        to be displayed as a plot::

            sage: P = plot(cos, (-1,1))
            sage: P.show()

        Just doing this also displays the plot::

            sage: P
            Graphics object consisting of 1 graphics primitive

        Using the Python `repr` or `str` commands do not display the
        plot::

            sage: repr(P)
            'Graphics object consisting of 1 graphics primitive'
            sage: str(P)
            'Graphics object consisting of 1 graphics primitive'
            sage: print(P)
            Graphics object consisting of 1 graphics primitive

        TESTS::

            sage: P._repr_()
            'Graphics object consisting of 1 graphics primitive'
        """
        return self.__str__()

<<<<<<< HEAD
    def _graphics_(self, mime_types=None, figsize=None, dpi=None):
        """
        Magic graphics method.

        The presence of this method is used by the displayhook to
        decide that we want to see a graphical output by default.

        INPUT:
        
        - ``mime_types`` -- set of mime types (as strings).

        - ``figsize`` -- pair of integers (optional). The desired
          graphics size in pixels. Suggested, but need not be
          respected by the output.

        - ``dpi`` -- integer (optional). The desired resolution in
          dots per inch. Suggested, but need not be respected by the
          output.

        OUTPUT:

        Return an instance of
        :class:`sage.structure.graphics_file.GraphicsFile`
        encapsulating a suitable image file. If ``mime_types`` is
        specified, the resulting file format must match one of these.

        Alternatively, this method can return ``None`` to indicate
        that textual representation is preferable and/or no graphics
        with the desired mime type can be generated.
=======
    def _rich_repr_(self, display_manager, **kwds):
        """
        Rich Output Magic Method

        See :mod:`sage.repl.rich_output` for details.
>>>>>>> 819000f6

        EXAMPLES::

            sage: from sage.repl.rich_output import get_display_manager
            sage: dm = get_display_manager()
            sage: g = Graphics()
<<<<<<< HEAD
            sage: g._graphics_()
            Graphics file image/png

            sage: [g, g]
            [Graphics object consisting of 0 graphics primitives,
             Graphics object consisting of 0 graphics primitives]

            sage: g._graphics_(mime_types={'foo/bar'}) is None
            True
        """
        from sage.structure.graphics_file import Mime, graphics_from_save
        preference = [Mime.PNG, Mime.SVG, Mime.JPG, Mime.PDF]
        return graphics_from_save(self.save, preference,
                                  allowed_mime_types=mime_types, 
                                  figsize=figsize, dpi=dpi)

=======
            sage: g._rich_repr_(dm)
            OutputImagePng container
        """
        types = display_manager.types
        prefer_raster = (
            ('.png', types.OutputImagePng),
            ('.jpg', types.OutputImageJpg),
            ('.gif', types.OutputImageGif),
        )
        prefer_vector = (
            ('.svg', types.OutputImageSvg),
            ('.pdf', types.OutputImagePdf),
        )
        graphics = display_manager.preferences.graphics
        if graphics == 'disable':
            return
        elif graphics == 'raster' or graphics is None:
            preferred = prefer_raster + prefer_vector
        elif graphics == 'vector':
            preferred = prefer_vector + prefer_raster
        else:
            raise ValueError('unknown graphics output preference')
        for file_ext, output_container in preferred:
            if output_container in display_manager.supported_output():
                return display_manager.graphics_from_save(
                    self.save, kwds, file_ext, output_container)
    
>>>>>>> 819000f6
    def __str__(self):
        r"""
        Return string representation of this plot.

        OUTPUT:

        String.

        EXAMPLES::

            sage: S = circle((0,0), 2); S.__str__()
            'Graphics object consisting of 1 graphics primitive'
            sage: str(S)
            'Graphics object consisting of 1 graphics primitive'
            sage: print S
            Graphics object consisting of 1 graphics primitive
        """
        s = "Graphics object consisting of %s graphics primitives"%(len(self))
        if len(self) == 1:
            s = s[:-1]
        return s

    def __getitem__(self, i):
        """
        Returns the ith graphics primitive object:

        EXAMPLE::

            sage: G = circle((1,1),2) + circle((2,2),5); print G
            Graphics object consisting of 2 graphics primitives
            sage: G[1]
            Circle defined by (2.0,2.0) with r=5.0
        """
        return self._objects[i]

    def __len__(self):
        """
        If G is of type Graphics, then len(G) gives the number of distinct
        graphics primitives making up that object.

        EXAMPLES::

            sage: G = circle((1,1),1) + circle((1,2),1) + circle((1,2),5); print G
            Graphics object consisting of 3 graphics primitives
            sage: len(G)
            3
        """
        return len(self._objects)

    def __delitem__(self, i):
        """
        If G is of type Graphics, then del(G[i]) removes the ith distinct
        graphic primitive making up that object.

        EXAMPLES::

            sage: G = circle((1,1),1) + circle((1,2),1) + circle((1,2),5); print G
            Graphics object consisting of 3 graphics primitives
            sage: len(G)
            3
            sage: del(G[2])
            sage: print G
            Graphics object consisting of 2 graphics primitives
            sage: len(G)
            2
        """
        del self._objects[int(i)]

    def __setitem__(self, i, x):
        """
        You can replace a GraphicPrimitive (point, line, circle, etc...) in
        a Graphics object G with any other GraphicPrimitive

        EXAMPLES::

            sage: G = circle((1,1),1) + circle((1,2),1) + circle((1,2),5); print G
            Graphics object consisting of 3 graphics primitives

        ::

            sage: p = polygon([[1,3],[2,-2],[1,1],[1,3]]); print p
            Graphics object consisting of 1 graphics primitive

        ::

            sage: G[1] = p[0]
            sage: G    # show the plot
            Graphics object consisting of 3 graphics primitives
        """
        from sage.plot.primitive import GraphicPrimitive
        if not isinstance(x, GraphicPrimitive):
            raise TypeError("x must be a GraphicPrimitive")
        self._objects[int(i)] = x

    def __radd__(self, other):
        """
        Compute and return other + this graphics object.

        This only works when other is a Python int equal to 0. In all other
        cases a TypeError is raised. The main reason for this function is
        to make summing a list of graphics objects easier.

        EXAMPLES::

            sage: S = circle((0,0), 2)
            sage: print int(0) + S
            Graphics object consisting of 1 graphics primitive
            sage: print S + int(0)
            Graphics object consisting of 1 graphics primitive

        The following would fail were it not for this function::

            sage: v = [circle((0,0), 2), circle((2,3), 1)]
            sage: print sum(v)
            Graphics object consisting of 2 graphics primitives
        """
        if isinstance(other, (int, long)) and other == 0:
            return self
        raise TypeError

    def __add__(self, other):
        """
        If you have any Graphics object G1, you can always add any other
        amount of Graphics objects G2,G3,... to form a new Graphics object:
        G4 = G1 + G2 + G3.

        The xmin, xmax, ymin, and ymax properties of the graphics objects
        are expanded to include all objects in both scenes. If the aspect
        ratio property of either or both objects are set, then the larger
        aspect ratio is chosen, with 'automatic' being overridden by a
        numeric aspect ratio.

        If one of the graphics object is set to show a legend, then
        the resulting object will also be set to show a legend. Legend
        options are propagated if set. If the same legend option is
        present in both arguments, the latter value is used.

        EXAMPLES::

            sage: g1 = plot(abs(sqrt(x^3-1)), (x,1,5), frame=True)
            sage: g2 = plot(-abs(sqrt(x^3-1)), (x,1,5), color='red')
            sage: g1 + g2  # displays the plot
            Graphics object consisting of 2 graphics primitives

        TESTS:

        Extra keywords to show are propagated::

            sage: (g1 + g2)._extra_kwds=={'aspect_ratio': 'automatic', 'frame': True}
            True
            sage: g1.set_aspect_ratio(2)
            sage: (g1+g2).aspect_ratio()
            2.0
            sage: g2.set_aspect_ratio(3)
            sage: (g1+g2).aspect_ratio()
            3.0

        As are legend options, :trac:`12936`::

            sage: p1 = plot(x, x, 0, 1)
            sage: p2 = p1
            sage: p1.set_legend_options(back_color = 'white')
            sage: p2.set_legend_options(shadow = True)
            sage: p3 = p1 + p2
            sage: p3._legend_opts
            {'back_color': 'white', 'shadow': True}

        If the same legend option is specified more than once, the
        latter takes precedence::

            sage: p1 = plot(x, x, 0, 1)
            sage: p2 = p1
            sage: p1.set_legend_options(shadow = True)
            sage: p2.set_legend_options(shadow = False)
            sage: p3 = p1 + p2
            sage: p3._legend_opts
            {'shadow': False}

        """
        if isinstance(other, int) and other == 0:
            return self
        if not isinstance(other, Graphics):
            from sage.plot.plot3d.base import Graphics3d
            if isinstance(other, Graphics3d):
                return self.plot3d() + other
            raise TypeError("other (=%s) must be a Graphics objects"%other)
        g = Graphics()
        g._objects = self._objects + other._objects
        g._show_legend = self._show_legend or other._show_legend
        g._extra_kwds.update(self._extra_kwds)
        g._extra_kwds.update(other._extra_kwds)
        g._legend_colors = self._legend_colors + other._legend_colors
        g._legend_opts.update(self._legend_opts)
        g._legend_opts.update(other._legend_opts)
        if self.aspect_ratio()=='automatic':
            g.set_aspect_ratio(other.aspect_ratio())
        elif other.aspect_ratio()=='automatic':
            g.set_aspect_ratio(self.aspect_ratio())
        else:
            g.set_aspect_ratio(max(self.aspect_ratio(), other.aspect_ratio()))
        return g

    def add_primitive(self, primitive):
        """
        Adds a primitive to this graphics object.

        EXAMPLES:

        We give a very explicit example::

            sage: G = Graphics()
            sage: from sage.plot.line import Line
            sage: from sage.plot.arrow import Arrow
            sage: L = Line([3,4,2,7,-2],[1,2,e,4,5.],{'alpha':1,'thickness':2,'rgbcolor':(0,1,1),'legend_label':''})
            sage: A = Arrow(2,-5,.1,.2,{'width':3,'head':0,'rgbcolor':(1,0,0),'linestyle':'dashed','zorder':8,'legend_label':''})
            sage: G.add_primitive(L)
            sage: G.add_primitive(A)
            sage: G
            Graphics object consisting of 2 graphics primitives
        """
        self._objects.append(primitive)

    def plot(self, *args, **kwds):
        """
        Draw a 2D plot of this graphics object, which just returns this
        object since this is already a 2D graphics object.

        EXAMPLES::

            sage: S = circle((0,0), 2)
            sage: S.plot() is S
            True
        """
        return self

    def plot3d(self, z=0, **kwds):
        """
        Returns an embedding of this 2D plot into the xy-plane of 3D space,
        as a 3D plot object. An optional parameter z can be given to
        specify the z-coordinate.

        EXAMPLES::

            sage: sum([plot(z*sin(x), 0, 10).plot3d(z) for z in range(6)]) # long time
            Graphics3d Object
        """
        from sage.plot.plot3d.base import Graphics3dGroup
        g = Graphics3dGroup([g.plot3d(**kwds) for g in self._objects])
        if z:
            g = g.translate(0,0,z)
        return g

    @classmethod
    def _extract_kwds_for_show(cls, kwds, ignore=[]):
        """
        Extract keywords relevant to show() from the provided dictionary.

        EXAMPLES::

            sage: kwds = {'f': lambda x: x, 'xmin': 0, 'figsize': [1,1], 'plot_points': (40, 40)}
            sage: G_kwds = Graphics._extract_kwds_for_show(kwds, ignore='xmin')
            sage: kwds # Note how this action modifies the passed dictionary
            {'f': <function <lambda> at 0x...>,
             'plot_points': (40, 40),
             'xmin': 0}
            sage: G_kwds
            {'figsize': [1, 1]}

        This method is intended to be used with _set_extra_kwds(). Here is an
        idiom to ensure the correct keywords will get passed on to show()::

            sage: options = {} # Usually this will come from an argument
            sage: g = Graphics()
            sage: g._set_extra_kwds(Graphics._extract_kwds_for_show(options))
        """
        result = {}
        for option in cls.SHOW_OPTIONS:
            if option not in ignore:
                try:
                    result[option] = kwds.pop(option)
                except KeyError:
                    pass
        return result

    def _set_extra_kwds(self, kwds):
        """
        Set a dictionary of keywords that will get passed on to show().

        TESTS::

            sage: g = Graphics()
            sage: g._extra_kwds
            {}
            sage: g._set_extra_kwds({'figsize': [10,10]})
            sage: g._extra_kwds
            {'figsize': [10, 10]}
            sage: g.show() # Now the (blank) plot will be extra large
        """
        self._extra_kwds = kwds

    def _set_scale(self, figure, scale=None, base=None):
        """
        Set the scale of the axes in the current figure. This function is
        only for internal use.

        INPUT:
        - ``figure`` -- the matplotlib figure instance.
        - ``scale`` -- the scale of the figure. Values it can take are
          ``"linear"``, ``"loglog"``, ``"semilogx"``, ``"semilogy"``. See
          :meth:`show` for other options it can take.
        - ``base`` -- the base of the logarithm if a logarithmic scale is
          set. See :meth:`show` for the options it can take.

        OUTPUT:
        The scale in the form of a tuple: (xscale, yscale, basex, basey)

        EXAMPLES::

            sage: p = plot(x,1,10)
            sage: fig = p.matplotlib()
            sage: p._set_scale(fig, scale='linear', base=2)
            ('linear', 'linear', 10, 10)
            sage: p._set_scale(fig, scale='semilogy', base=2)
            ('linear', 'log', 10, 2)
            sage: p._set_scale(fig, scale=('loglog', 2, 3))
            ('log', 'log', 2, 3)
            sage: p._set_scale(fig, scale=['semilogx', 2])
            ('log', 'linear', 2, 10)

        TESTS::

            sage: p._set_scale(fig, 'log')
            Traceback (most recent call last):
            ...
            ValueError: The scale must be one of 'linear', 'loglog', 'semilogx' or 'semilogy' -- got 'log'
            sage: p._set_scale(fig, ('loglog', 1))
            Traceback (most recent call last):
            ...
            ValueError: The base of the logarithm must be greater than 1
        """
        if scale is None:
            return ('linear', 'linear', 10, 10)
        if isinstance(scale, (list, tuple)):
            if len(scale) != 2 and len(scale) != 3:
                raise ValueError("If the input is a tuple, it must be of "
                    "the form (scale, base) or (scale, basex, basey)")
            if len(scale) == 2:
                base = scale[1]
            else:
                base = scale[1:]
            scale = scale[0]

        if scale not in ('linear', 'loglog', 'semilogx', 'semilogy'):
            raise ValueError("The scale must be one of 'linear', 'loglog',"
                    " 'semilogx' or 'semilogy' -- got '{0}'".format(scale))

        if isinstance(base, (list, tuple)):
            basex, basey = base
        elif base is None:
            basex = basey = 10
        else:
            basex = basey = base

        if basex <= 1 or basey <= 1:
            raise ValueError("The base of the logarithm must be greater "
                             "than 1")

        ax = figure.get_axes()[0]
        xscale = yscale = 'linear'
        if scale == 'linear':
            basex = basey = 10
        elif scale == 'loglog':
            ax.set_xscale('log', basex=basex)
            ax.set_yscale('log', basey=basey)
            xscale = yscale = 'log'
        elif scale == 'semilogx':
            ax.set_xscale('log', basex=basex)
            basey = 10
            xscale = 'log'
        elif scale == 'semilogy':
            ax.set_yscale('log', basey=basey)
            basex = 10
            yscale = 'log'

        return (xscale, yscale, basex, basey)


    # This dictionary has the default values for the keywords to show(). When
    # show is invoked with keyword arguments, those arguments are merged with
    # this dictionary to create a set of keywords with the defaults filled in.
    # Then, those keywords are passed on to save().

    # NOTE: If you intend to use a new parameter in show(), you should update
    # this dictionary to contain the default value for that parameter.

    SHOW_OPTIONS = dict(# axes options
                        axes=None, axes_labels=None, axes_pad=None,
                        base=None, scale=None,
                        xmin=None, xmax=None, ymin=None, ymax=None,
                        # Figure options
                        aspect_ratio=None, dpi=DEFAULT_DPI, fig_tight=True,
                        figsize=None, fontsize=None, frame=False,
                        title=None, title_pos=None, transparent=False,
                        # Grid options
                        gridlines=None, gridlinesstyle=None,
                        hgridlinesstyle=None, vgridlinesstyle=None,
                        # Legend options
                        legend_options={}, show_legend=None,
                        # Ticks options
                        ticks=None, tick_formatter=None, ticks_integer=False,
                        # Text options
                        typeset='default')

    @suboptions('legend',
                back_color=(0.9, 0.9, 0.9), borderpad=0.6,
                borderaxespad=None,
                columnspacing=None,
                fancybox=False, font_family='sans-serif',
                font_size='medium', font_style='normal',
                font_variant='normal', font_weight='medium',
                handlelength=0.05, handletextpad=0.5,
                labelspacing=0.02, loc='best',
                markerscale=0.6, ncol=1, numpoints=2,
                shadow=False, title=None)
    def show(self, filename=None, linkmode=False, **kwds):
        r"""
        Show this graphics image immediately.

        This method attempts to display the graphics immediately,
        without waiting for the currently running code (if any) to
        return to the command line. Be careful, calling it from within
        a loop will potentially launch a large number of external
        viewer programs.

        OPTIONAL INPUT:

        - ``dpi`` - (default: 100) dots per inch

        - ``figsize`` - (default: [8.0,6.0]) [width, height] inches. The
          maximum value of each of the width and the height can be 327
          inches, at the default ``dpi`` of 100 dpi, which is just shy of
          the maximum allowed value of 32768 dots (pixels).

        - ``fig_tight`` - (default: True) whether to clip the drawing
          tightly around drawn objects.  If True, then the resulting
          image will usually not have dimensions corresponding to
          ``figsize``.  If False, the resulting image will have
          dimensions corresponding to ``figsize``.

        - ``aspect_ratio`` - the perceived height divided by the
          perceived width. For example, if the aspect ratio is set to ``1``, circles
          will look round and a unit square will appear to have sides
          of equal length, and if the aspect ratio is set ``2``, vertical units will be
          twice as long as horizontal units, so a unit square will be twice as
          high as it is wide.  If set to ``'automatic'``, the aspect ratio
          is determined by ``figsize`` and the picture fills the figure.

        - ``axes`` - (default: True)

        - ``axes_labels`` - (default: None) list (or tuple) of two
          strings; the first is used as the label for the horizontal
          axis, and the second for the vertical axis.

        - ``fontsize`` - (default: current setting -- 10) positive
          integer; used for axes labels; if you make this very large,
          you may have to increase figsize to see all labels.

        - ``frame`` - (default: False) draw a frame around the image

        - ``gridlines`` - (default: None) can be any of the following:

          - None, False: do not add grid lines.

          - True, "automatic", "major": add grid lines at major ticks of the axes.

          - "minor": add grid at major and minor ticks.

          - [xlist,ylist]: a tuple or list containing
            two elements, where xlist (or ylist) can be
            any of the following.


            - None, False: don't add horizontal (or vertical) lines.

            - True, "automatic", "major": add horizontal (or vertical) grid lines at
              the major ticks of the axes.

            - "minor": add horizontal (or vertical) grid lines at major and minor ticks of
              axes.

            - an iterable yielding numbers n or pairs (n,opts), where n
              is the coordinate of the line and opt is a dictionary of
              MATPLOTLIB options for rendering the line.


        - ``gridlinesstyle, hgridlinesstyle, vgridlinesstyle`` -
          (default: None) a dictionary of MATPLOTLIB options for the
          rendering of the grid lines, the horizontal grid lines or the
          vertical grid lines, respectively.

        - ``transparent`` - (default: False) If True, make the background transparent.

        - ``axes_pad`` - (default: 0.02 on ``"linear"`` scale, 1 on
          ``"log"`` scale).

          - In the ``"linear"`` scale, it determines the percentage of the
            axis range that is added to each end of each axis. This helps
            avoid problems like clipping lines because of line-width, etc.
            To get axes that are exactly the specified limits, set
            ``axes_pad`` to zero.

          - On the ``"log"`` scale, it determines the exponent of the
            fraction of the minimum (resp. maximum) that is subtracted from
            the minimum (resp. added to the maximum) value of the axis. For
            instance if the minimum is `m` and the base of the axis is `b`
            then the new minimum after padding the axis will be
            `m - m/b^{\mathrm{axes\_pad}}`.

        - ``ticks_integer`` - (default: False) guarantee that the ticks
          are integers (the ``ticks`` option, if specified, will
          override this)

        - ``ticks`` - A matplotlib locator for the major ticks, or
          a number. There are several options.  For more information about
          locators, type ``from matplotlib import ticker`` and then
          ``ticker?``.

          - If this is a locator object, then it is the locator for
            the horizontal axis.  A value of None means use the default
            locator.

          - If it is a list of two locators, then the first is for the
            horizontal axis and one for the vertical axis.  A value of
            None means use the default locator (so a value of
            [None, my_locator] uses my_locator for the vertical axis and
            the default for the horizontal axis).

          - If in either case above one of the entries is a number `m`
            (something which can be coerced to a float), it will be
            replaced by a MultipleLocator which places major ticks at
            integer multiples of `m`.  See examples.

          - If in either case above one of the entries is a list of
            numbers, it will be replaced by a FixedLocator which places
            ticks at the locations specified.  This includes the case of
            of the empty list, which will give no ticks.  See examples.

        - ``tick_formatter`` - A matplotlib formatter for the major
          ticks. There are several options.  For more information about
          formatters, type ``from matplotlib import ticker`` and then
          ``ticker?``.

          If the value of this keyword is a single item, then this will
          give the formatting for the horizontal axis *only* (except for
          the ``"latex"`` option).  If it is a list or tuple, the first
          is for the horizontal axis, the second for the vertical axis.
          The options are below:

          - If one of the entries is a formatter object, then it used.
            A value of None means to use the default locator (so using
            ``tick_formatter=[None, my_formatter]`` uses my_formatter
            for the vertical axis and the default for the horizontal axis).

          - If one of the entries is a symbolic constant such as `\pi`,
            `e`, or `sqrt(2)`, ticks will be formatted nicely at rational
            multiples of this constant.

          .. warning::

             This should only be used with the ``ticks`` option using nice
             rational multiples of that constant!

          - If one of the entries is the string ``"latex"``, then the
            formatting will be nice typesetting of the ticks.  This is
            intended to be used when the tick locator for at least one of
            the axes is a list including some symbolic elements. This uses
            matplotlib's internal LaTeX rendering engine. If you want to
            use an external LaTeX compiler, then set the keyword option
            ``typeset``.  See examples.

        - ``title`` - (default: None) The title for the plot

        - ``title_pos`` - (default: None) The position of the title for the
            plot. It must be a tuple or a list of two real numbers
            ``(x_pos, y_pos)`` which indicate the relative position of the
            title within the plot. The plot itself can be considered to
            occupy, in relative terms, the region within a unit square
            `[0,1]\\times[0,1]`.  The title text is centered around the
            horizontal factor ``x_pos`` of the plot. The baseline of the
            title text is present at the vertical factor ``y_pos`` of the
            plot. Hence, ``title_pos=(0.5, 0.5)`` will center the title in
            the plot, whereas ``title_pos=(0.5, 1.1)`` will center the
            title along the horizontal direction, but will place the title
            a fraction `0.1` times above the plot.

          - If the first entry is a list of strings (or numbers), then the
            formatting for the horizontal axis will be typeset with the strings
            present in the list. Each entry of the list of strings must be
            provided with a corresponding number in the first entry of
            ``ticks`` to indicate its position on the axis. To typeset the
            strings with ``"latex"`` enclose them within ``"$"`` symbols. To
            have similar custom formatting of the labels along the vertical
            axis, the second entry must be a list of strings and the second
            entry of ``ticks`` must also be a list of numbers which give the
            positions of the labels. See the examples below.

        - ``show_legend`` - (default: None) If True, show the legend

        - ``legend_*`` - all the options valid for :meth:`set_legend_options`
            prefixed with ``legend_``

        - ``base`` - (default: 10) the base of the logarithm if
          a logarithmic scale is set. This must be greater than 1. The base
          can be also given as a list or tuple ``(basex, basey)``.
          ``basex`` sets the base of the logarithm along the horizontal
          axis and ``basey`` sets the base along the vertical axis.

        - ``scale`` -- (default: ``"linear"``) string. The scale of the axes.
          Possible values are

          - ``"linear"`` -- linear scaling of both the axes
          - ``"loglog"`` -- sets both the horizontal and vertical axes to
            logarithmic scale
          - ``"semilogx"`` -- sets only the horizontal axis to logarithmic
            scale.
          - ``"semilogy"`` -- sets only the vertical axis to logarithmic
            scale.

          The scale can be also be given as single argument that is a list
          or tuple ``(scale, base)`` or ``(scale, basex, basey)``.

          .. note::

            - If the ``scale`` is ``"linear"``, then irrespective of what
              ``base`` is set to, it will default to 10 and will remain
              unused.

        - ``xmin`` -- starting x value in the rendered figure.

        - ``xmax`` -- ending x value in the rendered figure.

        - ``ymin`` -- starting y value in the rendered figure.

        - ``ymax`` -- ending y value in the rendered figure.

        - ``typeset`` -- (default: ``"default"``) string. The type of
          font rendering that should be used for the text. The possible
          values are

          - ``"default"`` -- Uses matplotlib's internal text rendering
            engine called Mathtext ( see
            http://matplotlib.org/users/mathtext.html ). If you have
            modified the default matplotlib settings, for instance via
            a matplotlibrc file, then this option will not change any of
            those settings.
          - ``"latex"`` -- LaTeX is used for rendering the fonts. This
            requires LaTeX, dvipng and Ghostscript to be installed.
          - ``"type1"`` -- Type 1 fonts are used by matplotlib in the text
            in the figure.  This requires LaTeX, dvipng and Ghostscript to
            be installed.

        OUTPUT:

        This method does not return anything. Use :meth:`save` if you
        want to save the figure as an image.

        EXAMPLES::

            sage: c = circle((1,1), 1, color='red')
            sage: c.show(xmin=-1, xmax=3, ymin=-1, ymax=3)

        You can make the picture larger by changing ``figsize`` with width,
        height each having a maximum value of 327 inches at default dpi::

            sage: p = ellipse((0,0),4,1)
            sage: p.show(figsize=[327,10],dpi=100)
            sage: p.show(figsize=[328,10],dpi=80)

        You can turn off the drawing of the axes::

            sage: show(plot(sin,-4,4), axes=False)

        You can also label the axes.  Putting something in dollar
        signs formats it as a mathematical expression::

            sage: show(plot(sin,-4,4), axes_labels=('$x$','$y$'))

        You can add a title to a plot::

            sage: show(plot(sin,-4,4), title='A plot of $\sin(x)$')

        You can also provide the position for the title to the plot. In the
        plot below the title is placed on the bottom left of the figure.::

            sage: plot(sin, -4, 4, title='Plot sin(x)', title_pos=(0.05,-0.05))
            Graphics object consisting of 1 graphics primitive

        If you want all the text to be rendered by using an external LaTeX
        installation then set the ``typeset`` to ``"latex"``. This
        requires that LaTeX, dvipng and Ghostscript be installed::

            sage: plot(x, typeset='latex') # optional - latex

        If you want all the text in your plot to use Type 1 fonts, then
        set the ``typeset`` option to ``"type1"``. This requires that
        LaTeX, dvipng and Ghostscript be installed::

            sage: plot(x, typeset='type1') # optional - latex

        You can turn on the drawing of a frame around the plots::

            sage: show(plot(sin,-4,4), frame=True)

        You can make the background transparent::

            sage: plot(sin(x), (x, -4, 4), transparent=True)
            Graphics object consisting of 1 graphics primitive

        We can change the scale of the axes in the graphics before
        displaying::

            sage: G = plot(exp, 1, 10)
            sage: G.show(scale='semilogy')

        We can change the base of the logarithm too. The following changes
        the vertical axis to be on log scale, and with base 2. Note that
        the ``base`` argument will ignore any changes to the axis which is
        in linear scale.::

            sage: G.show(scale='semilogy', base=2) # long time # y axis as powers of 2

        ::

            sage: G.show(scale='semilogy', base=(3,2)) # base ignored for x-axis

        The scale can be also given as a 2-tuple or a 3-tuple.::

            sage: G.show(scale=('loglog', 2.1)) # long time # both x and y axes in base 2.1

        ::

            sage: G.show(scale=('loglog', 2, 3)) # long time # x in base 2, y in base 3

        The base need not be an integer, though it does have to be made
        a float.::

            sage: G.show(scale='semilogx', base=float(e)) # base is e

        Logarithmic scale can be used for various kinds of plots. Here are
        some examples.::

            sage: G = list_plot(map(lambda i: 10**i, range(10))) # long time
            sage: G.show(scale='semilogy') # long time

        ::

            sage: G = parametric_plot((x, x**2), (x, 1, 10))
            sage: G.show(scale='loglog')

        ::

            sage: disk((5,5), 4, (0, 3*pi/2)).show(scale='loglog',base=2)

        ::

            sage: x, y = var('x, y')
            sage: G =  plot_vector_field((2^x,y^2),(x,1,10),(y,1,100))
            sage: G.show(scale='semilogx',base=2)

        Add grid lines at the major ticks of the axes.

        ::

            sage: c = circle((0,0), 1)
            sage: c.show(gridlines=True)
            sage: c.show(gridlines="automatic")
            sage: c.show(gridlines="major")

        Add grid lines at the major and minor ticks of the axes.

        ::

            sage: u,v = var('u v')
            sage: f = exp(-(u^2+v^2))
            sage: p = plot_vector_field(f.gradient(), (u,-2,2), (v,-2,2))
            sage: p.show(gridlines="minor")

        Add only horizontal or vertical grid lines.

        ::

            sage: p = plot(sin,-10,20)
            sage: p.show(gridlines=[None, "automatic"])
            sage: p.show(gridlines=["minor", False])

        Add grid lines at specific positions (using lists/tuples).

        ::

            sage: x, y = var('x, y')
            sage: p = implicit_plot((y^2-x^2)*(x-1)*(2*x-3)-4*(x^2+y^2-2*x)^2, \
            ....:             (x,-2,2), (y,-2,2), plot_points=1000)
            sage: p.show(gridlines=[[1,0],[-1,0,1]])

        Add grid lines at specific positions (using iterators).

        ::

            sage: def maple_leaf(t):
            ....:     return (100/(100+(t-pi/2)^8))*(2-sin(7*t)-cos(30*t)/2)
            sage: p = polar_plot(maple_leaf, -pi/4, 3*pi/2, color="red",plot_points=1000) # long time
            sage: p.show(gridlines=( [-3,-2.75,..,3], xrange(-1,5,2) )) # long time

        Add grid lines at specific positions (using functions).

        ::

            sage: y = x^5 + 4*x^4 - 10*x^3 - 40*x^2 + 9*x + 36
            sage: p = plot(y, -4.1, 1.1)
            sage: xlines = lambda a,b: [z for z,m in y.roots()]
            sage: p.show(gridlines=[xlines, [0]], frame=True, axes=False)

        Change the style of all the grid lines.

        ::

            sage: b = bar_chart([-3,5,-6,11], color='red')
            sage: b.show(gridlines=([-1,-0.5,..,4],True),
            ....:     gridlinesstyle=dict(color="blue", linestyle=":"))

        Change the style of the horizontal or vertical grid lines
        separately.

        ::

            sage: p = polar_plot(2 + 2*cos(x), 0, 2*pi, color=hue(0.3))
            sage: p.show(gridlines=True,
            ....:     hgridlinesstyle=dict(color="orange", linewidth=1.0),
            ....:     vgridlinesstyle=dict(color="blue", linestyle=":"))

        Change the style of each grid line individually.

        ::

            sage: x, y = var('x, y')
            sage: p = implicit_plot((y^2-x^2)*(x-1)*(2*x-3)-4*(x^2+y^2-2*x)^2,
            ....:             (x,-2,2), (y,-2,2), plot_points=1000)
            sage: p.show(gridlines=(
            ....:    [
            ....:     (1,{"color":"red","linestyle":":"}),
            ....:     (0,{"color":"blue","linestyle":"--"})
            ....:    ],
            ....:    [
            ....:     (-1,{"color":"red","linestyle":":"}),
            ....:     (0,{"color":"blue","linestyle":"--"}),
            ....:     (1,{"color":"red","linestyle":":"}),
            ....:    ]
            ....:    ),
            ....:    gridlinesstyle=dict(marker='x',color="black"))

        Grid lines can be added to contour plots.

        ::

            sage: f = sin(x^2 + y^2)*cos(x)*sin(y)
            sage: c = contour_plot(f, (x, -4, 4), (y, -4, 4), plot_points=100)
            sage: c.show(gridlines=True, gridlinesstyle={'linestyle':':','linewidth':1, 'color':'red'})

        Grid lines can be added to matrix plots.

        ::

            sage: M = MatrixSpace(QQ,10).random_element()
            sage: matrix_plot(M).show(gridlines=True)

        By default, Sage increases the horizontal and vertical axes
        limits by a certain percentage in all directions.  This is
        controlled by the ``axes_pad`` parameter.  Increasing the range
        of the axes helps avoid problems with lines and dots being
        clipped because the linewidth extends beyond the axes.  To get
        axes limits that are exactly what is specified, set
        ``axes_pad`` to zero.  Compare the following two examples

        ::

            sage: plot(sin(x), (x, -pi, pi),thickness=2)+point((pi, -1), pointsize=15)
            Graphics object consisting of 2 graphics primitives
            sage: plot(sin(x), (x, -pi, pi),thickness=2,axes_pad=0)+point((pi, -1), pointsize=15)
            Graphics object consisting of 2 graphics primitives

        The behavior of the ``axes_pad`` parameter is different if the axis
        is in the ``"log"`` scale. If `b` is the base of the axis, the
        minimum value of the axis, is decreased by the factor
        `1/b^{\mathrm{axes\_pad}}` of the minimum and the maximum value of the axis
        is increased by the same factor of the maximum value.  Compare the
        axes in the following two plots to see the difference.

        ::

            sage: plot_loglog(x, (1.1*10**-2, 9990))
            Graphics object consisting of 1 graphics primitive

            sage: plot_loglog(x, (1.1*10**-2, 9990), axes_pad=0)
            Graphics object consisting of 1 graphics primitive

        Via matplotlib, Sage allows setting of custom ticks.  See above
        for more details.

        Here the labels are not so useful::

            sage: plot(sin(pi*x), (x, -8, 8))
            Graphics object consisting of 1 graphics primitive

        Now put ticks at multiples of 2::

            sage: plot(sin(pi*x), (x, -8, 8), ticks=2)
            Graphics object consisting of 1 graphics primitive

        Or just choose where you want the ticks::

            sage: plot(sin(pi*x), (x, -8, 8), ticks=[[-7,-3,0,3,7],[-1/2,0,1/2]])
            Graphics object consisting of 1 graphics primitive

        Or no ticks at all::

            sage: plot(sin(pi*x), (x, -8, 8), ticks=[[],[]])
            Graphics object consisting of 1 graphics primitive

        This can be very helpful in showing certain features of plots. ::

            sage: plot(1.5/(1+e^(-x)), (x, -10, 10)) # doesn't quite show value of inflection point
            Graphics object consisting of 1 graphics primitive

        ::

            sage: plot(1.5/(1+e^(-x)), (x, -10, 10), ticks=[None, 1.5/4]) # It's right at f(x)=0.75!
            Graphics object consisting of 1 graphics primitive

        But be careful to leave enough room for at least two major ticks, so that
        the user can tell what the scale is::

            sage: plot(x^2,(x,1,8),ticks=6).show()
            Traceback (most recent call last):
            ...
            ValueError: Expand the range of the independent variable to
            allow two multiples of your tick locator (option `ticks`).

        We can also do custom formatting if you need it.  See above for full
        details::

            sage: plot(2*x+1,(x,0,5),ticks=[[0,1,e,pi,sqrt(20)],2],tick_formatter="latex")
            Graphics object consisting of 1 graphics primitive

        This is particularly useful when setting custom ticks in multiples
        of `\pi`.

        ::

            sage: plot(sin(x),(x,0,2*pi),ticks=pi/3,tick_formatter=pi)
            Graphics object consisting of 1 graphics primitive

        But keep in mind that you will get exactly the formatting you asked
        for if you specify both formatters.  The first syntax is recommended
        for best style in that case. ::

            sage: plot(arcsin(x),(x,-1,1),ticks=[None,pi/6],tick_formatter=["latex",pi]) # Nice-looking!
            Graphics object consisting of 1 graphics primitive

        ::

            sage: plot(arcsin(x),(x,-1,1),ticks=[None,pi/6],tick_formatter=[None,pi]) # Not so nice-looking
            Graphics object consisting of 1 graphics primitive

        Custom tick labels can be provided by providing the keyword
        ``tick_formatter`` with the list of labels, and simultaneously
        providing the keyword ``ticks`` with the positions of the labels. ::

            sage: plot(x, (x,0,3), ticks=[[1,2.5],[0.5,1,2]], tick_formatter=[["$x_1$","$x_2$"],["$y_1$","$y_2$","$y_3$"]])
            Graphics object consisting of 1 graphics primitive

        The following sets the custom tick labels only along the horizontal
        axis. ::

            sage: plot(x**2, (x,0,2), ticks=[[1,2], None], tick_formatter=[["$x_1$","$x_2$"], None])
            Graphics object consisting of 1 graphics primitive

        If the number of tick labels do not match the number of positions of
        tick labels, then it results in an error.::

            sage: plot(x**2, (x,0,2), ticks=[[2], None], tick_formatter=[["$x_1$","$x_2$"], None]).show()
            Traceback (most recent call last):
            ...
            ValueError: If the first component of the list `tick_formatter` is a list then the first component of `ticks` must also be a list of equal length.

        When using logarithmic scale along the axis, make sure to have
        enough room for two ticks so that the user can tell what the scale
        is. This can be effected by increasing the range of the independent
        variable, or by changing the ``base``, or by providing enough tick
        locations by using the ``ticks`` parameter.

        By default, Sage will expand the variable range so that at least two
        ticks are included along the logarithmic axis. However, if you
        specify ``ticks`` manually, this safety measure can be defeated::

            sage: list_plot_loglog([(1,2),(2,3)], plotjoined=True, ticks=[[1],[1]])
            doctest:...: UserWarning: The x-axis contains fewer than 2 ticks; 
            the logarithmic scale of the plot may not be apparent to the reader.
            doctest:...: UserWarning: The y-axis contains fewer than 2 ticks; 
            the logarithmic scale of the plot may not be apparent to the reader.
            Graphics object consisting of 1 graphics primitive

        This one works, since the horizontal axis is automatically expanded
        to contain two ticks and the vertical axis is provided with two ticks::

            sage: list_plot_loglog([(1,2),(2,3)], plotjoined=True, ticks=[None,[1,10]])
            Graphics object consisting of 1 graphics primitive

        Another example in the log scale where both the axes are automatically
        expanded to show two major ticks::

            sage: list_plot_loglog([(2,0.5), (3, 4)], plotjoined=True)
            Graphics object consisting of 1 graphics primitive

        When using ``title_pos``, it must be ensured that a list or a tuple
        of length two is used. Otherwise, an error is raised.::

            sage; plot(x, -4, 4, title='Plot x', title_pos=0.05)
            Traceback (most recent call last):
            ...
            ValueError: 'title_pos' must be a list or tuple of two real numbers.

        TESTS:

        The figsize width and height parameters (at default dpi) must be
        less than 328 inches each, corresponding to the maximum allowed
        pixels in each direction of 32768.  See :trac:`5956` for more about
        the next several tests::

            sage: p = ellipse((0,0),4,1)
            sage: p.show(figsize=[328,10],dpi=100)
            Traceback (most recent call last):
            ...
            ValueError: width and height must each be below 32768

        The following tests result in a segmentation fault and should not
        be run or doctested::

            sage: p = ellipse((0,0),4,1)
            sage: #p.show(figsize=[232,232],dpi=100) # not tested
            ------------------------------------------------------------------------
            Unhandled SIGSEGV: A segmentation fault occurred in Sage.
            This probably occurred because a *compiled* component of Sage has a bug
            in it and is not properly wrapped with sig_on(), sig_off().
            Sage will now terminate.
            ------------------------------------------------------------------------
            sage: #p.show(figsize=[327,181],dpi=100) # not tested
            ------------------------------------------------------------------------
            Unhandled SIGSEGV: A segmentation fault occurred in Sage.
            This probably occurred because a *compiled* component of Sage has a bug
            in it and is not properly wrapped with sig_on(), sig_off().
            Sage will now terminate.
            ------------------------------------------------------------------------

        The following tests ensure we give a good error message for
        negative figsizes::

            sage: P = plot(x^2,(x,0,1))
            sage: P.show(figsize=[-1,1])
            Traceback (most recent call last):
            ...
            ValueError: figsize should be positive numbers, not -1.0 and 1.0
            sage: P.show(figsize=-1)
            Traceback (most recent call last):
            ...
            ValueError: figsize should be positive, not -1.0
            sage: P.show(figsize=x^2)
            Traceback (most recent call last):
            ...
            TypeError: figsize should be a positive number, not x^2
            sage: P.show(figsize=[2,3,4])
            Traceback (most recent call last):
            ...
            ValueError: figsize should be a positive number or a list of two positive numbers, not [2, 3, 4]
            sage: P.show(figsize=[sqrt(2),sqrt(3)])

        TESTS::

            sage: P = plot(x^2,(x,0,1))
            sage: P.show(linkmode=True)
            doctest:...: DeprecationWarning: the filename and linkmode arguments are deprecated, use save() to save
            See http://trac.sagemath.org/17234 for details.
            doctest:...: DeprecationWarning: use tmp_filename instead
            See http://trac.sagemath.org/17234 for details.
            "<img src='cell:///...png'>"
        """
        if filename or linkmode:
            from sage.misc.superseded import deprecation
            deprecation(17234,'the filename and linkmode arguments are deprecated, '
                        'use save() to save')
            if filename is None:
                from sage.misc.temporary_file import graphics_filename
                filename = graphics_filename()
            self.save(filename, **kwds)
            if linkmode:
                return "<img src='cell://%s'>" % filename
            else:
                html("<img src='cell://%s'>" % filename)
                return
<<<<<<< HEAD

        gfx = GraphicsFile(filename, mime_type='image/png')
        gfx.launch_viewer()
=======
            
        from sage.repl.rich_output import get_display_manager
        dm = get_display_manager()
        dm.display_immediately(self, **kwds)
>>>>>>> 819000f6

    def xmin(self, xmin=None):
        """
        EXAMPLES::

            sage: g = line([(-1,1), (3,2)])
            sage: g.xmin()
            -1.0
            sage: g.xmin(-3)
            sage: g.xmin()
            -3.0
        """
        if xmin is None:
            return self.get_axes_range()['xmin']
        else:
            self.set_axes_range(xmin=xmin)

    def xmax(self, xmax=None):
        """
        EXAMPLES::

            sage: g = line([(-1,1), (3,2)])
            sage: g.xmax()
            3.0
            sage: g.xmax(10)
            sage: g.xmax()
            10.0
        """
        if xmax is None:
            return self.get_axes_range()['xmax']
        else:
            self.set_axes_range(xmax=xmax)

    def ymin(self, ymin=None):
        """
        EXAMPLES::

            sage: g = line([(-1,1), (3,2)])
            sage: g.ymin()
            1.0
            sage: g.ymin(-3)
            sage: g.ymin()
            -3.0
        """
        if ymin is None:
            return self.get_axes_range()['ymin']
        else:
            self.set_axes_range(ymin=ymin)

    def ymax(self, ymax=None):
        """
        EXAMPLES::

            sage: g = line([(-1,1), (3,2)])
            sage: g.ymax()
            2.0
            sage: g.ymax(10)
            sage: g.ymax()
            10.0
        """
        if ymax is None:
            return self.get_axes_range()['ymax']
        else:
            self.set_axes_range(ymax=ymax)


    def get_minmax_data(self):
        """
        Return a dictionary whose keys give the xmin, xmax, ymin, and ymax
        data for this graphic.

        .. warning::

           The returned dictionary is mutable, but changing it does
           not change the xmin/xmax/ymin/ymax data.  The minmax data is a function
           of the primitives which make up this Graphics object.  To change the
           range of the axes, call methods :meth:`xmin`, :meth:`xmax`,
           :meth:`ymin`, :meth:`ymax`, or :meth:`set_axes_range`.

        EXAMPLES::

            sage: g = line([(-1,1), (3,2)])
            sage: list(sorted(g.get_minmax_data().items()))
            [('xmax', 3.0), ('xmin', -1.0), ('ymax', 2.0), ('ymin', 1.0)]

        Note that changing ymax doesn't change the output of get_minmax_data::

            sage: g.ymax(10)
            sage: list(sorted(g.get_minmax_data().items()))
            [('xmax', 3.0), ('xmin', -1.0), ('ymax', 2.0), ('ymin', 1.0)]
        """
        objects = self._objects
        if objects:
            minmax_data = [o.get_minmax_data() for o in objects]
            xmin = min(d['xmin'] for d in minmax_data)
            xmax = max(d['xmax'] for d in minmax_data)
            ymin = min(d['ymin'] for d in minmax_data)
            ymax = max(d['ymax'] for d in minmax_data)
            # check for NaN's: weird thing -- only way I know to check if a float
            # is a NaN is to check if it is not equal to itself.
            if xmin!=xmin:
                xmin=0; sage.misc.misc.verbose("xmin was NaN (setting to 0)", level=0)
            if xmax!=xmax:
                xmax=0; sage.misc.misc.verbose("xmax was NaN (setting to 0)", level=0)
            if ymin!=ymin:
                ymin=0; sage.misc.misc.verbose("ymin was NaN (setting to 0)", level=0)
            if ymax!=ymax:
                ymax=0; sage.misc.misc.verbose("ymax was NaN (setting to 0)", level=0)
        else:
            xmin = xmax = ymin = ymax = 0

        if xmin == xmax:
            xmin -= 1
            xmax += 1
        if ymin == ymax:
            ymin -= 1
            ymax += 1
        return {'xmin':xmin, 'xmax':xmax, 'ymin':ymin, 'ymax':ymax}

    def _matplotlib_tick_formatter(self, subplot, base=(10, 10),
                            locator_options={}, scale=('linear', 'linear'),
                            tick_formatter=(None, None), ticks=(None, None),
                            xmax=None, xmin=None, ymax=None, ymin=None):
        r"""
        Take a matplotlib subplot instance representing the graphic and set
        the ticks formatting. This function is only for internal use.

        INPUT:
        - ``subplot`` -- the subplot instance.

        EXAMPLES::

            sage: from matplotlib.figure import Figure
            sage: p = plot(x); d = p.get_minmax_data()
            sage: subplot = Figure().add_subplot(111)
            sage: p._objects[0]._render_on_subplot(subplot)
            sage: p._matplotlib_tick_formatter(subplot, **d)
            (<matplotlib.axes.AxesSubplot object at ...>,
            <matplotlib.ticker.MaxNLocator object at ...>,
            <matplotlib.ticker.MaxNLocator object at ...>,
            <matplotlib.ticker.OldScalarFormatter object at ...>,
            <matplotlib.ticker.OldScalarFormatter object at ...>)
        """
        # This function is created to refactor some code that is repeated
        # in the matplotlib function
        from matplotlib.ticker import (FixedLocator, Locator,
                LogFormatterMathtext, LogLocator, MaxNLocator,
                MultipleLocator, NullLocator, OldScalarFormatter)

        x_locator, y_locator = ticks
        #---------------------- Location of x-ticks ---------------------#

        if x_locator is None:
            if scale[0] == 'log':
                x_locator = LogLocator(base=base[0])
            else:
                x_locator = MaxNLocator(**locator_options)
        elif isinstance(x_locator,Locator):
            pass
        elif x_locator == []:
            x_locator = NullLocator()
        elif isinstance(x_locator,list):
            x_locator = FixedLocator(x_locator)
        else: # x_locator is a number which can be made a float
            from sage.functions.other import ceil, floor
            if floor(xmax/x_locator)-ceil(xmin/x_locator)>1:
                x_locator=MultipleLocator(float(x_locator))
            else: # not enough room for two major ticks
                raise ValueError('Expand the range of the independent '
                'variable to allow two multiples of your tick locator '
                '(option `ticks`).')

        #---------------------- Location of y-ticks ---------------------#
        if y_locator is None:
            if scale[1] == 'log':
                y_locator = LogLocator(base=base[1])
            else:
                y_locator = MaxNLocator(**locator_options)
        elif isinstance(y_locator,Locator):
            pass
        elif y_locator == []:
            y_locator = NullLocator()
        elif isinstance(y_locator,list):
            y_locator = FixedLocator(y_locator)
        else: # y_locator is a number which can be made a float
            from sage.functions.other import ceil, floor
            if floor(ymax/y_locator)-ceil(ymin/y_locator)>1:
                y_locator=MultipleLocator(float(y_locator))
            else: # not enough room for two major ticks
                raise ValueError('Expand the range of the dependent '
                'variable to allow two multiples of your tick locator '
                '(option `ticks`).')

        x_formatter, y_formatter = tick_formatter
        from matplotlib.ticker import FuncFormatter, FixedFormatter
        from sage.misc.latex import latex
        from sage.symbolic.ring import SR
        #---------------------- Formatting x-ticks ----------------------#
        if x_formatter is None:
            if scale[0] == 'log':
                x_formatter = LogFormatterMathtext(base=base[0])
            else:
                x_formatter = OldScalarFormatter()
        elif x_formatter in SR:
            from misc import _multiple_of_constant
            x_const = x_formatter
            x_formatter = FuncFormatter(lambda n,pos:
                                        _multiple_of_constant(n,pos,x_const))
        elif x_formatter == "latex":
            if scale[0] == 'log':
                # We need to strip out '\\mathdefault' from the string
                x_formatter = FuncFormatter(lambda n,pos:
                    LogFormatterMathtext(base=base[0])(n,pos).replace(
                                                        "\\mathdefault",""))
            else:
                x_formatter = FuncFormatter(lambda n,pos: '$%s$'%latex(n))
        elif isinstance(x_formatter, (list, tuple)):
            if (not isinstance(ticks[0], (list, tuple)) or
                    len(ticks[0]) != len(x_formatter)):
                raise ValueError("If the first component of the list "
                    "`tick_formatter` is a list then the first component "
                    "of `ticks` must also be a list of equal length.")
            x_formatter = FixedFormatter(x_formatter)
        #---------------------- Formatting y-ticks ----------------------#
        if y_formatter is None:
            if scale[1] == 'log':
                y_formatter = LogFormatterMathtext(base=base[1])
            else:
                y_formatter = OldScalarFormatter()
        elif y_formatter in SR:
            from misc import _multiple_of_constant
            y_const = y_formatter
            y_formatter = FuncFormatter(lambda n,pos:
                                        _multiple_of_constant(n,pos,y_const))
        elif y_formatter == "latex":
            if scale[1] == 'log':
                # We need to strip out '\\mathdefault' from the string
                y_formatter = FuncFormatter(lambda n,pos:
                    LogFormatterMathtext(base=base[1])(n,pos).replace(
                                                        "\\mathdefault",""))
            else:
                y_formatter = FuncFormatter(lambda n,pos: '$%s$'%latex(n))
        elif isinstance(y_formatter, (list, tuple)):
            if (not isinstance(ticks[1], (list, tuple)) or
                    len(ticks[1]) != len(y_formatter)):
                raise ValueError("If the second component of the list "
                    "`tick_formatter` is a list then the second component "
                    "of `ticks` must also be a list of equal length.")
            y_formatter = FixedFormatter(y_formatter)

        subplot.xaxis.set_major_locator(x_locator)
        subplot.yaxis.set_major_locator(y_locator)
        subplot.xaxis.set_major_formatter(x_formatter)
        subplot.yaxis.set_major_formatter(y_formatter)

        # Check for whether there will be too few ticks in the log scale case.
        # If there are not enough ticks (2 or more) to determine that the scale
        # is non-linear, we throw a warning.
        from warnings import warn
        tickwarnmsg  = 'The %s-axis contains fewer than 2 ticks; '
        tickwarnmsg += 'the logarithmic scale of the plot may not be apparent '
        tickwarnmsg += 'to the reader.'

        if (scale[0] == 'log' and not isinstance(x_locator, NullLocator)
                and len(subplot.xaxis.get_ticklocs()) < 2):
            warn(tickwarnmsg % 'x')

        if (scale[1] == 'log' and not isinstance(y_locator, NullLocator)
                and len(subplot.yaxis.get_ticklocs()) < 2):
            warn(tickwarnmsg % 'y')

        return (subplot, x_locator, y_locator, x_formatter, y_formatter)


    def _get_vmin_vmax(self, vmin, vmax, basev, axes_pad):
        r"""
        Determine the min/max value for a variable plotted on a logarithmic
        scale. The motivation is that we desire at least two ticks for a log
        plot; otherwise the reader may assume that the scale is linear. For
        internal use only.

        We check if this case occurs (for e.g. assuming xmin < xmax):

           floor(logxmin)              ceil(logxmax)
           ----|---------+----------+----------|----------------------|--
                      logxmin     logxmax

        Or if this case occurs (assuming xmin < xmax):

           floor(logxmin)             floor(logxmax)         ceil(logxmax)
           ----|---------+---------------------|-----+----------------|--
                      logxmin                     logxmax


        INPUT:

        -  ``vmin`` - the current min for this variable (e.g. xmin or ymin)

        -  ``vmax`` - the current max for this variable (e.g. xmax or ymax)

        -  ``basev`` - the base of the logarithmic scale for this variable

        - ``axes_pad`` - the padding for the axis. It determines the
          exponent of the fraction of the minimum (resp. maximum) that is
          subtracted from the minimum (resp. added to the maximum) value of
          the axis. For instance if the minimum is `m` and the base of the
          axis is `b` then the new minimum after padding the axis will be
          `m - m/b^{\mathrm{axes\_pad}}`.

        OUTPUT:

        A new (min,max) pair for this variable, suitable for its logarithmic
        scale.

        EXAMPLES:

        On a base-10 logarithmic scale, we should have ``vmin``/``vmax``
        at least 10 units apart::

            sage: p = Graphics()
            sage: p._get_vmin_vmax(1, 2, 10, None)
            (9/10, 10.0)
            sage: p._get_vmin_vmax(1, 5, 10, None)
            (9/10, 10.0)
            sage: p._get_vmin_vmax(1, 10, 10, None)
            (9/10, 11)
            sage: p._get_vmin_vmax(1, 11, 10, None)
            (9/10, 121/10)
            sage: p._get_vmin_vmax(1, 50, 10, None)
            (9/10, 55)

        We can set the ``axes_pad`` separately::

            sage: p._get_vmin_vmax(1, 50, 2, 2)
            (0.75, 62.5)

        Nonpositive values of ``vmin`` are not accepted due to the domain
        of the logarithm function::

            sage: p = Graphics()
            sage: p._get_vmin_vmax(-1,2,10, None)
            Traceback (most recent call last):
            ...
            ValueError: vmin must be positive

        And ``vmax`` must be greater than ``vmin``::

            sage: p._get_vmin_vmax(1,-2,10, None)
            Traceback (most recent call last):
            ...
            ValueError: vmin must be less than vmax

        """
        if vmin <= 0:
            raise ValueError('vmin must be positive')

        if vmin >= vmax:
            raise ValueError('vmin must be less than vmax')

        import math
        if axes_pad is None:
            axes_pad = 1
        else:
            axes_pad = float(abs(axes_pad))

        logvmin = math.log(vmin)/math.log(basev)
        logvmax = math.log(vmax)/math.log(basev)

        if math.floor(logvmax) - math.ceil(logvmin) < 0:
            vmax = basev**math.ceil(logvmax)
            vmin = basev**math.floor(logvmin)
        elif math.floor(logvmax) - math.ceil(logvmin) < 1:
            if logvmax-math.floor(logvmax) > math.ceil(logvmin)-logvmin:
                vmax = basev**math.ceil(logvmax)
                if axes_pad > 0:
                    vmin -= vmin * basev**(-axes_pad)
            else:
                vmin = basev**math.floor(logvmin)
                if axes_pad > 0:
                    vmax += vmax * basev**(-axes_pad)
        elif axes_pad > 0:
            # pad the axes if we haven't expanded the axes earlier.
            vmin -= vmin * basev**(-axes_pad)
            vmax += vmax * basev**(-axes_pad)

        return vmin,vmax


    def matplotlib(self, filename=None,
                   xmin=None, xmax=None, ymin=None, ymax=None,
                   figsize=None, figure=None, sub=None,
                   axes=None, axes_labels=None, fontsize=None,
                   frame=False, verify=True,
                   aspect_ratio = None,
                   gridlines=None, gridlinesstyle=None,
                   vgridlinesstyle=None, hgridlinesstyle=None,
                   show_legend=None, legend_options={},
                   axes_pad=None, ticks_integer=None,
                   tick_formatter=None, ticks=None, title=None,
                   title_pos=None, base=None, scale=None,
                   typeset='default'):
        r"""
        Return a matplotlib figure object representing the graphic

        EXAMPLES::

            sage: c = circle((1,1),1)
            sage: print c.matplotlib()
            Figure(640x480)

        To obtain the first matplotlib axes object inside of the
        figure, you can do something like the following.

        ::

            sage: p=plot(sin(x), (x, -2*pi, 2*pi))
            sage: figure=p.matplotlib()
            sage: axes=figure.axes[0]

        For input parameters, see the documentation for the
        :meth:`show` method (this function accepts all except the
        transparent argument).

        TESTS:

        We verify that :trac:`10291` is fixed::

            sage: p = plot(sin(x), (x, -2*pi, 2*pi))
            sage: figure = p.matplotlib()
            sage: axes_range = p.get_axes_range()
            sage: figure = p.matplotlib()
            sage: axes_range2 = p.get_axes_range()
            sage: axes_range == axes_range2
            True

        We verify that legend options are properly handled (:trac:`12960`).
        First, we test with no options, and next with an incomplete set of
        options.::

            sage: p = plot(x, legend_label='aha')
            sage: p.legend(True)
            sage: pm = p.matplotlib()
            sage: pm = p.matplotlib(legend_options={'font_size':'small'})

        The title should not overlap with the axes labels nor the frame in
        the following plot (see :trac:`10512`)::

            sage: plot(sin(x^2), (x, -3, 3), title='Plot of sin(x^2)', axes_labels=['x','y'],frame=True)
            Graphics object consisting of 1 graphics primitive

        ``typeset`` must not be set to an arbitrary string::

            sage: plot(x, typeset='garbage')
            doctest:...: RichReprWarning: Exception in _rich_repr_ while
            displaying object: typeset must be set to one of 'default', 
            'latex', or 'type1'; got 'garbage'.
            Graphics object consisting of 1 graphics primitive

        We verify that numerical options are changed to float before saving (:trac:`14741`).
        By default, Sage 5.10 changes float objects to the `RealLiteral` type.
        The patch changes them to float before creating `matplotlib` objects.::

            sage: f = lambda x, y : (abs(cos((x + I * y) ** 4)) - 1) # long time
            sage: g = implicit_plot(f,(-4, 4),(-3, 3),linewidth=0.6) # long time
            sage: gm = g.matplotlib() # long time # without the patch, this goes BOOM -- er, TypeError
        """
        if not isinstance(ticks, (list, tuple)):
            ticks = (ticks, None)

        from sage.symbolic.ring import SR
        if not isinstance(tick_formatter, (list, tuple)):  # make sure both formatters typeset or both don't
            if tick_formatter == "latex" or tick_formatter in SR:
                tick_formatter = (tick_formatter, "latex")
            else:
                tick_formatter = (tick_formatter, None)

        global do_verify
        do_verify = verify

        if axes is None:
            axes = self._show_axes

        from matplotlib.figure import Figure
        from matplotlib import rcParams
        if typeset == 'type1': # Requires LaTeX, dvipng, gs to be installed.
            rcParams['ps.useafm'] = True
            rcParams['pdf.use14corefonts'] = True
            rcParams['text.usetex'] = True
        elif typeset == 'latex': # Requires LaTeX, dvipng, gs to be installed.
            rcParams['ps.useafm'] = False
            rcParams['pdf.use14corefonts'] = False
            rcParams['text.usetex'] = True
        elif typeset != 'default': # We won't change (maybe user-set) defaults
            raise ValueError("typeset must be set to one of 'default', 'latex',"
                             " or 'type1'; got '{}'.".format(typeset))

        self.fontsize(fontsize)
        self.axes_labels(l=axes_labels)

        if figsize is not None and not isinstance(figsize, (list, tuple)):
            # in this case, figsize is a number and should be positive
            try:
                figsize = float(figsize) # to pass to mpl
            except TypeError:
                raise TypeError("figsize should be a positive number, not {0}".format(figsize))
            if figsize > 0:
                default_width, default_height=rcParams['figure.figsize']
                figsize=(figsize, default_height*figsize/default_width)
            else:
                raise ValueError("figsize should be positive, not {0}".format(figsize))

        if figsize is not None:
            # then the figsize should be two positive numbers
            if len(figsize) != 2:
                raise ValueError("figsize should be a positive number or a list of two positive numbers, not {0}".format(figsize))
            figsize = (float(figsize[0]),float(figsize[1])) # floats for mpl
            if not (figsize[0] > 0 and figsize[1] > 0):
                raise ValueError("figsize should be positive numbers, not {0} and {1}".format(figsize[0],figsize[1]))

        if figure is None:
            figure=Figure(figsize=figsize)

        #the incoming subplot instance
        subplot = sub
        if not subplot:
            subplot = figure.add_subplot(111)
        #add all the primitives to the subplot
        old_opts = dict()
        for g in self._objects:
            opts, old_opts[g] = g.options(), g.options()
            for k,v in opts.items():
                try:
                    if v.parent() in sage.categories.fields.Fields(): opts[k] = float(v)
                except (AttributeError, TypeError): pass
            g.set_options(opts)
            g._render_on_subplot(subplot)
            if hasattr(g, '_bbox_extra_artists'):
                self._bbox_extra_artists.extend(g._bbox_extra_artists)
        # Set the aspect ratio
        if aspect_ratio is None:
            aspect_ratio=self.aspect_ratio()
        if aspect_ratio == 'automatic':
            subplot.set_aspect('auto', adjustable='box')
        else:
            subplot.set_aspect(aspect_ratio, adjustable='box')

        #---------------- Set the axes limits and scale ------------------#
        self.set_axes_range(xmin, xmax, ymin, ymax)
        d = self.get_axes_range()
        xmin = d['xmin']
        xmax = d['xmax']
        ymin = d['ymin']
        ymax = d['ymax']

        xscale, yscale, basex, basey = self._set_scale(figure, scale=scale,
                                                       base=base)

        # If any of the x-data are negative, we leave the min/max alone.
        if xscale == 'log' and min(xmin, xmax) > 0:
            if xmin < xmax:
                xmin, xmax = self._get_vmin_vmax(xmin, xmax, basex, axes_pad)
            else:
                xmax, xmin = self._get_vmin_vmax(xmax, xmin, basex, axes_pad)
        else:
            xpad = 0.02 if axes_pad is None else axes_pad
            xpad = (xmax - xmin)*float(xpad)
            xmax += xpad
            xmin -= xpad

        # Likewise for the y-data.
        if yscale == 'log' and min(ymin, ymax) > 0:
            if ymin < ymax:
                ymin, ymax = self._get_vmin_vmax(ymin, ymax, basey, axes_pad)
            else:
                ymax, ymin = self._get_vmin_vmax(ymax, ymin, basey, axes_pad)
        else:
            ypad = 0.02 if axes_pad is None else axes_pad
            ypad = (ymax - ymin)*float(ypad)
            ymax += ypad
            ymin -= ypad

        #-------------------------- Set the legend -----------------------#
        if show_legend is None:
            show_legend = self._show_legend

        if show_legend:
            from matplotlib.font_manager import FontProperties
            lopts = dict()
            lopts.update(legend_options)
            lopts.update(self._legend_opts)
            prop = FontProperties(
                    family  = lopts.pop('font_family', 'sans-serif'),
                    size    = lopts.pop('font_size', 'medium'),
                    style   = lopts.pop('font_style', 'normal'),
                    weight  = lopts.pop('font_weight', 'medium'),
                    variant = lopts.pop('font_variant', 'normal')
                   )
            color = lopts.pop('back_color', (0.9, 0.9, 0.9))
            leg = subplot.legend(prop=prop, **lopts)
            if leg is None:
                sage.misc.misc.warn("legend requested but no items are labeled")
            else:
                # color
                lframe = leg.get_frame()
                lframe.set_facecolor(color)
                from sage.plot.colors import to_mpl_color
                for txt,color in zip(leg.get_texts(), self._legend_colors):
                    if color is not None:
                        txt.set_color(to_mpl_color(color))

        subplot.set_xlim([xmin, xmax])
        subplot.set_ylim([ymin, ymax])

        locator_options=dict(nbins=9,steps=[1,2,5,10],integer=ticks_integer)

        if axes is None:
            axes = self._show_axes

        for spine in subplot.spines.values():
            spine.set_color(self._axes_color)
            spine.set_linewidth(self._axes_width)


        if frame:
            # For now, set the formatter to the old one, since that is
            # sort of what we are used to.  We should eventually look at
            # the default one to see if we like it better.

            (subplot, x_locator, y_locator,
                x_formatter, y_formatter) = self._matplotlib_tick_formatter(
                            subplot, base=(basex, basey),
                            locator_options=locator_options,
                            scale=(xscale, yscale),
                            tick_formatter=tick_formatter, ticks=ticks,
                            xmax=xmax, xmin=xmin, ymax=ymax, ymin=ymin)

            subplot.set_frame_on(True)
            if axes and xscale == 'linear' and yscale == 'linear':
                if (ymin<=0 and ymax>=0) or (ymax<=0 and ymin>=0):
                    subplot.axhline(color=self._axes_color,
                                    linewidth=self._axes_width)
                if (xmin<=0 and xmax>=0) or (xmax<=0 and xmin>=0):
                    subplot.axvline(color=self._axes_color,
                                    linewidth=self._axes_width)

        elif axes:
            ymiddle=False
            xmiddle=False
            # Note that the user may specify a custom xmin and xmax which
            # flips the axis horizontally. Hence we need to check for both
            # the possibilities in the if statements below. Similar
            # comments hold for ymin and ymax.
            if xscale == 'log':
                if xmax > xmin:
                    subplot.spines['right'].set_visible(False)
                    subplot.spines['left'].set_position(('outward',10))
                    subplot.yaxis.set_ticks_position('left')
                    subplot.yaxis.set_label_position('left')
                    yaxis='left'
                elif xmax < xmin:
                    subplot.spines['left'].set_visible(False)
                    subplot.spines['right'].set_position(('outward',10))
                    subplot.yaxis.set_ticks_position('right')
                    subplot.yaxis.set_label_position('right')
                    yaxis='right'
            elif (xmin > 0 and xmax > xmin) or (xmax > 0 and xmin > xmax):
                subplot.spines['right'].set_visible(False)
                subplot.spines['left'].set_position(('outward',10))
                subplot.yaxis.set_ticks_position('left')
                subplot.yaxis.set_label_position('left')
                yaxis='left'
            elif (xmax < 0 and xmax > xmin) or (xmin < 0 and xmin > xmax):
                subplot.spines['left'].set_visible(False)
                subplot.spines['right'].set_position(('outward',10))
                subplot.yaxis.set_ticks_position('right')
                subplot.yaxis.set_label_position('right')
                yaxis='right'
            else:
                subplot.spines['left'].set_position('zero')
                subplot.yaxis.set_ticks_position('left')
                subplot.yaxis.set_label_position('left')
                subplot.spines['right'].set_visible(False)
                ymiddle=True
                yaxis='left'

            if yscale == 'log':
                if ymax > ymin:
                    subplot.spines['top'].set_visible(False)
                    subplot.spines['bottom'].set_position(('outward',10))
                    subplot.xaxis.set_ticks_position('bottom')
                    subplot.xaxis.set_label_position('bottom')
                    xaxis='bottom'
                elif ymax < ymin:
                    subplot.spines['bottom'].set_visible(False)
                    subplot.spines['top'].set_position(('outward',10))
                    subplot.xaxis.set_ticks_position('top')
                    subplot.xaxis.set_label_position('top')
                    xaxis='top'
            elif (ymin > 0 and ymax > ymin) or (ymax > 0 and ymin > ymax):
                subplot.spines['top'].set_visible(False)
                subplot.spines['bottom'].set_position(('outward',10))
                subplot.xaxis.set_ticks_position('bottom')
                subplot.xaxis.set_label_position('bottom')
                xaxis='bottom'
            elif (ymax < 0 and ymax > ymin) or (ymin < 0 and ymin > ymax):
                subplot.spines['bottom'].set_visible(False)
                subplot.spines['top'].set_position(('outward',10))
                subplot.xaxis.set_ticks_position('top')
                subplot.xaxis.set_label_position('top')
                xaxis='top'
            else:
                subplot.spines['bottom'].set_position('zero')
                subplot.xaxis.set_ticks_position('bottom')
                subplot.xaxis.set_label_position('bottom')
                subplot.spines['top'].set_visible(False)
                xmiddle=True
                xaxis='bottom'

            # For now, set the formatter to the old one, since that is
            # sort of what we are used to.  We should eventually look at
            # the default one to see if we like it better.

            (subplot, x_locator, y_locator,
                x_formatter, y_formatter) = self._matplotlib_tick_formatter(
                            subplot, base=(basex, basey),
                            locator_options=locator_options,
                            scale=(xscale, yscale),
                            tick_formatter=tick_formatter, ticks=ticks,
                            xmax=xmax, xmin=xmin, ymax=ymax, ymin=ymin)

            # Make ticklines go on both sides of the axes
            #             if xmiddle:
            #                 for t in subplot.xaxis.get_majorticklines():
            #                     t.set_marker("|")
            #                     t.set_markersize(8)
            #                 for t in subplot.xaxis.get_minorticklines():
            #                     t.set_marker("|")
            #                     t.set_markersize(4)

            #             if ymiddle:
            #                 for t in subplot.yaxis.get_majorticklines():
            #                     t.set_marker("|")
            #                     t.set_markersize(8)
            #                 for t in subplot.yaxis.get_minorticklines():
            #                     t.set_marker("|")
            #                     t.set_markersize(4)

            # Make the zero tick labels disappear if the axes cross
            # inside the picture, but only if log scale is not used
            if (xmiddle and ymiddle and xscale == 'linear' and
                yscale == 'linear'):
                from sage.plot.plot import SelectiveFormatter
                subplot.yaxis.set_major_formatter(SelectiveFormatter(
                    subplot.yaxis.get_major_formatter(), skip_values=[0]))
                subplot.xaxis.set_major_formatter(SelectiveFormatter(
                    subplot.xaxis.get_major_formatter(), skip_values=[0]))

        else:
            for spine in subplot.spines.values():
                spine.set_visible(False)
            from matplotlib.ticker import NullFormatter, NullLocator
            subplot.xaxis.set_major_formatter(NullFormatter())
            subplot.yaxis.set_major_formatter(NullFormatter())
            subplot.xaxis.set_major_locator(NullLocator())
            subplot.yaxis.set_major_locator(NullLocator())

        if frame or axes:
            # Make minor tickmarks, unless we specify fixed ticks or no ticks
            # We do this change only on linear scale, otherwise matplotlib
            # errors out with a memory error.
            from matplotlib.ticker import (AutoMinorLocator, FixedLocator,
                    LogLocator, NullLocator)
            if isinstance(x_locator, (NullLocator, FixedLocator)):
                subplot.xaxis.set_minor_locator(NullLocator())
            elif xscale == 'linear':
                subplot.xaxis.set_minor_locator(AutoMinorLocator())
            else: # log scale
                from sage.misc.misc import srange
                base_inv = 1.0/basex
                subs = map(float, srange(2*base_inv, 1, base_inv))
                subplot.xaxis.set_minor_locator(LogLocator(base=basex,
                                                           subs=subs))
            if isinstance(y_locator, (NullLocator, FixedLocator)):
                subplot.yaxis.set_minor_locator(NullLocator())
            elif yscale == 'linear':
                subplot.yaxis.set_minor_locator(AutoMinorLocator())
            else: # log scale
                from sage.misc.misc import srange
                base_inv = 1.0/basey
                subs = map(float, srange(2*base_inv, 1, base_inv))
                subplot.yaxis.set_minor_locator(LogLocator(base=basey,
                                                           subs=subs))

            # Set the color and fontsize of ticks
            figure.get_axes()[0].tick_params(color=self._axes_color,
                    labelcolor=self._tick_label_color,
                    labelsize=self._fontsize, which='both')


        if gridlines is not None:
            if isinstance(gridlines, (list, tuple)):
                vgridlines,hgridlines=gridlines
            else:
                hgridlines=gridlines
                vgridlines=gridlines

            if gridlinesstyle is None:
                # Set up the default grid style
                gridlinesstyle=dict(color='black',linestyle=':',linewidth=0.5)

            vgridstyle=gridlinesstyle.copy()
            if vgridlinesstyle is not None:
                vgridstyle.update(vgridlinesstyle)

            hgridstyle=gridlinesstyle.copy()
            if hgridlinesstyle is not None:
                hgridstyle.update(hgridlinesstyle)

            if hgridlines=='minor':
                hgridstyle['which']='both'
            if vgridlines=='minor':
                vgridstyle['which']='both'

            if hasattr(hgridlines, '__iter__'):
                hlines=iter(hgridlines)
                hgridstyle.pop("minor",None)
                for hline in hlines:
                    if isinstance(hline, (list, tuple)):
                        hl, style=hline
                        st=hgridstyle.copy()
                        st.update(style)
                    else:
                        hl=hline
                        st=hgridstyle
                    subplot.axhline(hl,**st)
            else:
                if hgridlines not in (None, False):
                    subplot.yaxis.grid(True, **hgridstyle)

            if hasattr(vgridlines, '__iter__'):
                vlines=iter(vgridlines)
                vgridstyle.pop("minor",None)
                for vline in vlines:
                    if isinstance(vline, (list, tuple)):
                        vl, style=vline
                        st=vgridstyle.copy()
                        st.update(style)
                    else:
                        vl=vline
                        st=vgridstyle
                    subplot.axvline(vl,**st)
            else:
                if vgridlines not in (None, False):
                    subplot.xaxis.grid(True, **vgridstyle)



        if self._axes_labels is not None:
            label_options={}
            label_options['color']=self._axes_label_color
            label_options['size']=self._fontsize
            subplot.set_xlabel(self._axes_labels[0], **label_options)
            subplot.set_ylabel(self._axes_labels[1], **label_options)


            if axes is True and frame is False:
                # We set the label positions according to where we are
                # drawing the axes.
                if xaxis=='bottom':
                    yaxis_labely=subplot.get_ylim()[1]
                    yaxis_labeloffset=8
                    yaxis_vert='bottom'
                    xaxis_labely=0
                    xaxis_vert='baseline'
                else:
                    yaxis_labely=subplot.get_ylim()[0]
                    yaxis_labeloffset=-8
                    yaxis_vert='top'
                    xaxis_labely=1
                    xaxis_vert='top'

                if yaxis=='left':
                    xaxis_labelx=subplot.get_xlim()[1]
                    xaxis_labeloffset=8
                    xaxis_horiz='left'
                    yaxis_labelx=0
                else:
                    xaxis_labelx=subplot.get_xlim()[0]
                    xaxis_labeloffset=-8
                    xaxis_horiz='right'
                    yaxis_labelx=1

                from matplotlib.transforms import offset_copy
                xlabel=subplot.xaxis.get_label()
                xlabel.set_horizontalalignment(xaxis_horiz)
                xlabel.set_verticalalignment(xaxis_vert)
                trans=subplot.spines[xaxis].get_transform()
                labeltrans=offset_copy(trans, figure, x=xaxis_labeloffset,
                                    y=0, units='points')
                subplot.xaxis.set_label_coords(x=xaxis_labelx,
                                    y=xaxis_labely, transform=labeltrans)

                ylabel=subplot.yaxis.get_label()
                ylabel.set_horizontalalignment('center')
                ylabel.set_verticalalignment(yaxis_vert)
                ylabel.set_rotation('horizontal')
                trans=subplot.spines[yaxis].get_transform()
                labeltrans=offset_copy(trans, figure, x=0,
                                    y=yaxis_labeloffset, units='points')
                subplot.yaxis.set_label_coords(x=yaxis_labelx,
                                    y=yaxis_labely, transform=labeltrans)

        # This option makes the xlim and ylim limits not take effect
        # todo: figure out which limits were specified, and let the
        # free limits autoscale
        #subplot.autoscale_view(tight=True)
        if title is not None:
            if title_pos is not None:
                if ((not isinstance(title_pos, (list, tuple)))
                    or (len(title_pos) != 2)):
                    raise ValueError("'title_pos' must be a list or tuple "
                                     "of two real numbers.")
                title_pos = (float(title_pos[0]), float(title_pos[1]))

            if (frame) or (axes_labels is None):
                if title_pos is not None:
                    subplot.set_title(title, fontsize=fontsize,
                                      position=title_pos)
                else:
                    subplot.set_title(title, fontsize=fontsize)
            else: # frame is false axes is not None, and neither is axes_labels
                # Then, the title is moved up to avoid overlap with axes labels
                if title_pos is None:
                    title_pos = (0.5, 1.05)
                subplot.set_title(title, fontsize=fontsize, position=title_pos)

        for g in self._objects:
            g.set_options(old_opts[g])

        return figure

    def save_image(self, filename=None, *args, **kwds):
        r"""
        Save an image representation of self.  The image type is
        determined by the extension of the filename.  For example,
        this could be ``.png``, ``.jpg``, ``.gif``, ``.pdf``,
        ``.svg``.  Currently this is implemented by calling the
        :meth:`save` method of self, passing along all arguments and
        keywords.

        .. Note::

            Not all image types are necessarily implemented for all
            graphics types.  See :meth:`save` for more details.

        EXAMPLES::

            sage: c = circle((1,1), 1, color='red')
            sage: filename = os.path.join(SAGE_TMP, 'test.png')
            sage: c.save_image(filename, xmin=-1, xmax=3, ymin=-1, ymax=3)
        """
        self.save(filename, *args, **kwds)


    # ALLOWED_EXTENSIONS is the list of recognized formats.
    # filename argument is written explicitly so that it can be used as a
    # positional one, which is a very likely usage for this function.
    @suboptions('legend',
                back_color=(0.9, 0.9, 0.9), borderpad=0.6,
                borderaxespad=None,
                columnspacing=None,
                fancybox=False, font_family='sans-serif',
                font_size='medium', font_style='normal',
                font_variant='normal', font_weight='medium',
                handlelength=0.05, handletextpad=0.5,
                labelspacing=0.02, loc='best',
                markerscale=0.6, ncol=1, numpoints=2,
                shadow=False, title=None)
    def save(self, filename=None, **kwds):
        r"""
        Save the graphics to an image file.

        INPUT:

        - ``filename`` -- string. The filename and the image format
          given by the extension, which can be one of the following:

            * ``.eps``,

            * ``.pdf``,

            * ``.png``,

            * ``.ps``,

            * ``.sobj`` (for a Sage object you can load later),

            * ``.svg``,

            * empty extension will be treated as ``.sobj``.

        All other keyword arguments will be passed to the plotter.

        OUTPUT:

        - none.

        EXAMPLES::

            sage: c = circle((1,1), 1, color='red')
            sage: filename = os.path.join(SAGE_TMP, 'test.png')
            sage: c.save(filename, xmin=-1, xmax=3, ymin=-1, ymax=3)

        To make a figure bigger or smaller, use ``figsize``::

            sage: c.save(filename, figsize=5, xmin=-1, xmax=3, ymin=-1, ymax=3)

        By default, the figure grows to include all of the graphics and text,
        so the final image may not be exactly the figure size you specified.
        If you want a figure to be exactly a certain size, specify the keyword
        ``fig_tight=False``::

            sage: c.save(filename, figsize=[8,4], fig_tight=False,
            ....:       xmin=-1, xmax=3, ymin=-1, ymax=3)

        You can also pass extra options to the plot command instead of this
        method, e.g. ::

            sage: plot(x^2 - 5, (x, 0, 5), ymin=0).save(tmp_filename(ext='.png'))

        will save the same plot as the one shown by this command::

            sage: plot(x^2 - 5, (x, 0, 5), ymin=0)
            Graphics object consisting of 1 graphics primitive

        (This test verifies that :trac:`8632` is fixed.)

        TESTS:

        Legend labels should save correctly::

            sage: P = plot(x,(x,0,1),legend_label='$xyz$')
            sage: P.set_legend_options(back_color=(1,0,0))
            sage: P.set_legend_options(loc=7)
            sage: filename=os.path.join(SAGE_TMP, 'test.png')
            sage: P.save(filename)

        This plot should save with the frame shown, showing :trac:`7524`
        is fixed (same issue as :trac:`7981` and :trac:`8632`)::

            sage: var('x,y')
            (x, y)
            sage: a = plot_vector_field((x,-y),(x,-1,1),(y,-1,1))
            sage: filename=os.path.join(SAGE_TMP, 'test2.png')
            sage: a.save(filename)

        The following plot should show the axes; fixes :trac:`14782` ::

            sage: plot(x^2, (x, 1, 2), ticks=[[], []])
            Graphics object consisting of 1 graphics primitive

        """
        options = dict()
        options.update(self.SHOW_OPTIONS)
        options.update(self._extra_kwds)
        options.update(kwds)
        dpi = options.pop('dpi')
        transparent = options.pop('transparent')
        fig_tight = options.pop('fig_tight')

        if filename is None:
            from sage.misc.superseded import deprecation
            deprecation(17234,'the filename argument is now mandatory')
            from sage.misc.temporary_file import graphics_filename
            filename = graphics_filename()
        ext = os.path.splitext(filename)[1].lower()

        if ext not in ALLOWED_EXTENSIONS:
            raise ValueError("allowed file extensions for images are '"
                             + "', '".join(ALLOWED_EXTENSIONS) + "'!")
        elif ext in ['', '.sobj']:
            SageObject.save(self, filename)
        else:
            from matplotlib import rcParams
            rc_backup = (rcParams['ps.useafm'], rcParams['pdf.use14corefonts'],
                         rcParams['text.usetex']) # save the rcParams
            figure = self.matplotlib(**options)
            # You can output in PNG, PS, EPS, PDF, or SVG format, depending
            # on the file extension.
            # matplotlib looks at the file extension to see what the renderer should be.
            # The default is FigureCanvasAgg for PNG's because this is by far the most
            # common type of files rendered, like in the notebook, for example.
            # if the file extension is not '.png', then matplotlib will handle it.
            from matplotlib.backends.backend_agg import FigureCanvasAgg
            figure.set_canvas(FigureCanvasAgg(figure))
            # this messes up the aspect ratio!
            #figure.canvas.mpl_connect('draw_event', pad_for_tick_labels)

            # tight_layout adjusts the *subplot* parameters so ticks aren't cut off, etc.
            figure.tight_layout()

            opts = dict(dpi=dpi, transparent=transparent)
            if fig_tight is True:
                opts['bbox_inches'] = 'tight'
            if self._bbox_extra_artists:
                opts['bbox_extra_artists'] = self._bbox_extra_artists

            figure.savefig(filename, **opts)

            # Restore the rcParams to the original, possibly user-set values
            (rcParams['ps.useafm'], rcParams['pdf.use14corefonts'],
                                           rcParams['text.usetex']) = rc_backup

    def description(self):
        r"""
        Print a textual description to stdout.

        This method is mostly used for doctests.

        EXAMPLES::

            sage: print polytopes.n_cube(2).plot().description()
            Polygon defined by 4 points: [(1.0, 1.0), (-1.0, 1.0), (-1.0, -1.0), (1.0, -1.0)]
            Line defined by 2 points: [(-1.0, -1.0), (-1.0, 1.0)]
            Line defined by 2 points: [(-1.0, -1.0), (1.0, -1.0)]
            Line defined by 2 points: [(-1.0, 1.0), (1.0, 1.0)]
            Line defined by 2 points: [(1.0, -1.0), (1.0, 1.0)]
            Point set defined by 4 point(s): [(-1.0, -1.0), (-1.0, 1.0), (1.0, -1.0), (1.0, 1.0)]
        """
        data = []
        for g in self:
            g_zorder = g.options().get('zorder', 0)
            if hasattr(g, 'xdata'):
                g_str = '{0}:\t{1}'.format(g, zip(g.xdata, g.ydata))
            else:
                g_str = repr(g)
            data.append([g_zorder, g_str, g])
        data.sort()
        return '\n'.join(g[1] for g in data)


class GraphicsArray(SageObject):
    """
    GraphicsArray takes a (`m` x `n`) list of lists of
    graphics objects and plots them all on one canvas.

<<<<<<< HEAD
    .. automethod:: _graphics_
=======
    .. automethod:: _rich_repr_
>>>>>>> 819000f6
    """
    def __init__(self, array):
        """
        Constructor for ``GraphicsArray`` class.  Normally used only
        via :func:`graphics_array` function.

        INPUT: a list or list of lists/tuples, all of which are graphics objects

        EXAMPLES::

            sage: L = [plot(sin(k*x),(x,-pi,pi)) for k in range(10)]
            sage: G = graphics_array(L)
            sage: G.ncols()
            10
            sage: M = [[plot(x^2)],[plot(x^3)]]
            sage: H = graphics_array(M)
            sage: str(H[1])
            'Graphics object consisting of 1 graphics primitive'

        TESTS::

            sage: L = [[plot(sin),plot(cos)],[plot(tan)]]
            sage: graphics_array(L)
            Traceback (most recent call last):
            ...
            TypeError: array (=[[Graphics object consisting of 1 graphics primitive, Graphics object consisting of 1 graphics primitive], [Graphics object consisting of 1 graphics primitive]]) must be a list of lists of Graphics objects
            sage: G = plot(x,(x,0,1))
            sage: graphics_array(G)
            Traceback (most recent call last):
            ...
            TypeError: array (=Graphics object consisting of 1 graphics primitive) must be a list of lists of Graphics objects
            sage: G = [[plot(x,(x,0,1)),x]]
            sage: graphics_array(G)
            Traceback (most recent call last):
            ...
            TypeError: every element of array must be a Graphics object
        """
        if not isinstance(array, (list, tuple)):
            raise TypeError("array (=%s) must be a list of lists of Graphics objects"%(array))
        array = list(array)
        self._glist = []
        self._rows = len(array)
        if self._rows > 0:
            if not isinstance(array[0], (list, tuple)):
                array = [array]
                self._rows = 1
            self._cols = len(array[0])
        else:
            self._cols = 0
        self._dims = self._rows*self._cols
        for row in array: #basically flatten the list
            if not isinstance(row, (list, tuple)) or len(row) != self._cols:
                raise TypeError("array (=%s) must be a list of lists of Graphics objects"%(array))
            for g in row:
                if not isinstance(g, Graphics):
                    raise TypeError("every element of array must be a Graphics object")
                self._glist.append(g)
        self._figsize = None

    def _repr_(self):
        """
        Representation of the graphics array.

        EXAMPLES::

            sage: R = rainbow(6)
            sage: L = [plot(x^n,(x,0,1),color=R[n]) for n in range(6)]
            sage: graphics_array(L,2,3)
            Graphics Array of size 2 x 3
        """
        return self.__str__()

<<<<<<< HEAD
    def _graphics_(self, mime_types=None, figsize=None, dpi=None):
        """
        Magic graphics method.

        See :meth:`sage.plot.graphics.Graphics._graphics_` for details.

        EXAMPLES::

            sage: from sage.plot.graphics import GraphicsArray
            sage: g = GraphicsArray([])
            sage: g._graphics_()
            Graphics file image/png
            sage: g._graphics_(mime_types={'foo/bar'}) is None
            True
        """
        from sage.structure.graphics_file import Mime, graphics_from_save
        preference = [Mime.PNG, Mime.SVG, Mime.JPG, Mime.PDF]
        return graphics_from_save(self.save, preference,
                                  allowed_mime_types=mime_types, 
                                  figsize=figsize, dpi=dpi)
=======
    def _rich_repr_(self, display_manager, **kwds):
        """
        Rich Output Magic Method

        See :mod:`sage.repl.rich_output` for details.

        EXAMPLES::

            sage: from sage.repl.rich_output import get_display_manager
            sage: dm = get_display_manager()
            sage: g = graphics_array([Graphics(), Graphics()], 1, 2)
            sage: g._rich_repr_(dm)
            OutputImagePng container
        """
        types = display_manager.types
        prefer_raster = (
            ('.png', types.OutputImagePng),
            ('.jpg', types.OutputImageJpg),
            ('.gif', types.OutputImageGif),
        )
        prefer_vector = (
            ('.svg', types.OutputImageSvg),
            ('.pdf', types.OutputImagePdf),
        )
        graphics = display_manager.preferences.graphics
        if graphics == 'disable':
            return
        elif graphics == 'raster' or graphics is None:
            preferred = prefer_raster + prefer_vector
        elif graphics == 'vector':
            preferred = prefer_vector + prefer_raster
        else:
            raise ValueError('unknown graphics output preference')
        for file_ext, output_container in preferred:
            if output_container in display_manager.supported_output():
                return display_manager.graphics_from_save(
                    self.save, kwds, file_ext, output_container)
>>>>>>> 819000f6

    def __str__(self):
        """
        String representation of the graphics array.

        EXAMPLES::

            sage: R = rainbow(6)
            sage: L = [plot(x^n,(x,0,1),color=R[n]) for n in range(6)]
            sage: G = graphics_array(L,2,3)
            sage: G.__str__()
            'Graphics Array of size 2 x 3'
            sage: str(G)
            'Graphics Array of size 2 x 3'
        """
        return "Graphics Array of size %s x %s"%(self._rows, self._cols)

    def nrows(self):
        """
        Number of rows of the graphics array.

        EXAMPLES::

            sage: R = rainbow(6)
            sage: L = [plot(x^n,(x,0,1),color=R[n]) for n in range(6)]
            sage: G = graphics_array(L,2,3)
            sage: G.nrows()
            2
            sage: graphics_array(L).nrows()
            1
        """
        return self._rows

    def ncols(self):
        """
        Number of columns of the graphics array.

        EXAMPLES::

            sage: R = rainbow(6)
            sage: L = [plot(x^n,(x,0,1),color=R[n]) for n in range(6)]
            sage: G = graphics_array(L,2,3)
            sage: G.ncols()
            3
            sage: graphics_array(L).ncols()
            6
        """
        return self._cols

    def __getitem__(self, i):
        """
        Return the ``i``th element of the list of graphics
        in the (flattened) array.

        EXAMPLES:

        We can access and view individual plots::

            sage: M = [[plot(x^2)],[plot(x^3)]]
            sage: H = graphics_array(M)
            sage: H[1]
            Graphics object consisting of 1 graphics primitive

        They can also be represented::

            sage: str(H[1])
            'Graphics object consisting of 1 graphics primitive'

        Another example::

            sage: L = [plot(sin(k*x),(x,-pi,pi))+circle((k,k),1,color='red') for k in range(10)]
            sage: G = graphics_array(L,5,2)
            sage: str(G[3])
            'Graphics object consisting of 2 graphics primitives'
            sage: G[3]
            Graphics object consisting of 2 graphics primitives
        """
        i = int(i)
        return self._glist[i]

    def __setitem__(self, i, g):
        """
        Set the ``i``th element of the list of graphics
        in the (flattened) array.

        EXAMPLES::

            sage: M = [[plot(x^2)],[plot(x^3)]]
            sage: H = graphics_array(M)
            sage: str(H[1])
            'Graphics object consisting of 1 graphics primitive'

        We can check this is one primitive::

            sage: H[1] # the plot of x^3
            Graphics object consisting of 1 graphics primitive

        Now we change it::

            sage: H[1] = circle((1,1),2)+points([(1,2),(3,2),(5,5)],color='purple')
            sage: str(H[1])
            'Graphics object consisting of 2 graphics primitives'

        And we visually check that it's different::

            sage: H[1] # a circle and some purple points
            Graphics object consisting of 2 graphics primitives
        """
        i = int(i)
        self._glist[i] = g

    def _set_figsize_(self, ls):
        """
        Set the figsize of all plots in the array.

        This is normally only used via the ``figsize`` keyword in
        :meth:`save` or :meth:`show`.

        EXAMPLES::

            sage: L = [plot(sin(k*x),(x,-pi,pi)) for k in [1..3]]
            sage: G = graphics_array(L)
            sage: G.show(figsize=[5,3])  # smallish and compact

        ::

            sage: G.show(figsize=[10,20])  # bigger and tall and thin; long time (2s on sage.math, 2012)

        ::

            sage: G.show(figsize=8)  # figure as a whole is a square
        """
        # if just one number is passed in for figsize, as documented
        if not isinstance(ls,list):
            ls = [ls,ls]
        # now the list is a list
        m = int(ls[0])
        n = int(ls[1])
        self._figsize = [m,n]

    def __len__(self):
        """
        Total number of elements of the graphics array.

        EXAMPLES::

            sage: R = rainbow(6)
            sage: L = [plot(x^n,(x,0,1),color=R[n]) for n in range(6)]
            sage: G = graphics_array(L,2,3)
            sage: G.ncols()
            3
            sage: graphics_array(L).ncols()
            6
        """
        return len(self._glist)

    def append(self, g):
        """
        Appends a graphic to the array.  Currently
        not implemented.

        TESTS::

            sage: from sage.plot.graphics import GraphicsArray
            sage: G = GraphicsArray([plot(sin),plot(cos)])
            sage: G.append(plot(tan))
            Traceback (most recent call last):
            ...
            NotImplementedError: Appending to a graphics array is not yet implemented
        """
        # Not clear if there is a way to do this
        raise NotImplementedError('Appending to a graphics array is not yet implemented')

    def save(self, filename=None, dpi=DEFAULT_DPI, figsize=None, axes=None,
             **kwds):
        r"""
        Save the graphics array.

        INPUT:

        - ``filename`` -- string. The filename and the image format
          given by the extension, which can be one of the following:

            * ``.eps``,

            * ``.pdf``,

            * ``.png``,

            * ``.ps``,

            * ``.sobj`` (for a Sage object you can load later),

            * ``.svg``,

            * empty extension will be treated as ``.sobj``.

        -  ``dpi`` - dots per inch

        -  ``figsize`` - width or [width, height] See documentation
           for :meth:`sage.plot.graphics.Graphics.show` for more details.

        -  ``axes`` - (default: True)

        EXAMPLES::

            sage: F = tmp_filename(ext='.png')
            sage: L = [plot(sin(k*x),(x,-pi,pi)) for k in [1..3]]
            sage: G = graphics_array(L)
            sage: G.save(F, dpi=500, axes=False)  # long time (6s on sage.math, 2012)

        TESTS::

            sage: graphics_array([]).save(F)
            sage: graphics_array([[]]).save(F)
        """
        if figsize is not None:
            self._set_figsize_(figsize)
        if filename is None:
            from sage.misc.superseded import deprecation
            deprecation(17234,'the filename argument is now mandatory')
            from sage.misc.temporary_file import graphics_filename
            filename = graphics_filename()

        #glist is a list of Graphics objects:
        glist = self._glist
        rows = self._rows
        cols = self._cols
        dims = self._dims
        if rows == 0 or cols == 0:
            glist = [Graphics()]
            rows = cols = dims = 1
        #make a blank matplotlib Figure:
        from matplotlib.figure import Figure
        figure = Figure(self._figsize)
        global do_verify
        do_verify = True
        for i,g in zip(range(1, dims+1), glist):
            subplot = figure.add_subplot(rows, cols, i)
            g.matplotlib(filename, figure=figure, sub=subplot,
                         verify=do_verify, axes = axes, **kwds)
        g.save(filename, dpi=dpi, figure=figure, sub=subplot,
               verify=do_verify, axes=axes, **kwds)

    def save_image(self, filename=None, *args, **kwds):
        r"""
        Save an image representation of self.  The image type is
        determined by the extension of the filename.  For example,
        this could be ``.png``, ``.jpg``, ``.gif``, ``.pdf``,
        ``.svg``.  Currently this is implemented by calling the
        :meth:`save` method of self, passing along all arguments and
        keywords.

        .. Note::

            Not all image types are necessarily implemented for all
            graphics types.  See :meth:`save` for more details.

        EXAMPLES::

            sage: plots = [[plot(m*cos(x + n*pi/4), (x,0, 2*pi)) for n in range(3)] for m in range(1,3)]
            sage: G = graphics_array(plots)
            sage: G.save_image(tmp_filename(ext='.png'))
        """
        self.save(filename, *args, **kwds)

<<<<<<< HEAD

    def show(self, filename=None, dpi=DEFAULT_DPI, figsize=None,
             axes=None, **kwds):
=======
    def show(self, **kwds):
>>>>>>> 819000f6
        r"""
        Show this graphics array immediately.

        This method attempts to display the graphics immediately,
        without waiting for the currently running code (if any) to
        return to the command line. Be careful, calling it from within
        a loop will potentially launch a large number of external
        viewer programs.

        OPTIONAL INPUT:

        -  ``dpi`` - dots per inch

        -  ``figsize`` - width or [width, height]  See the
           documentation for :meth:`sage.plot.graphics.Graphics.show`
           for more information.

        -  ``axes`` - (default: True)

        -  ``fontsize`` - positive integer

        -  ``frame`` - (default: False) draw a frame around the
           image

        OUTPUT:

        This method does not return anything. Use :meth:`save` if you
        want to save the figure as an image.

        EXAMPLES:

        This draws a graphics array with four trig plots and no
        axes in any of the plots::

            sage: G = graphics_array([[plot(sin), plot(cos)], [plot(tan), plot(sec)]])
            sage: G.show(axes=False)
        """
<<<<<<< HEAD
        if filename is None:
            filename = graphics_filename()
        self.save(filename, dpi=dpi, figsize=figsize, axes=axes, **kwds)
        gfx = GraphicsFile(filename, mime_type='image/png')
        gfx.launch_viewer()
=======
        from sage.repl.rich_output import get_display_manager
        dm = get_display_manager()
        dm.display_immediately(self, **kwds)
>>>>>>> 819000f6
<|MERGE_RESOLUTION|>--- conflicted
+++ resolved
@@ -31,7 +31,6 @@
 from sage.misc.html import html
 from sage.misc.temporary_file import tmp_filename
 from sage.structure.sage_object import SageObject
-from sage.structure.graphics_file import GraphicsFile
 from sage.misc.decorators import suboptions
 from colors import rgbcolor
 
@@ -132,11 +131,7 @@
         sage: isinstance(g2, Graphics)
         True
 
-<<<<<<< HEAD
-    .. automethod:: _graphics_
-=======
     .. automethod:: _rich_repr_
->>>>>>> 819000f6
     """
 
     def __init__(self):
@@ -826,67 +821,17 @@
         """
         return self.__str__()
 
-<<<<<<< HEAD
-    def _graphics_(self, mime_types=None, figsize=None, dpi=None):
-        """
-        Magic graphics method.
-
-        The presence of this method is used by the displayhook to
-        decide that we want to see a graphical output by default.
-
-        INPUT:
-        
-        - ``mime_types`` -- set of mime types (as strings).
-
-        - ``figsize`` -- pair of integers (optional). The desired
-          graphics size in pixels. Suggested, but need not be
-          respected by the output.
-
-        - ``dpi`` -- integer (optional). The desired resolution in
-          dots per inch. Suggested, but need not be respected by the
-          output.
-
-        OUTPUT:
-
-        Return an instance of
-        :class:`sage.structure.graphics_file.GraphicsFile`
-        encapsulating a suitable image file. If ``mime_types`` is
-        specified, the resulting file format must match one of these.
-
-        Alternatively, this method can return ``None`` to indicate
-        that textual representation is preferable and/or no graphics
-        with the desired mime type can be generated.
-=======
     def _rich_repr_(self, display_manager, **kwds):
         """
         Rich Output Magic Method
 
         See :mod:`sage.repl.rich_output` for details.
->>>>>>> 819000f6
 
         EXAMPLES::
 
             sage: from sage.repl.rich_output import get_display_manager
             sage: dm = get_display_manager()
             sage: g = Graphics()
-<<<<<<< HEAD
-            sage: g._graphics_()
-            Graphics file image/png
-
-            sage: [g, g]
-            [Graphics object consisting of 0 graphics primitives,
-             Graphics object consisting of 0 graphics primitives]
-
-            sage: g._graphics_(mime_types={'foo/bar'}) is None
-            True
-        """
-        from sage.structure.graphics_file import Mime, graphics_from_save
-        preference = [Mime.PNG, Mime.SVG, Mime.JPG, Mime.PDF]
-        return graphics_from_save(self.save, preference,
-                                  allowed_mime_types=mime_types, 
-                                  figsize=figsize, dpi=dpi)
-
-=======
             sage: g._rich_repr_(dm)
             OutputImagePng container
         """
@@ -914,7 +859,6 @@
                 return display_manager.graphics_from_save(
                     self.save, kwds, file_ext, output_container)
     
->>>>>>> 819000f6
     def __str__(self):
         r"""
         Return string representation of this plot.
@@ -2023,16 +1967,10 @@
             else:
                 html("<img src='cell://%s'>" % filename)
                 return
-<<<<<<< HEAD
-
-        gfx = GraphicsFile(filename, mime_type='image/png')
-        gfx.launch_viewer()
-=======
             
         from sage.repl.rich_output import get_display_manager
         dm = get_display_manager()
         dm.display_immediately(self, **kwds)
->>>>>>> 819000f6
 
     def xmin(self, xmin=None):
         """
@@ -3179,11 +3117,7 @@
     GraphicsArray takes a (`m` x `n`) list of lists of
     graphics objects and plots them all on one canvas.
 
-<<<<<<< HEAD
-    .. automethod:: _graphics_
-=======
     .. automethod:: _rich_repr_
->>>>>>> 819000f6
     """
     def __init__(self, array):
         """
@@ -3256,28 +3190,6 @@
         """
         return self.__str__()
 
-<<<<<<< HEAD
-    def _graphics_(self, mime_types=None, figsize=None, dpi=None):
-        """
-        Magic graphics method.
-
-        See :meth:`sage.plot.graphics.Graphics._graphics_` for details.
-
-        EXAMPLES::
-
-            sage: from sage.plot.graphics import GraphicsArray
-            sage: g = GraphicsArray([])
-            sage: g._graphics_()
-            Graphics file image/png
-            sage: g._graphics_(mime_types={'foo/bar'}) is None
-            True
-        """
-        from sage.structure.graphics_file import Mime, graphics_from_save
-        preference = [Mime.PNG, Mime.SVG, Mime.JPG, Mime.PDF]
-        return graphics_from_save(self.save, preference,
-                                  allowed_mime_types=mime_types, 
-                                  figsize=figsize, dpi=dpi)
-=======
     def _rich_repr_(self, display_manager, **kwds):
         """
         Rich Output Magic Method
@@ -3315,7 +3227,6 @@
             if output_container in display_manager.supported_output():
                 return display_manager.graphics_from_save(
                     self.save, kwds, file_ext, output_container)
->>>>>>> 819000f6
 
     def __str__(self):
         """
@@ -3582,13 +3493,7 @@
         """
         self.save(filename, *args, **kwds)
 
-<<<<<<< HEAD
-
-    def show(self, filename=None, dpi=DEFAULT_DPI, figsize=None,
-             axes=None, **kwds):
-=======
     def show(self, **kwds):
->>>>>>> 819000f6
         r"""
         Show this graphics array immediately.
 
@@ -3626,14 +3531,6 @@
             sage: G = graphics_array([[plot(sin), plot(cos)], [plot(tan), plot(sec)]])
             sage: G.show(axes=False)
         """
-<<<<<<< HEAD
-        if filename is None:
-            filename = graphics_filename()
-        self.save(filename, dpi=dpi, figsize=figsize, axes=axes, **kwds)
-        gfx = GraphicsFile(filename, mime_type='image/png')
-        gfx.launch_viewer()
-=======
         from sage.repl.rich_output import get_display_manager
         dm = get_display_manager()
-        dm.display_immediately(self, **kwds)
->>>>>>> 819000f6
+        dm.display_immediately(self, **kwds)