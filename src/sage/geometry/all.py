--- conflicted
+++ resolved
@@ -18,11 +18,6 @@
 
 from toric_lattice import ToricLattice
 
-<<<<<<< HEAD
-=======
-import sage.geometry.pseudolines
-
->>>>>>> 7e75e740
 import toric_plotter
 
 from hyperbolic_space.all import *
