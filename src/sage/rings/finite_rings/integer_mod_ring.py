r"""
Ring `\ZZ/n\ZZ` of integers modulo `n`

EXAMPLES::

    sage: R = Integers(97)
    sage: a = R(5)
    sage: a**100000000000000000000000000000000000000000000000000000000000000
    61

This example illustrates the relation between
`\ZZ/p\ZZ` and `\GF{p}`. In
particular, there is a canonical map to `\GF{p}`, but not in
the other direction.

::

    sage: r = Integers(7)
    sage: s = GF(7)
    sage: r.has_coerce_map_from(s)
    False
    sage: s.has_coerce_map_from(r)
    True
    sage: s(1) + r(1)
    2
    sage: parent(s(1) + r(1))
    Finite Field of size 7
    sage: parent(r(1) + s(1))
    Finite Field of size 7

We list the elements of `\ZZ/3\ZZ`::

    sage: R = Integers(3)
    sage: list(R)
    [0, 1, 2]

AUTHORS:

- William Stein (initial code)

- David Joyner (2005-12-22): most examples

- Robert Bradshaw (2006-08-24): convert to SageX (Cython)

- William Stein (2007-04-29): square_roots_of_one

- Simon King (2011-04-21): allow to prescribe a category

- Simon King (2013-09): Only allow to prescribe the category of fields
"""

#*****************************************************************************
#
#   Sage: System for Algebra and Geometry Experimentation
#
#       Copyright (C) 2005 William Stein <wstein@gmail.com>
#
#  Distributed under the terms of the GNU General Public License (GPL)
#
#    This code is distributed in the hope that it will be useful,
#    but WITHOUT ANY WARRANTY; without even the implied warranty of
#    MERCHANTABILITY or FITNESS FOR A PARTICULAR PURPOSE.  See the GNU
#    General Public License for more details.
#
#  The full text of the GPL is available at:
#
#                  http://www.gnu.org/licenses/
#*****************************************************************************

import sage.misc.prandom as random

from sage.rings.arith import factor, primitive_root
import sage.rings.commutative_ring as commutative_ring
import sage.rings.field as field
import integer_mod
import sage.rings.integer as integer
import sage.rings.integer_ring as integer_ring
import sage.rings.quotient_ring as quotient_ring
from sage.structure.parent_gens import ParentWithGens

from sage.libs.pari.all import pari, PariError

import sage.interfaces.all
from sage.misc.cachefunc import cached_method

from sage.structure.factory import UniqueFactory

class IntegerModFactory(UniqueFactory):
    r"""
    Return the quotient ring `\ZZ / n\ZZ`.

    INPUT:

    - ``order`` -- integer (default: 0); positive or negative
    - ``is_field`` -- bool (default: ``False``); assert that
      the order is prime and hence the quotient ring belongs to
      the category of fields

    .. NOTE::

        The optional argument ``is_field`` is not part of the cache key.
        Hence, this factory will create precisely one instance of `\ZZ /
        n\ZZ`.  However, if ``is_field`` is true, then a previously created
        instance of the quotient ring will be updated to be in the category of
        fields.

        **Use with care!** Erroneously putting `\ZZ / n\ZZ` into the category
        of fields may have consequences that can compromise a whole Sage
        session, so that a restart will be needed.

    EXAMPLES::

        sage: IntegerModRing(15)
        Ring of integers modulo 15
        sage: IntegerModRing(7)
        Ring of integers modulo 7
        sage: IntegerModRing(-100)
        Ring of integers modulo 100

    Note that you can also use ``Integers``, which is a
    synonym for ``IntegerModRing``.

    ::

        sage: Integers(18)
        Ring of integers modulo 18
        sage: Integers() is Integers(0) is ZZ
        True

    .. NOTE::

        Testing whether a quotient ring `\ZZ / n\ZZ` is a field can of
        course be very costly. By default, it is not tested whether `n`
        is prime or not, in contrast to
        :func:`~sage.rings.finite_rings.constructor.GF`. If the user
        is sure that the modulus is prime and wants to avoid a primality
        test, (s)he can provide ``category=Fields()`` when constructing
        the quotient ring, and then the result will behave like a field.
        If the category is not provided during initialisation, and it is
        found out later that the ring is in fact a field, then the category
        will be changed at runtime, having the same effect as providing
        ``Fields()`` during initialisation.

    EXAMPLES::

        sage: R = IntegerModRing(5)
        sage: R.category()
        Join of Category of finite commutative rings
            and Category of subquotients of monoids
            and Category of quotients of semigroups
        sage: R in Fields()
        True
        sage: R.category()
        Join of Category of finite fields
            and Category of subquotients of monoids
            and Category of quotients of semigroups
        sage: S = IntegerModRing(5, is_field=True)
        sage: S is R
        True

    .. WARNING::

        If the optional argument ``is_field`` was used by mistake, there is
        currently no way to revert its impact, even though
        :meth:`IntegerModRing_generic.is_field` with the optional argument
        ``proof=True`` would return the correct answer.  So, prescribe
        ``is_field=True`` only if you know what your are doing!

    EXAMPLES::

        sage: R = IntegerModRing(15, is_field=True)
        sage: R in Fields()
        True
        sage: R.is_field()
        True

    If the optional argument `proof=True` is provided, primality is tested and
    the mistaken category assignment is reported::

        sage: R.is_field(proof=True)
        Traceback (most recent call last):
        ...
        ValueError: THIS SAGE SESSION MIGHT BE SERIOUSLY COMPROMISED!
        The order 15 is not prime, but this ring has been put
        into the category of fields. This may already have consequences
        in other parts of Sage. Either it was a mistake of the user,
        or a probabilitstic primality test has failed.
        In the latter case, please inform the developers.

    However, the mistaken assignment is not automatically corrected::

        sage: R in Fields()
        True

    """
    def get_object(self, version, key, extra_args):
        out = super(IntegerModFactory,self).get_object(version, key, extra_args)
        category = extra_args.get('category', None)
        if category is not None:
            out._refine_category_(category)
            out._factory_data[3]['category'] = category
        return out

    def create_key_and_extra_args(self, order=0, is_field=False):
        """
        An integer mod ring is specified uniquely by its order.

        EXAMPLES::

            sage: Zmod.create_key_and_extra_args(7)
            (7, {})
            sage: Zmod.create_key_and_extra_args(7, True)
            (7, {'category': Category of fields})
        """
        if is_field:
            from sage.categories.fields import Fields
            return order, {'category':Fields()}
        return order, {}

    def create_object(self, version, order, **kwds):
        """
        EXAMPLES::

            sage: R = Integers(10)
            sage: TestSuite(R).run() # indirect doctest
        """
        if isinstance(order, tuple):
            # this is for unpickling old data
            order, category = order
            kwds.setdefault('category', category)
        if order < 0:
            order = -order
        if order == 0:
            return integer_ring.IntegerRing(**kwds)
        else:
            return IntegerModRing_generic(order, **kwds)

Zmod = Integers = IntegerModRing = IntegerModFactory("IntegerModRing")


def is_IntegerModRing(x):
    """
    Return ``True`` if ``x`` is an integer modulo ring.

    EXAMPLES::

        sage: from sage.rings.finite_rings.integer_mod_ring import is_IntegerModRing
        sage: R = IntegerModRing(17)
        sage: is_IntegerModRing(R)
        True
        sage: is_IntegerModRing(GF(13))
        True
        sage: is_IntegerModRing(GF(4, 'a'))
        False
        sage: is_IntegerModRing(10)
        False
        sage: is_IntegerModRing(ZZ)
        False
    """
    return isinstance(x, IntegerModRing_generic)

from sage.categories.commutative_rings import CommutativeRings
from sage.categories.finite_enumerated_sets import FiniteEnumeratedSets
from sage.categories.category import JoinCategory
default_category = JoinCategory((CommutativeRings(), FiniteEnumeratedSets()))
ZZ = integer_ring.IntegerRing()


def _unit_gens_primepowercase(p, r):
    r"""
    Return a list of generators for `(\ZZ/p^r\ZZ)^*` and their orders.

    EXAMPLES::

        sage: from sage.rings.finite_rings.integer_mod_ring import _unit_gens_primepowercase
        sage: _unit_gens_primepowercase(2, 3)
        [(7, 2), (5, 2)]
        sage: _unit_gens_primepowercase(17, 1)
        [(3, 16)]
        sage: _unit_gens_primepowercase(3, 3)
        [(2, 18)]
    """
    pr = p**r
    if p == 2:
        if r == 1:
            return []
        if r == 2:
            return [(integer_mod.Mod(3, 4), integer.Integer(2))]
        return [(integer_mod.Mod(-1, pr), integer.Integer(2)),
                (integer_mod.Mod(5, pr), integer.Integer(2**(r - 2)))]

    # odd prime
    return [(integer_mod.Mod(primitive_root(pr, check=False), pr),
             integer.Integer(p**(r - 1) * (p - 1)))]


class IntegerModRing_generic(quotient_ring.QuotientRing_generic):
    """
    The ring of integers modulo `N`, with `N` composite.

    INPUT:

    - ``order`` -- an integer

    - ``category`` -- a subcategory of ``CommutativeRings()`` (the default)

    OUTPUT:

    The ring of integers modulo `N`.

    EXAMPLES:

    First we compute with integers modulo `29`.

    ::

        sage: FF = IntegerModRing(29)
        sage: FF
        Ring of integers modulo 29
        sage: FF.category()
        Join of Category of finite commutative rings
            and Category of subquotients of monoids
            and Category of quotients of semigroups
        sage: FF.is_field()
        True
        sage: FF.characteristic()
        29
        sage: FF.order()
        29
        sage: gens = FF.unit_gens()
        sage: a = gens[0]
        sage: a
        2
        sage: a.is_square()
        False
        sage: def pow(i): return a**i
        sage: [pow(i) for i in range(16)]
        [1, 2, 4, 8, 16, 3, 6, 12, 24, 19, 9, 18, 7, 14, 28, 27]
        sage: TestSuite(FF).run()

    We have seen above that an integer mod ring is, by default, not
    initialised as an object in the category of fields. However, one
    can force it to be. Moreover, testing containment in the category
    of fields my re-initialise the category of the integer mod ring::

        sage: F19 = IntegerModRing(19, is_field=True)
        sage: F19.category().is_subcategory(Fields())
        True
        sage: F23 = IntegerModRing(23)
        sage: F23.category().is_subcategory(Fields())
        False
        sage: F23 in Fields()
        True
        sage: F23.category().is_subcategory(Fields())
        True
        sage: TestSuite(F19).run()
        sage: TestSuite(F23).run()

    By :trac:`15229`, there is a unique instance of the
    integral quotient ring of a given order. Using the
    :func:`IntegerModRing` factory twice, and using
    ``is_field=True`` the second time, will update the
    category of the unique instance::

        sage: F31a = IntegerModRing(31)
        sage: F31a.category().is_subcategory(Fields())
        False
        sage: F31b = IntegerModRing(31, is_field=True)
        sage: F31a is F31b
        True
        sage: F31a.category().is_subcategory(Fields())
        True

    Next we compute with the integers modulo `16`.

    ::

        sage: Z16 = IntegerModRing(16)
        sage: Z16.category()
        Join of Category of finite commutative rings
            and Category of subquotients of monoids
            and Category of quotients of semigroups
        sage: Z16.is_field()
        False
        sage: Z16.order()
        16
        sage: Z16.characteristic()
        16
        sage: gens = Z16.unit_gens()
        sage: gens
        (15, 5)
        sage: a = gens[0]
        sage: b = gens[1]
        sage: def powa(i): return a**i
        sage: def powb(i): return b**i
        sage: gp_exp = FF.unit_group_exponent()
        sage: gp_exp
        28
        sage: [powa(i) for i in range(15)]
        [1, 15, 1, 15, 1, 15, 1, 15, 1, 15, 1, 15, 1, 15, 1]
        sage: [powb(i) for i in range(15)]
        [1, 5, 9, 13, 1, 5, 9, 13, 1, 5, 9, 13, 1, 5, 9]
        sage: a.multiplicative_order()
        2
        sage: b.multiplicative_order()
        4
        sage: TestSuite(Z16).run()

    Saving and loading::

        sage: R = Integers(100000)
        sage: TestSuite(R).run()  # long time (17s on sage.math, 2011)

    Testing ideals and quotients::

        sage: Z10 = Integers(10)
        sage: I = Z10.principal_ideal(0)
        sage: Z10.quotient(I) == Z10
        True
        sage: I = Z10.principal_ideal(2)
        sage: Z10.quotient(I) == Z10
        False
        sage: I.is_prime()
        True

    ::

        sage: R = IntegerModRing(97)
        sage: a = R(5)
        sage: a**(10^62)
        61
    """
    def __init__(self, order, cache=None, category=None):
        """
        Create with the command ``IntegerModRing(order)``.

        TESTS::

            sage: FF = IntegerModRing(29)
            sage: TestSuite(FF).run()
            sage: F19 = IntegerModRing(19, is_field=True)
            sage: TestSuite(F19).run()
            sage: F23 = IntegerModRing(23)
            sage: F23 in Fields()
            True
            sage: TestSuite(F23).run()
            sage: Z16 = IntegerModRing(16)
            sage: TestSuite(Z16).run()
            sage: R = Integers(100000)
            sage: TestSuite(R).run()  # long time (17s on sage.math, 2011)
        """
        order = ZZ(order)
        if order <= 0:
            raise ZeroDivisionError("order must be positive")
        self.__order = order
        self._pyx_order = integer_mod.NativeIntStruct(order)
        global default_category
        if category is None:
            category = default_category
        else:
            # If the category is given, e.g., as Fields(), then we still
            # know that the result will also live in default_category.
            # Hence, we use the join of the default and the given category.
            category = category.join([category,default_category])
        # Give the generator a 'name' to make quotients work.  The
        # name 'x' is used because it's also used for the ring of
        # integers: see the __init__ method for IntegerRing_class in
        # sage/rings/integer_ring.pyx.
        quotient_ring.QuotientRing_generic.__init__(self, ZZ, ZZ.ideal(order),
                                                    names=('x',),
                                                    category=category)
        # We want that the ring is its own base ring.
        self._base = self
        if cache is None:
            cache = order < 500
        if cache:
            self._precompute_table()
        self._zero_element = integer_mod.IntegerMod(self, 0)
        self._one_element = integer_mod.IntegerMod(self, 1)

    def _macaulay2_init_(self):
        """
        EXAMPLES::

            sage: macaulay2(Integers(7))  # optional - macaulay2
            ZZ
            --
             7

        ::

            sage: macaulay2(Integers(10)) # optional - macaulay2
            Traceback (most recent call last):
            ...
            TypeError: Error evaluating Macaulay2 code.
            IN:sage1=ZZ/10;
            OUT:...error: ZZ/n not implemented yet for composite n
        """
        return "ZZ/{}".format(self.order())

    def _axiom_init_(self):
        """
        Returns a string representation of self in (Pan)Axiom.

        EXAMPLES::

            sage: Z7 = Integers(7)
            sage: Z7._axiom_init_()
            'IntegerMod(7)'

            sage: axiom(Z7)  #optional - axiom
            IntegerMod 7

            sage: fricas(Z7) #optional - fricas
            IntegerMod(7)
        """
        return 'IntegerMod({})'.format(self.order())

    _fricas_init_ = _axiom_init_

    def krull_dimension(self):
        """
        Return the Krull dimension of ``self``.

        EXAMPLES::

            sage: Integers(18).krull_dimension()
            0
        """
        return integer.Integer(0)

    def is_noetherian(self):
        """
        Check if ``self`` is a Noetherian ring.

        EXAMPLES::

            sage: Integers(8).is_noetherian()
            True
        """
        return True

    def extension(self, poly, name=None, names=None, embedding=None):
        """
        Return an algebraic extension of ``self``. See
        :meth:`sage.rings.ring.CommutativeRing.extension()` for more
        information.

        EXAMPLES::

            sage: R.<t> = QQ[]
            sage: Integers(8).extension(t^2 - 3)
            Univariate Quotient Polynomial Ring in t over Ring of integers modulo 8 with modulus t^2 + 5
        """
        if self.modulus() == 1:
            return self

        from sage.rings.ring import CommutativeRing
        return CommutativeRing.extension(self, poly, name, names, embedding)

    @cached_method
    def is_prime_field(self):
        """
        Return ``True`` if the order is prime.

        EXAMPLES::

            sage: Zmod(7).is_prime_field()
            True
            sage: Zmod(8).is_prime_field()
            False
        """
        return self.__order.is_prime()

    def _precompute_table(self):
        """
        Computes a table of elements so that elements are unique.

        EXAMPLES::

            sage: R = Zmod(500); R._precompute_table()
            sage: R(7) + R(13) is R(3) + R(17)
            True
        """
        self._pyx_order.precompute_table(self)

    def list_of_elements_of_multiplicative_group(self):
        """
        Return a list of all invertible elements, as python ints.

        EXAMPLES::

            sage: R = Zmod(12)
            sage: L = R.list_of_elements_of_multiplicative_group(); L
            [1, 5, 7, 11]
            sage: type(L[0])
            <type 'int'>
        """
        import sage.rings.fast_arith as a
        if self.__order <= 46340:   # todo: don't hard code
            gcd = a.arith_int().gcd_int
        elif self.__order <= 2147483647:   # todo: don't hard code
            gcd = a.arith_llong().gcd_longlong
        else:
            raise MemoryError("creating the list would exhaust memory")
        N = self.__order
        H = [i for i in range(N) if gcd(i, N) == 1]
        return H

    @cached_method
    def multiplicative_subgroups(self):
        r"""
        Return generators for each subgroup of `(\ZZ/N\ZZ)^*`.

        EXAMPLES::

            sage: Integers(5).multiplicative_subgroups()
            ((2,), (4,), ())
            sage: Integers(15).multiplicative_subgroups()
            ((11, 7), (4, 11), (8,), (11,), (14,), (7,), (4,), ())
            sage: Integers(2).multiplicative_subgroups()
            ((),)
            sage: len(Integers(341).multiplicative_subgroups())
            80

        TESTS::

            sage: IntegerModRing(1).multiplicative_subgroups()
            ((),)
            sage: IntegerModRing(2).multiplicative_subgroups()
            ((),)
            sage: IntegerModRing(3).multiplicative_subgroups()
            ((2,), ())
        """
        return tuple(tuple(g.value() for g in H.gens())
                     for H in self.unit_group().subgroups())

    def is_finite(self):
        r"""
        Return ``True`` since `\ZZ/N\ZZ` is finite for all positive `N`.

        EXAMPLES::

            sage: R = IntegerModRing(18)
            sage: R.is_finite()
            True
        """
        return True

    @cached_method
    def is_integral_domain(self, proof = True):
        """
        Return ``True`` if and only if the order of ``self`` is prime.

        EXAMPLES::

            sage: Integers(389).is_integral_domain()
            True
            sage: Integers(389^2).is_integral_domain()
            False
        """
        return self.order().is_prime()

    @cached_method
    def is_field(self, proof=None):
        r"""
        Return True precisely if the order is prime.

        INPUT:

        - ``proof`` (optional bool or None, default None):
          If ``False``, then test whether the category of the quotient
          is a subcategory of ``Fields()``, or do a probabilistic
          primality test. If ``None``, then test the category and then
          do a primality test according to the global arithmetic proof
          settings. If True, do a deterministic primality test.

        If it is found (perhaps probabilistically) that the ring is a field,
        then the category of the ring is refined to include the category
        of fields. This may change the Python class of the ring!

        EXAMPLES::

            sage: R = IntegerModRing(18)
            sage: R.is_field()
            False
            sage: FF = IntegerModRing(17)
            sage: FF.is_field()
            True

        By :trac:`15229`, the category of the ring is refined,
        if it is found that the ring is in fact a field::

            sage: R = IntegerModRing(127)
            sage: R.category()
            Join of Category of finite commutative rings
                and Category of subquotients of monoids
                and Category of quotients of semigroups
            sage: R.is_field()
            True
            sage: R.category()
            Join of Category of finite fields
                and Category of subquotients of monoids
                and Category of quotients of semigroups

        It is possible to mistakenly put `\ZZ/n\ZZ` into the category of fields.
        In this case, :meth:`is_field` will return True without performing a
        primality check. However, if the optional argument `proof=True` is
        provided, primality is tested and the mistake is uncovered in a warning
        message::

            sage: R = IntegerModRing(21, is_field=True)
            sage: R.is_field()
            True
            sage: R.is_field(proof=True)
            Traceback (most recent call last):
            ...
            ValueError: THIS SAGE SESSION MIGHT BE SERIOUSLY COMPROMISED!
            The order 21 is not prime, but this ring has been put
            into the category of fields. This may already have consequences
            in other parts of Sage. Either it was a mistake of the user,
            or a probabilitstic primality test has failed.
            In the latter case, please inform the developers.

        """
        from sage.categories.fields import Fields
        if not proof:
            if self.category().is_subcategory(Fields()):
                return True
        is_prime = self.order().is_prime(proof=proof)
        if is_prime:
            self._refine_category_(Fields())
            self._factory_data[3]['category'] = Fields()
        else:
            if self.category().is_subcategory(Fields()):
                raise ValueError("""THIS SAGE SESSION MIGHT BE SERIOUSLY COMPROMISED!
The order {} is not prime, but this ring has been put
into the category of fields. This may already have consequences
in other parts of Sage. Either it was a mistake of the user,
or a probabilitstic primality test has failed.
In the latter case, please inform the developers.""".format(self.order()))
        return is_prime

    @cached_method
    def field(self):
        """
        If this ring is a field, return the corresponding field as a finite
        field, which may have extra functionality and structure. Otherwise,
        raise a ``ValueError``.

        EXAMPLES::

            sage: R = Integers(7); R
            Ring of integers modulo 7
            sage: R.field()
            Finite Field of size 7
            sage: R = Integers(9)
            sage: R.field()
            Traceback (most recent call last):
            ...
            ValueError: self must be a field
        """
        try:
            return self.__field
        except AttributeError:
            if not self.is_field():
                raise ValueError("self must be a field")
            import constructor
            k = constructor.FiniteField(self.order())
            self.__field = k
            return k

    def _pseudo_fraction_field(self):
        """
        If ``self`` is composite, we may still want to do division by elements
        of ``self``.

        EXAMPLES::

            sage: Integers(15).fraction_field()
            Traceback (most recent call last):
            ...
            TypeError: self must be an integral domain.
            sage: Integers(15)._pseudo_fraction_field()
            Ring of integers modulo 15
            sage: R.<x> = Integers(15)[]
            sage: (x+5)/2
            8*x + 10

        This should be very fast::

            sage: R.<x> = Integers(next_prime(10^101)*next_prime(10^100))[]
            sage: x / R.base_ring()(2)
            500000000000000000000000000000000000000000000000000000000000000000000000000000000000000000000000013365000000000000000000000000000000000000000000000000000000000000000000000000000000000000000000000000401*x
        """
        return self

    @cached_method
    def multiplicative_group_is_cyclic(self):
        """
        Return ``True`` if the multiplicative group of this field is cyclic.
        This is the case exactly when the order is less than 8, a power
        of an odd prime, or twice a power of an odd prime.

        EXAMPLES::

            sage: R = Integers(7); R
            Ring of integers modulo 7
            sage: R.multiplicative_group_is_cyclic()
            True
            sage: R = Integers(9)
            sage: R.multiplicative_group_is_cyclic()
            True
            sage: Integers(8).multiplicative_group_is_cyclic()
            False
            sage: Integers(4).multiplicative_group_is_cyclic()
            True
            sage: Integers(25*3).multiplicative_group_is_cyclic()
            False

        We test that :trac:`5250` is fixed::

            sage: Integers(162).multiplicative_group_is_cyclic()
            True
        """
        n = self.order()
        if n < 8:
            return True

        if n % 4 == 0:
            return False # know n > 7, so n=4 case not a problem
        if n % 4 == 2:
            n = n // 2

        return n.is_prime_power()

    @cached_method
    def multiplicative_generator(self):
        """
        Return a generator for the multiplicative group of this ring,
        assuming the multiplicative group is cyclic.

        Use the unit_gens function to obtain generators even in the
        non-cyclic case.

        EXAMPLES::

            sage: R = Integers(7); R
            Ring of integers modulo 7
            sage: R.multiplicative_generator()
            3
            sage: R = Integers(9)
            sage: R.multiplicative_generator()
            2
            sage: Integers(8).multiplicative_generator()
            Traceback (most recent call last):
            ...
            ValueError: multiplicative group of this ring is not cyclic
            sage: Integers(4).multiplicative_generator()
            3
            sage: Integers(25*3).multiplicative_generator()
            Traceback (most recent call last):
            ...
            ValueError: multiplicative group of this ring is not cyclic
            sage: Integers(25*3).unit_gens()
            (26, 52)
            sage: Integers(162).unit_gens()
            (83,)
        """
        try:
            return self.__mult_gen
        except AttributeError:
            if self.is_field():
                a = self(self.field().multiplicative_generator())
                self.__mult_gen = a
                return a
            if self.multiplicative_group_is_cyclic():
                v = self.unit_gens()
                if len(v) != 1:
                    raise ArithmeticError
                return v[0]

            raise ValueError("multiplicative group of this ring is not cyclic")

    def quadratic_nonresidue(self):
        """
        Return a quadratic non-residue in ``self``.

        EXAMPLES::

            sage: R = Integers(17)
            sage: R.quadratic_nonresidue()
            3
            sage: R(3).is_square()
            False
        """
        try:
            return self._nonresidue
        except AttributeError:
            for a in self:
                if not a.is_square():
                    self._nonresidue = a
                    return a

    def square_roots_of_one(self):
        """
        Return all square roots of 1 in self, i.e., all solutions to
        `x^2 - 1 = 0`.

        OUTPUT:

        The square roots of 1 in ``self`` as a tuple.

        EXAMPLES::

            sage: R = Integers(2^10)
            sage: [x for x in R if x^2 == 1]
            [1, 511, 513, 1023]
            sage: R.square_roots_of_one()
            (1, 511, 513, 1023)

        ::

            sage: v = Integers(9*5).square_roots_of_one(); v
            (1, 19, 26, 44)
            sage: [x^2 for x in v]
            [1, 1, 1, 1]
            sage: v = Integers(9*5*8).square_roots_of_one(); v
            (1, 19, 71, 89, 91, 109, 161, 179, 181, 199, 251, 269, 271, 289, 341, 359)
            sage: [x^2 for x in v]
            [1, 1, 1, 1, 1, 1, 1, 1, 1, 1, 1, 1, 1, 1, 1, 1]
        """
        try:
            return self.__square_roots_of_one
        except AttributeError:
            pass
        n = self.__order
        if n.is_prime_power():
            if n % 2 == 0:
                # power of 2
                if n == 2:
                    v = [self(1)]
                elif n == 4:
                    v = [self(1), self(3)]
                else: # n >= 8
                    half_ord = n//2
                    v = [self(1), self(-1), self(half_ord-1), self(half_ord+1)]
            else:
                v = [self(1), self(-1)]
        else:
            # Reduce to the prime power case.
            F = self.factored_order()
            vmod = []
            moduli = []
            for p, e in F:
                k = p**e
                R = IntegerModRing(p**e)
                w = [self(x) for x in R.square_roots_of_one()]
                vmod.append(w)
                moduli.append(k)
            # Now combine in all possible ways using the CRT
            from sage.rings.arith import CRT_basis
            basis = CRT_basis(moduli)
            from sage.misc.mrange import cartesian_product_iterator
            v = []
            for x in cartesian_product_iterator(vmod):
                # x is a specific choice of roots modulo each prime power divisor
                a = sum([basis[i]*x[i] for i in range(len(x))])
                v.append(a)
            #end for
        #end if

        v.sort()
        v = tuple(v)
        self.__square_roots_of_one = v
        return v

    @cached_method
    def factored_order(self):
        """
        EXAMPLES::

            sage: R = IntegerModRing(18)
            sage: FF = IntegerModRing(17)
            sage: R.factored_order()
            2 * 3^2
            sage: FF.factored_order()
            17
        """
        return factor(self.__order, int_=(self.__order < 2**31))

    def factored_unit_order(self):
        """
        Return a list of :class:`Factorization` objects, each the factorization
        of the order of the units in a `\ZZ / p^n \ZZ` component of this group
        (using the Chinese Remainder Theorem).

        EXAMPLES::

            sage: R = Integers(8*9*25*17*29)
            sage: R.factored_unit_order()
            [2^2, 2 * 3, 2^2 * 5, 2^4, 2^2 * 7]
        """
        ans = []
        from sage.structure.factorization import Factorization
        for p, e in self.factored_order():
            ans.append(Factorization([(p,e-1)]) * factor(p-1, int_=(self.__order < 2**31)))
        return ans

    def characteristic(self):
        """
        EXAMPLES::

            sage: R = IntegerModRing(18)
            sage: FF = IntegerModRing(17)
            sage: FF.characteristic()
            17
            sage: R.characteristic()
            18
        """
        return self.__order

    def _repr_(self):
        """
        String representation.

        EXAMPLES::

            sage: Zmod(87)
            Ring of integers modulo 87
        """
        return "Ring of integers modulo {}".format(self.__order)

    def _latex_(self):
        r"""
        Latex representation.

        EXAMPLES::

            sage: latex(Zmod(87))
            \ZZ/87\ZZ
        """
        return "\\ZZ/{}\\ZZ".format(self.__order)

    def modulus(self):
        r"""
        Return the polynomial `x - 1` over this ring.

        .. NOTE::

           This function exists for consistency with the finite-field
           modulus function.

        EXAMPLES::

            sage: R = IntegerModRing(18)
            sage: R.modulus()
            x + 17
            sage: R = IntegerModRing(17)
            sage: R.modulus()
            x + 16
        """
        try:
            return self.__modulus
        except AttributeError:
            x = self['x'].gen()
            self.__modulus = x - 1
            return self.__modulus

    def order(self):
        """
        Return the order of this ring.

        EXAMPLES::

            sage: Zmod(87).order()
            87
        """
        return self.__order

    def cardinality(self):
        """
        Return the cardinality of this ring.

        EXAMPLES::

            sage: Zmod(87).cardinality()
            87
        """
        return self.order()

    def _pari_order(self):
        """
        Return the pari integer representing the order of this ring.

        EXAMPLES::

            sage: Zmod(87)._pari_order()
            87
        """
        try:
            return self.__pari_order
        except AttributeError:
            self.__pari_order = pari(self.order())
            return self.__pari_order

    def _element_constructor_(self, x):
        """
        TESTS::

            sage: K2 = GF(2)
            sage: K3 = GF(3)
            sage: K8 = GF(8,'a')
            sage: K8(5) # indirect doctest
            1
            sage: K8('a+1')
            a + 1
            sage: K8(K2(1))
            1

        The following test refers to :trac:`6468`::

            sage: class foo_parent(Parent):
            ...       pass
            sage: class foo(RingElement):
            ...       def lift(self):
            ...           raise PariError
            sage: P = foo_parent()
            sage: F = foo(P)
            sage: GF(2)(F)
            Traceback (most recent call last):
            ...
            TypeError: error coercing to finite field

        The following test refers to :trac:`8970`::

            sage: R = Zmod(13); a = R(2)
            sage: a == R(gap(a))
            True

        """
        try:
            return integer_mod.IntegerMod(self, x)
        except (NotImplementedError, PariError):
            raise TypeError("error coercing to finite field")
        except TypeError:
            if sage.interfaces.gap.is_GapElement(x):
                from sage.interfaces.gap import intmod_gap_to_sage
                try:
                    y = intmod_gap_to_sage(x)
                    return self.coerce(y)
                except (ValueError, IndexError, TypeError) as msg:
                    raise TypeError("{}\nerror coercing to finite field".format(msg))

            raise # Continue up with the original TypeError


    def __iter__(self):
        """
        EXAMPLES::

            sage: R = IntegerModRing(3)
            sage: for i in R:
            ...    print i
            0
            1
            2
            sage: L = [i for i in R]
            sage: L[0].parent()
            Ring of integers modulo 3
        """
        i = 0
        order = int(self.__order)
        while i < order:
            yield self(i)
            i = i + 1

    def _coerce_map_from_(self, S):
        """
        EXAMPLES::

            sage: R = Integers(15)
            sage: f = R.coerce_map_from(Integers(450)); f # indirect doctest
            Natural morphism:
              From: Ring of integers modulo 450
              To:   Ring of integers modulo 15
            sage: f(-1)
            14
            sage: f = R.coerce_map_from(int); f
            Native morphism:
              From: Set of Python objects of type 'int'
              To:   Ring of integers modulo 15
            sage: f(-1r)
            14
            sage: f = R.coerce_map_from(ZZ); f
            Natural morphism:
              From: Integer Ring
              To:   Ring of integers modulo 15
            sage: f(-1)
            14
            sage: f = R.coerce_map_from(Integers(10)); print f
            None
            sage: f = R.coerce_map_from(QQ); print f
            None

            sage: R = IntegerModRing(17)
            sage: a = R(3)
            sage: b = R._coerce_(3)
            sage: b
            3
            sage: a==b
            True

        This is allowed::

            sage: R(2/3)
            12

        But this is not, since there is no (canonical or not!) ring
        homomorphism from `\QQ` to `\GF{17}`.

        ::

            sage: R._coerce_(2/3)
            Traceback (most recent call last):
            ...
            TypeError: no canonical coercion from Rational Field to Ring of integers modulo 17

        We do not allow the coercion ``GF(p) -> Z/pZ``, because in case of a
        canonical isomorphism, there is a coercion map in only one
        direction, i.e., to the object in the smaller category.
        """
        if S is int:
            return integer_mod.Int_to_IntegerMod(self)
        elif S is integer_ring.ZZ:
            return integer_mod.Integer_to_IntegerMod(self)
        elif isinstance(S, IntegerModRing_generic):
            if isinstance(S, field.Field):
                return None
            try:
                return integer_mod.IntegerMod_to_IntegerMod(S, self)
            except TypeError:
                pass
        to_ZZ = integer_ring.ZZ._internal_coerce_map_from(S)
        if to_ZZ is not None:
            return integer_mod.Integer_to_IntegerMod(self) * to_ZZ

    def __cmp__(self, other):
        """
        EXAMPLES::

            sage: Z11 = IntegerModRing(11); Z11
            Ring of integers modulo 11
            sage: Z12 = IntegerModRing(12); Z12
            Ring of integers modulo 12
            sage: Z13 = IntegerModRing(13); Z13
            Ring of integers modulo 13
            sage: F = GF(11); F
            Finite Field of size 11
            sage: Z11 == Z11, Z11 == Z12, Z11 == Z13, Z11 == F
            (True, False, False, False)

        In :trac:`15229`, the following was implemented::

            sage: R1 = IntegerModRing(5)
            sage: R2 = IntegerModRing(5, is_field=True)
            sage: R1 is R2    # used to return False
            True
            sage: R2 == GF(5)
            False

        """
        # We want that GF(p) and IntegerModRing(p) evaluate unequal.
        # However, we can not just compare the types, since the
        # choice of a different category also changes the type.
        # But if we go to the base class, we avoid the influence
        # of the category.
        try:
            c = cmp(other.__class__.__base__, self.__class__.__base__)
        except AttributeError: # __base__ does not always exists
            c = cmp(type(other), type(self))
        if c:
            return c
        return cmp(self.__order, other.__order)

    def unit_gens(self, **kwds):
        r"""
        Returns generators for the unit group `(\ZZ/N\ZZ)^*`.

        We compute the list of generators using a deterministic algorithm, so
        the generators list will always be the same. For each odd prime divisor
        of `N` there will be exactly one corresponding generator; if `N` is
        even there will be 0, 1 or 2 generators according to whether 2 divides
        `N` to order 1, 2 or `\geq 3`.

        OUTPUT:

        A tuple containing the units of ``self``.

        EXAMPLES::

            sage: R = IntegerModRing(18)
            sage: R.unit_gens()
            (11,)
            sage: R = IntegerModRing(17)
            sage: R.unit_gens()
            (3,)
            sage: IntegerModRing(next_prime(10^30)).unit_gens()
            (5,)

        The choice of generators is affected by the optional keyword
        ``algorithm``; this can be ``'sage'`` (default) or ``'pari'``.
        See :meth:`unit_group` for details.

            sage: A = Zmod(55)
            sage: A.unit_gens(algorithm='sage')
            (12, 46)
            sage: A.unit_gens(algorithm='pari')
            (2, 21)

        TESTS::

            sage: IntegerModRing(2).unit_gens()
            ()
            sage: IntegerModRing(4).unit_gens()
            (3,)
            sage: IntegerModRing(8).unit_gens()
            (7, 5)

        """
        return self.unit_group(**kwds).gens_values()

    def unit_group_exponent(self):
        """
        EXAMPLES::

            sage: R = IntegerModRing(17)
            sage: R.unit_group_exponent()
            16
            sage: R = IntegerModRing(18)
            sage: R.unit_group_exponent()
            6
        """
<<<<<<< HEAD
        a = []
        for p, r in self.factored_order():
            if p != 2:
                a.append((p-1)*(p**(r-1)))   # phi(p**r)
            elif r==2: # p=2 from this point on
                a.append(2)
            elif r>2:
                a.append(2**(r-2))
        return LCM(a)
=======
        return self.unit_group().exponent()
>>>>>>> d22956c4

    def unit_group_order(self):
        """
        Return the order of the unit group of this residue class ring.

        EXAMPLES::

            sage: R = Integers(500)
            sage: R.unit_group_order()
            200
        """
        return self.unit_group().order()

    @cached_method
    def unit_group(self, algorithm='sage'):
        r"""
        Return the unit group of ``self``.

        INPUT:

        - ``self`` -- the ring `\ZZ/n\ZZ` for a positive integer `n`

        - ``algorithm`` -- either ``'sage'`` (default) or ``'pari'``

        OUTPUT:

        The unit group of ``self``.  This is a finite Abelian group
        equipped with a distinguished set of generators, which is
        computed using a deterministic algorithm depending on the
        ``algorithm`` parameter.

        - If ``algorithm == 'sage'``, the generators correspond to the
          prime factors `p \mid n` (one generator for each odd `p`;
          the number of generators for `p = 2` is 0, 1 or 2 depending
          on the order to which 2 divides `n`).

        - If ``algorithm == 'pari'``, the generators are chosen such
          that their orders form a decreasing sequence with respect to
          divisibility.

        EXAMPLES:

        The output of the algorithms ``'sage'`` and ``'pari'`` can
        differ in various ways.  In the following example, the same
        cyclic factors are computed, but in a different order::

            sage: A = Zmod(15)
            sage: G = A.unit_group(); G
            Multiplicative Abelian group isomorphic to C2 x C4
            sage: G.gens_values()
            (11, 7)
            sage: H = A.unit_group(algorithm='pari'); H
            Multiplicative Abelian group isomorphic to C4 x C2
            sage: H.gens_values()
            (7, 11)

        Here are two examples where the cyclic factors are isomorphic,
        but are ordered differently and have different generators::

            sage: A = Zmod(40)
            sage: G = A.unit_group(); G
            Multiplicative Abelian group isomorphic to C2 x C2 x C4
            sage: G.gens_values()
            (31, 21, 17)
            sage: H = A.unit_group(algorithm='pari'); H
            Multiplicative Abelian group isomorphic to C4 x C2 x C2
            sage: H.gens_values()
            (17, 21, 11)

            sage: A = Zmod(192)
            sage: G = A.unit_group(); G
            Multiplicative Abelian group isomorphic to C2 x C16 x C2
            sage: G.gens_values()
            (127, 133, 65)
            sage: H = A.unit_group(algorithm='pari'); H
            Multiplicative Abelian group isomorphic to C16 x C2 x C2
            sage: H.gens_values()
            (133, 31, 65)

        In the following examples, the cyclic factors are not even
        isomorphic::

            sage: A = Zmod(319)
            sage: A.unit_group()
            Multiplicative Abelian group isomorphic to C10 x C28
            sage: A.unit_group(algorithm='pari')
            Multiplicative Abelian group isomorphic to C140 x C2

            sage: A = Zmod(30.factorial())
            sage: A.unit_group()
            Multiplicative Abelian group isomorphic to C2 x C16777216 x C3188646 x C62500 x C2058 x C110 x C156 x C16 x C18 x C22 x C28
            sage: A.unit_group(algorithm='pari')
            Multiplicative Abelian group isomorphic to C20499647385305088000000 x C55440 x C12 x C12 x C4 x C2 x C2 x C2 x C2 x C2 x C2

        TESTS:

        We test the cases where the unit group is trivial::

            sage: A = Zmod(1)
            sage: A.unit_group()
            Trivial Abelian group
            sage: A.unit_group(algorithm='pari')
            Trivial Abelian group
            sage: A = Zmod(2)
            sage: A.unit_group()
            Trivial Abelian group
            sage: A.unit_group(algorithm='pari')
            Trivial Abelian group

            sage: Zmod(3).unit_group(algorithm='bogus')
            Traceback (most recent call last):
            ...
            ValueError: unknown algorithm 'bogus' for computing the unit group

        """
        from sage.groups.abelian_gps.values import AbelianGroupWithValues
        if algorithm == 'sage':
            n = self.order()
            gens = []
            orders = []
            for p, r in self.factored_order():
                m = n/(p**r)
                for g, o in _unit_gens_primepowercase(p, r):
                    x = g.crt(integer_mod.Mod(1, m))
                    gens.append(x)
                    orders.append(o)
        elif algorithm == 'pari':
            _, orders, gens = self.order()._pari_().znstar()
            gens = map(self, gens)
            orders = map(integer.Integer, orders)
        else:
            raise ValueError('unknown algorithm %r for computing the unit group' % algorithm)
        return AbelianGroupWithValues(gens, orders, values_group=self)

    def random_element(self, bound=None):
        """
        Return a random element of this ring.

        If ``bound`` is not ``None``, return the coercion of an integer in the
        interval ``[-bound, bound]`` into this ring.

        EXAMPLES::

            sage: R = IntegerModRing(18)
            sage: R.random_element()
            2
        """
        if not (bound is None):
            return commutative_ring.CommutativeRing.random_element(self, bound)
        a = random.randint(0,self.order()-1)
        return self(a)

    #######################################################
    # Suppose for interfaces
    #######################################################
    def _gap_init_(self):
        """
        EXAMPLES::

            sage: R = Integers(12345678900)
            sage: R
            Ring of integers modulo 12345678900
            sage: gap(R) # indirect doctest
            (Integers mod 12345678900)
        """
        return 'ZmodnZ({})'.format(self.order())

    def _magma_init_(self, magma):
        """
        EXAMPLES::

            sage: R = Integers(12345678900)
            sage: R
            Ring of integers modulo 12345678900
            sage: magma(R) # indirect doctest, optional - magma
            Residue class ring of integers modulo 12345678900
        """
        return 'Integers({})'.format(self.order())

    def degree(self):
        """
        Return 1.

        EXAMPLE::

            sage: R = Integers(12345678900)
            sage: R.degree()
            1
        """
        return integer.Integer(1)

Zmod = IntegerModRing
Integers = IntegerModRing

# Register unpickling methods for backward compatibility.

from sage.structure.sage_object import register_unpickle_override
register_unpickle_override('sage.rings.integer_mod_ring', 'IntegerModRing_generic', IntegerModRing_generic)

## def GF(p):
##     """
##     EXAMPLES:
##         sage: F = GF(11)
##         sage: F
##         Finite field of size 11
##     """
##     if not arith.is_prime(p):
##         raise NotImplementedError("only prime fields currently implemented")
##     return IntegerModRing(p)

def crt(v):
    """
    INPUT:

    - ``v`` -- (list) a lift of elements of ``rings.IntegerMod(n)``, for
      various coprime moduli ``n``

    EXAMPLES::

        sage: from sage.rings.finite_rings.integer_mod_ring import crt
        sage: crt([mod(3, 8),mod(1,19),mod(7, 15)])
        1027
    """
    if len(v) == 0:
        return IntegerModRing(1)(1)
    x = v[0]
    for i in range(1,len(v)):
        x = x.crt(v[i])
    return x
<|MERGE_RESOLUTION|>--- conflicted
+++ resolved
@@ -1341,19 +1341,7 @@
             sage: R.unit_group_exponent()
             6
         """
-<<<<<<< HEAD
-        a = []
-        for p, r in self.factored_order():
-            if p != 2:
-                a.append((p-1)*(p**(r-1)))   # phi(p**r)
-            elif r==2: # p=2 from this point on
-                a.append(2)
-            elif r>2:
-                a.append(2**(r-2))
-        return LCM(a)
-=======
         return self.unit_group().exponent()
->>>>>>> d22956c4
 
     def unit_group_order(self):
         """
