"""
Univariate Polynomial Base Class

AUTHORS:

-  William Stein: first version.

-  Martin Albrecht: Added singular coercion.

-  Robert Bradshaw: Move Polynomial_generic_dense to Cython.

-  Miguel Marco: Implemented resultant in the case where PARI fails.

-  Simon King: Use a faster way of conversion from the base ring.

-  Julian Rueth (2012-05-25): Fixed is_squarefree() for imperfect fields.

TESTS::

    sage: R.<x> = ZZ[]
    sage: f = x^5 + 2*x^2 + (-1)
    sage: f == loads(dumps(f))
    True
"""

#*****************************************************************************
#       Copyright (C) 2007 William Stein <wstein@gmail.com>
#
#  Distributed under the terms of the GNU General Public License (GPL)
#  as published by the Free Software Foundation; either version 2 of
#  the License, or (at your option) any later version.
#                  http://www.gnu.org/licenses/
#*****************************************************************************


cdef is_FractionField, is_RealField, is_ComplexField
cdef coerce_binop, generic_power, parent
cdef ZZ, QQ, RR, CC, RDF, CDF

import operator, copy, re

import sage.rings.rational
import sage.rings.integer
import polynomial_ring
import sage.rings.arith
#import sage.rings.ring_element
import sage.rings.integer_ring
import sage.rings.rational_field
import sage.rings.finite_rings.integer_mod_ring
import sage.rings.complex_field
import sage.rings.fraction_field_element
import sage.rings.infinity as infinity
#import sage.misc.misc as misc
from sage.misc.sage_eval import sage_eval
from sage.misc.latex import latex
from sage.structure.factorization import Factorization
from sage.structure.element import coerce_binop

from sage.interfaces.all import singular as singular_default, is_SingularElement
from sage.libs.all import pari, pari_gen, PariError

from sage.rings.real_mpfr import RealField, is_RealField, RR

from sage.rings.complex_field import is_ComplexField, ComplexField
CC = ComplexField()

from sage.rings.real_double import is_RealDoubleField, RDF
from sage.rings.complex_double import is_ComplexDoubleField, CDF
from sage.rings.real_mpfi import is_RealIntervalField

from sage.structure.element import RingElement, generic_power, parent
from sage.structure.element cimport Element, RingElement, ModuleElement, MonoidElement

from sage.rings.rational_field import QQ, is_RationalField
from sage.rings.integer_ring import ZZ, is_IntegerRing
from sage.rings.fraction_field import is_FractionField
from sage.rings.padics.generic_nodes import is_pAdicRing, is_pAdicField

from sage.rings.integral_domain import is_IntegralDomain
from sage.structure.parent_gens cimport ParentWithGens

from sage.misc.derivative import multi_derivative

from sage.rings.arith import sort_complex_numbers_for_display

import polynomial_fateman

from sage.rings.integer cimport Integer
from sage.rings.ideal import is_Ideal
from sage.rings.polynomial.polynomial_ring import is_PolynomialRing

from sage.categories.map cimport Map
from sage.categories.morphism cimport Morphism

cpdef is_Polynomial(f):
    """
    Return True if f is of type univariate polynomial.

    INPUT:


    -  ``f`` - an object


    EXAMPLES::

        sage: from sage.rings.polynomial.polynomial_element import is_Polynomial
        sage: R.<x> = ZZ[]
        sage: is_Polynomial(x^3 + x + 1)
        True
        sage: S.<y> = R[]
        sage: f = y^3 + x*y -3*x; f
        y^3 + x*y - 3*x
        sage: is_Polynomial(f)
        True

    However this function does not return True for genuine multivariate
    polynomial type objects or symbolic polynomials, since those are
    not of the same data type as univariate polynomials::

        sage: R.<x,y> = QQ[]
        sage: f = y^3 + x*y -3*x; f
        y^3 + x*y - 3*x
        sage: is_Polynomial(f)
        False
        sage: var('x,y')
        (x, y)
        sage: f = y^3 + x*y -3*x; f
        y^3 + x*y - 3*x
        sage: is_Polynomial(f)
        False
    """
    return PY_TYPE_CHECK(f, Polynomial)

from polynomial_compiled cimport CompiledPolynomialFunction

from polydict import ETuple

cdef object is_AlgebraicRealField
cdef object is_AlgebraicField
cdef object is_AlgebraicField_common
cdef object NumberField_quadratic
cdef object is_ComplexIntervalField

cdef void late_import():
    # A hack to avoid circular imports.
    global is_AlgebraicRealField
    global is_AlgebraicField
    global is_AlgebraicField_common
    global NumberField_quadratic
    global is_ComplexIntervalField

    if is_AlgebraicRealField is not None:
        return

    import sage.rings.qqbar
    is_AlgebraicRealField = sage.rings.qqbar.is_AlgebraicRealField
    is_AlgebraicField = sage.rings.qqbar.is_AlgebraicField
    is_AlgebraicField_common = sage.rings.qqbar.is_AlgebraicField_common
    import sage.rings.number_field.number_field
    NumberField_quadratic = sage.rings.number_field.number_field.NumberField_quadratic
    import sage.rings.complex_interval_field
    is_ComplexIntervalField = sage.rings.complex_interval_field.is_ComplexIntervalField

cdef class Polynomial(CommutativeAlgebraElement):
    """
    A polynomial.

    EXAMPLE::

        sage: R.<y> = QQ['y']
        sage: S.<x> = R['x']
        sage: f = x*y; f
        y*x
        sage: type(f)
        <type 'sage.rings.polynomial.polynomial_element.Polynomial_generic_dense'>
        sage: p = (y+1)^10; p(1)
        1024
    """

    def __init__(self, parent, is_gen = False, construct=False):
        """
        The following examples illustrate creation of elements of
        polynomial rings, and some basic arithmetic.

        First we make a polynomial over the integers and do some
        arithmetic::

            sage: R.<x> = ZZ[]
            sage: f = x^5 + 2*x^2 + (-1); f
            x^5 + 2*x^2 - 1
            sage: f^2
            x^10 + 4*x^7 - 2*x^5 + 4*x^4 - 4*x^2 + 1

        Next we do arithmetic in a sparse polynomial ring over the
        integers::

            sage: R.<x> = ZZ[ ]; R
            Univariate Polynomial Ring in x over Integer Ring
            sage: S.<Z> = R[ ]; S
            Univariate Polynomial Ring in Z over Univariate Polynomial Ring in x over Integer Ring
            sage: f = Z^3 + (x^2-2*x+1)*Z - 3; f
            Z^3 + (x^2 - 2*x + 1)*Z - 3
            sage: f*f
            Z^6 + (2*x^2 - 4*x + 2)*Z^4 - 6*Z^3 + (x^4 - 4*x^3 + 6*x^2 - 4*x + 1)*Z^2 + (-6*x^2 + 12*x - 6)*Z + 9
            sage: f^3 == f*f*f
            True
        """
        CommutativeAlgebraElement.__init__(self, parent)
        self._is_gen = is_gen

    def _dict_to_list(self, x, zero):
          if len(x) == 0:
              return []
          n = max(x.keys())
          if PY_TYPE_CHECK(n, tuple): # a mpoly dict
              n = n[0]
              v = [zero] * (n+1)
              for i, z in x.iteritems():
                  v[i[0]] = z
          else:
              v = [zero] * (n+1)
              for i, z in x.iteritems():
                  v[i] = z
          return v

    cpdef ModuleElement _add_(self, ModuleElement right):
        cdef Py_ssize_t i, min
        x = self.list()
        y = right.list()

        if len(x) > len(y):
            min = len(y)
            high = x[min:]
        elif len(x) < len(y):
            min = len(x)
            high = y[min:]
        else:
            min = len(x)
            high = []

        low = [x[i] + y[i] for i from 0 <= i < min]
        return self._parent(low + high)

    cpdef ModuleElement _neg_(self):
        return self._parent([-x for x in self.list()])

    def plot(self, xmin=None, xmax=None, *args, **kwds):
        """
        Return a plot of this polynomial.

        INPUT:


        -  ``xmin`` - float

        -  ``xmax`` - float

        -  ``*args, **kwds`` - passed to either plot or
           point


        OUTPUT: returns a graphic object.

        EXAMPLES::

            sage: x = polygen(GF(389))
            sage: plot(x^2 + 1, rgbcolor=(0,0,1))
            sage: x = polygen(QQ)
            sage: plot(x^2 + 1, rgbcolor=(1,0,0))
        """
        R = self.base_ring()
        from sage.plot.all import plot, point, line
        if R.characteristic() == 0:
            if xmin is None and xmax is None:
                (xmin, xmax) = (-1,1)
            elif xmin is None or xmax is None:
                raise AttributeError("must give both plot endpoints")
            return plot(self.__call__, (xmin, xmax), *args, **kwds)
        else:
            if R.is_finite():
                v = list(R)
                v.sort()
                w = dict([(v[i],i) for i in range(len(v))])
                z = [(i, w[self(v[i])]) for i in range(len(v))]
                return point(z, *args, **kwds)
        raise NotImplementedError("plotting of polynomials over %s not implemented"%R)

    cpdef ModuleElement _lmul_(self, RingElement left):
        """
        Multiply self on the left by a scalar.

        EXAMPLE::

            sage: R.<x> = ZZ[]
            sage: f = (x^3 + x + 5)
            sage: f._lmul_(7)
            7*x^3 + 7*x + 35
            sage: 7*f
            7*x^3 + 7*x + 35
        """
        # todo -- should multiply individual coefficients??
        #         that could be in derived class.
        #         Note that we are guaranteed that right is in the base ring, so this could be fast.
        if left == 0:
            return self.parent().zero_element()
        return self.parent()(left) * self

    cpdef ModuleElement _rmul_(self, RingElement right):
        """
        Multiply self on the right by a scalar.

        EXAMPLE::

            sage: R.<x> = ZZ[]
            sage: f = (x^3 + x + 5)
            sage: f._rmul_(7)
            7*x^3 + 7*x + 35
            sage: f*7
            7*x^3 + 7*x + 35
        """
        # todo -- Should multiply individual coefficients??
        #         that could be in derived class.
        #         Note that we are guaranteed that right is in the base ring, so this could be fast.
        if right == 0:
            return self.parent().zero_element()
        return self * self.parent()(right)

    def subs(self, *x, **kwds):
        r"""
        Identical to self(\*x).

        See the docstring for ``self.__call__``.

        EXAMPLES::

            sage: R.<x> = QQ[]
            sage: f = x^3 + x - 3
            sage: f.subs(x=5)
            127
            sage: f.subs(5)
            127
            sage: f.subs({x:2})
            7
            sage: f.subs({})
            x^3 + x - 3
            sage: f.subs({'x':2})
            Traceback (most recent call last):
            ...
            TypeError: keys do not match self's parent
        """
        if len(x) == 1 and isinstance(x[0], dict):
            g = self.parent().gen()
            if g in x[0]:
                return self(x[0][g])
            elif len(x[0]) > 0:
                raise TypeError("keys do not match self's parent")
            return self
        return self.__call__(*x, **kwds)
    substitute = subs

    def __call__(self, *x, **kwds):
        """
        Evaluate polynomial at x=a.

        INPUT:


        -  ``x``:

           - ring element a; need not be in the
             coefficient ring of the polynomial.

           - a dictionary for kwds:value pairs. If the variable name
             of the polynomial is a kwds it is substituted in;
             otherwise this polynomial is returned unchanged.


        OUTPUT: the value of f at a.

        EXAMPLES::

            sage: R.<x> = QQ[]
            sage: f = x/2 - 5
            sage: f(3)
            -7/2
            sage: R.<x> = ZZ[]
            sage: f = (x-1)^5
            sage: f(2/3)
            -1/243

        We evaluate a polynomial over a quaternion algebra::

            sage: A.<i,j,k> = QuaternionAlgebra(QQ, -1,-1)
            sage: R.<w> = PolynomialRing(A,sparse=True)
            sage: f = i*j*w^5 - 13*i*w^2 + (i+j)*w + i
            sage: f(i+j+1)
            24 + 26*i - 10*j - 25*k
            sage: w = i+j+1; i*j*w^5 - 13*i*w^2 + (i+j)*w + i
            24 + 26*i - 10*j - 25*k

        The parent ring of the answer always "starts" with the parent of
        the object at which we are evaluating. Thus, e.g., if we input a
        matrix, we are guaranteed to get a matrix out, though the base ring
        of that matrix may change depending on the base of the polynomial
        ring. ::

            sage: R.<x> = QQ[]
            sage: f = R(2/3)
            sage: a = matrix(ZZ,2)
            sage: b = f(a); b
            [2/3   0]
            [  0 2/3]
            sage: b.parent()
            Full MatrixSpace of 2 by 2 dense matrices over Rational Field
            sage: f = R(1)
            sage: b = f(a); b
            [1 0]
            [0 1]
            sage: b.parent()
            Full MatrixSpace of 2 by 2 dense matrices over Rational Field

        ::

            sage: R.<w> = GF(17)[]
            sage: f = w^3 + 3*w +2
            sage: f(5)
            6
            sage: f(w=5)
            6
            sage: f(x=10)   # x isn't mentioned
            w^3 + 3*w + 2

        Nested polynomial ring elements can be called like multi-variate
        polynomials. ::

            sage: R.<x> = QQ[]; S.<y> = R[]
            sage: f = x+y*x+y^2
            sage: f.parent()
            Univariate Polynomial Ring in y over Univariate Polynomial Ring in x over Rational Field
            sage: f(2)
            3*x + 4
            sage: f(2,4)
            16
            sage: f(y=2,x=4)
            16
            sage: f(2,x=4)
            16
            sage: f(2,x=4,z=5)
            16
            sage: f(2,4, z=10)
            16
            sage: f(y=x)
            2*x^2 + x
            sage: f(x=y)
            2*y^2 + y

        Polynomial ring elements can also, like multi-variate
        polynomials, be called with an argument that is a list or
        tuple containing the values to be substituted, though it is
        perhaps more natural to just unpack the list::

            sage: f([2]) # calling with a list
            3*x + 4
            sage: f((2,)) # calling with a tuple
            3*x + 4
            sage: f(*[2]) # unpacking the list to call normally
            3*x + 4

        The following results in an element of the symbolic ring. ::

            sage: f(x=sqrt(2))
            (y + sqrt(2))*y + sqrt(2)

        ::

            sage: R.<t> = PowerSeriesRing(QQ, 't'); S.<x> = R[]
            sage: f = 1 + x*t^2 + 3*x*t^4
            sage: f(2)
            1 + 2*t^2 + 6*t^4
            sage: f(2, 1/2)
            15/8

        Some special cases are optimized. ::

            sage: R.<x> = PolynomialRing(QQ, sparse=True)
            sage: f = x^3-2*x
            sage: f(x) is f
            True
            sage: f(1/x)
            (-2*x^2 + 1)/x^3

            sage: f = x^100 + 3
            sage: f(0)
            3
            sage: parent(f(0))
            Rational Field
            sage: parent(f(Qp(5)(0)))
            5-adic Field with capped relative precision 20

        TESTS:

        The following shows that :trac:`2360` is indeed fixed. ::

            sage: R.<x,y> = ZZ[]
            sage: P.<a> = ZZ[]
            sage: e = [x^2,y^3]
            sage: f = 6*a^4
            sage: f(x)
            6*x^4
            sage: f(e)
            Traceback (most recent call last):
            ...
            TypeError: Wrong number of arguments
            sage: f(x)
            6*x^4

        The following shows that :trac:`9006` is also fixed. ::

            sage: f = ZZ['x'](1000000 * [1])
            sage: f(1)
            1000000

        The following test came up in :trac:`9051`::

            sage: Cif = ComplexIntervalField(64)
            sage: R.<x> = Cif[]
            sage: f = 2*x-1
            sage: jj = Cif(RIF(0,2))
            sage: f(jj).center(), f(jj).diameter()
            (1.00000000000000000, 4.00000000000000000)

        The following failed before the patch to :trac:`3979`

        ::

            sage: R.<x> = ZZ[]
            sage: S.<y> = R[]
            sage: g = x*y + 1
            sage: g(x=3)
            3*y + 1

        AUTHORS:

        -  David Joyner (2005-04-10)

        -  William Stein (2006-01-22): change so parent is determined by the
           arithmetic

        -  William Stein (2007-03-24): fix parent being determined in the
           constant case!

        -  Robert Bradshaw (2007-04-09): add support for nested calling

        -  Tom Boothby (2007-05-01): evaluation done by
           CompiledPolynomialFunction

        -  William Stein (2007-06-03): add support for keyword arguments.

        -  Francis Clarke (2012-08-26): fix keyword substitution in the
           leading coefficient.
        """
        cdef long i, d = self.degree()

        if kwds:
            P = self.parent()
            name = P.variable_name()
            if name in kwds:
                if len(x) > 0:
                    raise ValueError("must not specify both a keyword and positional argument")
                a = self(kwds[name])
                del kwds[name]
                try:
                    return a(**kwds)
                except TypeError:
                    return a
            elif len(x) > 0:
                a = self(*x)
                try:
                    return a(**kwds)
                except TypeError:
                    return a
            else:
                try:
                    result = self[d](**kwds)
                except TypeError:
                    result = self[d]
                a = P.gen()
                i = d - 1
                while i >= 0:
                    try:
                        s = self[i](**kwds)
                    except TypeError:
                        s = self[i]
                    result = result * a + s
                    i -= 1
                return result

        if len(x) == 0:
            return self

        if isinstance(x[0], (list, tuple)):
            x = x[0]
        a = x[0]

        result = self[d]
        if len(x) > 1:
            other_args = x[1:]
            try: #if hasattr(result, '__call__'):
                result = result(other_args)
            except TypeError: #else:
                raise TypeError("Wrong number of arguments")

        if d == -1:
            try:
                return a.parent().zero_element()
            except AttributeError:
                pass
            try: # for things like the interface to the PARI C library
                return a.parent()(0)
            except AttributeError:
                return result

        if d == 0:
            try:
                return a.parent().one_element() * result
            except AttributeError:
                pass
            try: # for things like the interface to the PARI C library
                return a.parent()(1) * result
            except AttributeError:
                return result

        if parent(a) is self._parent and a.is_gen():
            return self
        elif is_FractionField(parent(a)):
            try:
                a_inverse = ~a
                if a_inverse.denominator() == 1:
                    a_inverse = a_inverse.numerator()
                    return self.reverse()(a_inverse) / a_inverse**self.degree()
            except AttributeError:
                pass

        i = d - 1
        if len(x) > 1:
            while i >= 0:
                result = result * a + self[i](other_args)
                i -= 1
        elif not a and PY_TYPE_CHECK(a, Element) and a.parent().is_exact(): #without the exactness test we can run into trouble with interval fields.
            c = self[0]
            return c + c*a
        elif (d < 4 or d > 50000) and self._compiled is None:
            while i >= 0:
                result = result * a + self[i]
                i -= 1
        else:
            if self._compiled is None:
                self._compiled = CompiledPolynomialFunction(self.list())
            result = self._compiled.eval(a)
        return result

    def _compile(self):
        # For testing
        self._compiled = CompiledPolynomialFunction(self.list())
        return self._compiled

    def _fast_float_(self, *vars):
        """
        Returns a quickly-evaluating function on floats.

        EXAMPLE::

            sage: R.<t> = QQ[]
            sage: f = t^3-t
            sage: ff = f._fast_float_()
            sage: ff(10)
            990.0

        Horner's method is used::

            sage: f = (t+10)^3; f
            t^3 + 30*t^2 + 300*t + 1000
            sage: list(f._fast_float_())
            ['load 0', 'push 30.0', 'add', 'load 0', 'mul', 'push 300.0', 'add', 'load 0', 'mul', 'push 1000.0', 'add']

        TESTS::

            sage: f = t + 2 - t
            sage: ff = f._fast_float_()
            sage: ff(3)
            2.0
            sage: list(f._fast_float_())
            ['push 2.0']

            sage: f = t - t
            sage: ff = f._fast_float_()
            sage: ff(3)
            0.0
            sage: list(f._fast_float_())
            ['push 0.0']

        """
        from sage.ext.fast_eval import fast_float_arg, fast_float_constant
        var = (<ParentWithGens>self._parent)._names[0]
        if len(vars) == 0:
            x = fast_float_arg(0)
        elif var in vars:
            x = fast_float_arg(list(vars).index(var))
        else:
            raise ValueError("free variable: %s" % var)
        cdef int i, d = self.degree()
        expr = x
        coeff = self[d]
        if d <= 0:
            return fast_float_constant(coeff)
        if coeff != 1:
            expr *= fast_float_constant(coeff)
        for i from d > i >= 0:
            coeff = self[i]
            if coeff:
                expr += fast_float_constant(coeff)
            if i > 0:
                expr *= x
        return expr

    def _fast_callable_(self, etb):
        r"""
        Given an ExpressionTreeBuilder, return an Expression representing
        this value.

        EXAMPLES::

            sage: from sage.ext.fast_callable import ExpressionTreeBuilder
            sage: etb = ExpressionTreeBuilder(vars=['t'])
            sage: R.<t> = QQ[]
            sage: v = R.random_element(6); v
            -t^6 - 12*t^5 + 1/2*t^4 - 1/95*t^3 - 1/2*t^2 - 4
            sage: v._fast_callable_(etb)
            add(mul(mul(add(mul(add(mul(add(mul(add(mul(v_0, -1), -12), v_0), 1/2), v_0), -1/95), v_0), -1/2), v_0), v_0), -4)

        TESTS::

            sage: R(2)._fast_callable_(etb)
            2
            sage: R(0)._fast_callable_(etb)
            0
            sage: fast_callable(R(2))(3)
            2
        """
        x = etb.var(self.variable_name())
        expr = x
        cdef int i, d = self.degree()
        coeff = self[d]
        # We handle polynomial rings like QQ['x']['y']; that gives us some
        # slowdown.  Optimize away some of that:
        if len(etb._vars) == 1:
            # OK, we're in the (very common) univariate case.
            coeff_maker = etb.constant
        else:
            # There may be variables in our coefficients...
            coeff_maker = etb.make
        if d <= 0:
            return coeff_maker(coeff)
        if coeff != 1:
            expr *= coeff_maker(coeff)
        for i from d > i >= 0:
            coeff = self[i]
            if coeff:
                expr += coeff_maker(coeff)
            if i > 0:
                expr *= x
        return expr

    cdef int _cmp_c_impl(self, Element other) except -2:
        """
        Compare the two polynomials self and other.

        We order polynomials first by degree, then in dictionary order
        starting with the coefficient of largest degree.

        EXAMPLES::

            sage: R.<x> = QQ['x']
            sage: 3*x^3  + 5 > 10*x^2 + 19
            True
            sage: x^2 - 2*x - 1 < x^2 - 1
            True
            sage: x^2 - 2*x - 1 > x^2 - 1
            False
            sage: R(-1) < 0
            False
            sage: x^3 - 3 > 393939393
            True
        """
        d1 = self.degree(); d2 = other.degree()
        c = cmp(d1, d2)
        if c: return c
        for i in reversed(xrange(d1+1)):
            c = cmp(self[i], other[i])
            if c: return c
        return 0

    def __richcmp__(left, right, int op):
        return (<Element>left)._richcmp(right, op)

    def __nonzero__(self):
        """
        EXAMPLES::

            sage: P = PolynomialRing(ZZ,'x')(0)
            sage: bool(P)
            False
            sage: P = PolynomialRing(ZZ, 'x')([1,2,3])
            sage: bool(P)
            True
        """
        return self.degree() >= 0

    def __getitem__(self, n):
        raise NotImplementedError

    def __iter__(self):
        return iter(self.list())

    # you may have to replicate this boilerplate code in derived classes if you override
    # __richcmp__.  The python documentation at  http://docs.python.org/api/type-structs.html
    # explains how __richcmp__, __hash__, and __cmp__ are tied together.
    def __hash__(self):
        return self._hash_c()

    cdef long _hash_c(self):
        """
        This hash incorporates the variable name in an effort to respect
        the obvious inclusions into multi-variable polynomial rings.

        The tuple algorithm is borrowed from
        http://effbot.org/zone/python-hash.htm.

        EXAMPLES::

            sage: R.<x>=ZZ[]
            sage: hash(R(1))==hash(1)  # respect inclusions of the integers
            True
            sage: hash(R.0)==hash(FractionField(R).0)  # respect inclusions into the fraction field
            True
            sage: R.<x>=QQ[]
            sage: hash(R(1/2))==hash(1/2)  # respect inclusions of the rationals
            True
            sage: hash(R.0)==hash(FractionField(R).0)  # respect inclusions into the fraction field
            True
            sage: R.<x>=IntegerModRing(11)[]
            sage: hash(R.0)==hash(FractionField(R).0)  # respect inclusions into the fraction field
            True
        """
        cdef long result = 0 # store it in a c-int and just let the overflowing additions wrap
        cdef long result_mon
        cdef long c_hash
        cdef long var_name_hash
        cdef int i
        for i from 0<= i <= self.degree():
            if i == 1:
                # we delay the hashing until now to not waste it one a constant poly
                var_name_hash = hash((<ParentWithGens>self._parent)._names[0])
            #  I'm assuming (incorrectly) that hashes of zero indicate that the element is 0.
            # This assumption is not true, but I think it is true enough for the purposes and it
            # it allows us to write fast code that omits terms with 0 coefficients.  This is
            # important if we want to maintain the '==' relationship with sparse polys.
            c_hash = hash(self[i])
            if c_hash != 0:
                if i == 0:
                    result += c_hash
                else:
                    # Hash (self[i], generator, i) as a tuple according to the algorithm.
                    result_mon = c_hash
                    result_mon = (1000003 * result_mon) ^ var_name_hash
                    result_mon = (1000003 * result_mon) ^ i
                    result += result_mon
        if result == -1:
            return -2
        return result

    def __float__(self):
         if self.degree() > 0:
             raise TypeError("cannot coerce nonconstant polynomial to float")
         return float(self[0])

    def __int__(self):
        if self.degree() > 0:
            raise TypeError("cannot coerce nonconstant polynomial to int")
        return int(self[0])

    def _im_gens_(self, codomain, im_gens):
        """
        EXAMPLES::

            sage: R.<x> = ZZ[]
            sage: H = Hom(R, QQ); H
            Set of Homomorphisms from Univariate Polynomial Ring in x over Integer Ring to Rational Field
            sage: f = H([5]); f
            Ring morphism:
              From: Univariate Polynomial Ring in x over Integer Ring
              To:   Rational Field
              Defn: x |--> 5
            sage: f(x)
            5
            sage: f(x^2 + 3)
            28
        """
        a = im_gens[0]
        P = a.parent()
        d = self.degree()
        result = P._coerce_(self[d])
        i = d - 1
        while i >= 0:
            result = result * a + P._coerce_(self[i])
            i -= 1
        return result

    def _integer_(self, ZZ):
        r"""
        EXAMPLES::

            sage: k = GF(47)
            sage: R.<x> = PolynomialRing(k)
            sage: ZZ(R(45))
            45
            sage: ZZ(3*x + 45)
            Traceback (most recent call last):
            ...
            TypeError: cannot coerce nonconstant polynomial
        """
        if self.degree() > 0:
            raise TypeError("cannot coerce nonconstant polynomial")
        return ZZ(self[0])

    def _rational_(self):
        r"""
        EXAMPLES::

            sage: R.<x> = PolynomialRing(QQ)
            sage: QQ(R(45/4))
            45/4
            sage: QQ(3*x + 45)
            Traceback (most recent call last):
            ...
            TypeError: not a constant polynomial
        """
        if self.degree() > 0:
            raise TypeError("not a constant polynomial")
        return sage.rings.rational.Rational(self[0])

    def _symbolic_(self, R):
        """
        EXAMPLES::

            sage: R.<x> = QQ[]
            sage: f = x^3 + x
            sage: g = f._symbolic_(SR); g
            (x^2 + 1)*x
            sage: g(x=2)
            10

            sage: g = SR(f)
            sage: g(x=2)
            10

        The polynomial does not have to be over a field of
        characteristic 0::

            sage: R.<w> = GF(7)[]
            sage: f = SR(2*w^3 + 1); f
            2*w^3 + 1
            sage: f.variables()
            (w,)
        """
        d = dict([(repr(g), R.var(g)) for g in self.parent().gens()])
        return self.subs(**d)

    def __invert__(self):
        """
        EXAMPLES::

            sage: R.<x> = QQ[]
            sage: f = x - 90283
            sage: f.__invert__()
            1/(x - 90283)
            sage: ~f
            1/(x - 90283)
        """
        return self.parent().one_element()/self

    def inverse_of_unit(self):
        """
        EXAMPLES::

            sage: R.<x> = QQ[]
            sage: f = x - 90283
            sage: f.inverse_of_unit()
            Traceback (most recent call last):
            ...
            ValueError: self is not a unit.
            sage: f = R(-90283); g = f.inverse_of_unit(); g
            -1/90283
            sage: parent(g)
            Univariate Polynomial Ring in x over Rational Field
        """
        if self.degree() > 0:
            if not self.is_unit():
                raise ValueError("self is not a unit.")
            else:
                raise NotImplementedError("polynomial inversion over non-integral domains not implemented")
        return self.parent()(~(self[0]))

    def inverse_mod(a, m):
        """
        Inverts the polynomial a with respect to m, or raises a ValueError
        if no such inverse exists. The parameter m may be either a single
        polynomial or an ideal (for consistency with inverse_mod in other
        rings).

        EXAMPLES::

            sage: S.<t> = QQ[]
            sage: f = inverse_mod(t^2 + 1, t^3 + 1); f
            -1/2*t^2 - 1/2*t + 1/2
            sage: f * (t^2 + 1) % (t^3 + 1)
            1
            sage: f = t.inverse_mod((t+1)^7); f
            -t^6 - 7*t^5 - 21*t^4 - 35*t^3 - 35*t^2 - 21*t - 7
            sage: (f * t) + (t+1)^7
            1
            sage: t.inverse_mod(S.ideal((t + 1)^7)) == f
            True

        This also works over inexact rings, but note that due to rounding
        error the product may not always exactly equal the constant
        polynomial 1 and have extra terms with coefficients close to zero. ::

            sage: R.<x> = RDF[]
            sage: epsilon = RDF(1).ulp()*50   # Allow an error of up to 50 ulp
            sage: f = inverse_mod(x^2 + 1, x^5 + x + 1); f
            0.4*x^4 - 0.2*x^3 - 0.4*x^2 + 0.2*x + 0.8
            sage: poly = f * (x^2 + 1) % (x^5 + x + 1)
            sage: # Remove noisy zero terms:
            sage: parent(poly)([ 0.0 if abs(c)<=epsilon else c for c in poly.coeffs() ])
            1.0
            sage: f = inverse_mod(x^3 - x + 1, x - 2); f
            0.142857142857
            sage: f * (x^3 - x + 1) % (x - 2)
            1.0
            sage: g = 5*x^3+x-7; m = x^4-12*x+13; f = inverse_mod(g, m); f
            -0.0319636125...*x^3 - 0.0383269759...*x^2 - 0.0463050900...*x + 0.346479687...
            sage: poly = f*g % m
            sage: # Remove noisy zero terms:
            sage: parent(poly)([ 0.0 if abs(c)<=epsilon else c for c in poly.coeffs() ])
            1.0

        ALGORITHM: Solve the system as + mt = 1, returning s as the inverse
        of a mod m.

        Uses the Euclidean algorithm for exact rings, and solves a linear
        system for the coefficients of s and t for inexact rings (as the
        Euclidean algorithm may not converge in that case).

        AUTHORS:

        - Robert Bradshaw (2007-05-31)
        """
        from sage.rings.ideal import is_Ideal
        if is_Ideal(m):
            v = m.gens_reduced()
            if len(v) > 1:
                raise NotImplementedError("Don't know how to invert modulo non-principal ideal %s" % m)
            m = v[0]
        if m.degree() == 1 and m[1].is_unit():
            # a(x) mod (x-r) = a(r)
            r = -m[0]
            if not m[1].is_one():
                r *= m.base_ring()(~m[1])
            u = a(r)
            if u.is_unit():
                return a.parent()(~u)
        if a.parent().is_exact():
            # use xgcd
            g, s, _ = a.xgcd(m)
            if g == 1:
                return s
            elif g.is_unit():
                return g.inverse_of_unit() * s
            else:
                raise ValueError("Impossible inverse modulo")
        else:
            # xgcd may not converge for inexact rings.
            # Instead solve for the coefficients of
            # s (degree n-1) and t (degree n-2) in
            #               as + mt = 1
            # as a linear system.
            from sage.matrix.constructor import matrix
            from sage.modules.free_module_element import vector
            a %= m
            n = m.degree()
            R = a.parent().base_ring()
            M = matrix(R, 2*n-1)
            # a_i s_j x^{i+j} terms
            for i in range(n):
                for j in range(n):
                    M[i+j, j] = a[i]
            # m_i t_j x^{i+j} terms
            for i in range(n+1):
                for j in range(n-1):
                    M[i+j, j+n] = m[i]
            v = vector(R, [R.one_element()] + [R.zero_element()]*(2*n-2)) # the constant polynomial 1
            if M.is_invertible():
                x = M.solve_right(v) # there has to be a better way to solve
                return a.parent()(list(x)[0:n])
            else:
                raise ValueError("Impossible inverse modulo")

    def __long__(self):
        """
        EXAMPLES::

            sage: R.<x> = ZZ[]
            sage: f = x - 902384
            sage: long(f)
            Traceback (most recent call last):
            ...
            TypeError: cannot coerce nonconstant polynomial to long
            sage: long(R(939392920202))
            939392920202L
        """
        if self.degree() > 0:
            raise TypeError("cannot coerce nonconstant polynomial to long")
        return long(self[0])

    cpdef RingElement _mul_(self, RingElement right):
        """
        EXAMPLES::

            sage: R.<x> = ZZ[]
            sage: (x - 4)*(x^2 - 8*x + 16)
            x^3 - 12*x^2 + 48*x - 64
            sage: C.<t> = PowerSeriesRing(ZZ)
            sage: D.<s> = PolynomialRing(C)
            sage: z = (1 + O(t)) + t*s^2
            sage: z*z
            t^2*s^4 + (2*t + O(t^2))*s^2 + 1 + O(t)

            ## More examples from trac 2943, added by Kiran S. Kedlaya 2 Dec 09
            sage: C.<t> = PowerSeriesRing(Integers())
            sage: D.<s> = PolynomialRing(C)
            sage: z = 1 + (t + O(t^2))*s + (t^2 + O(t^3))*s^2
            sage: z*z
            (t^4 + O(t^5))*s^4 + (2*t^3 + O(t^4))*s^3 + (3*t^2 + O(t^3))*s^2 + (2*t + O(t^2))*s + 1
        """
        if right == 0 or self == 0:
            return self._parent.zero_element()

        if self._parent.is_exact():
            return self._mul_karatsuba(right)
        else:
            return self._mul_generic(right)

    def square(self):
        """
        Returns the square of this polynomial.

        TODO:

        - This is just a placeholder; for now it just uses ordinary
          multiplication. But generally speaking, squaring is faster than
          ordinary multiplication, and it's frequently used, so subclasses
          may choose to provide a specialised squaring routine.

        - Perhaps this even belongs at a lower level? ring_element or
          something?

        AUTHORS:

        - David Harvey (2006-09-09)

        EXAMPLES::

            sage: R.<x> = QQ[]
            sage: f = x^3 + 1
            sage: f.square()
            x^6 + 2*x^3 + 1
            sage: f*f
            x^6 + 2*x^3 + 1
        """
        return self * self

    def squarefree_decomposition(self):
        """
        Return the square-free decomposition of self.  This is a
        partial factorization of self into square-free, coprime
        polynomials.

        ALGORITHM: In characteristic 0, we use Yun's algorithm,
        which works for arbitrary rings of characteristic 0.
        If the characteristic is a prime number `p > 0`, we use
        [Coh]_, algorithm 3.4.2.  This is basically Yun's algorithm
        with special treatment for powers divisible by `p`.

        EXAMPLES::

            sage: x = polygen(QQ)
            sage: p = 37 * (x-1)^3 * (x-2)^3 * (x-1/3)^7 * (x-3/7)
            sage: p.squarefree_decomposition()
            (37*x - 111/7) * (x^2 - 3*x + 2)^3 * (x - 1/3)^7
            sage: p = 37 * (x-2/3)^2
            sage: p.squarefree_decomposition()
            (37) * (x - 2/3)^2
            sage: x = polygen(GF(3))
            sage: x.squarefree_decomposition()
            x
            sage: f = QQbar['x'](1)
            sage: f.squarefree_decomposition()
            1

        TESTS::

            sage: K.<a> = GF(3^2)
            sage: R.<x> = K[]
            sage: f = x^243+2*x^81+x^9+1
            sage: f.squarefree_decomposition()
            (x^27 + 2*x^9 + x + 1)^9
            sage: f = x^243+a*x^27+1
            sage: f.squarefree_decomposition()
            (x^9 + (2*a + 1)*x + 1)^27

            sage: for K in [GF(2^18,'a'), GF(3^2,'a'), GF(47^3,'a')]:
            ....:     R.<x> = K[]
            ....:     if K.characteristic() < 5: m = 4
            ....:     else: m = 1
            ....:     for _ in range(m):
            ....:         f = (R.random_element(4)^3*R.random_element(m)^(m+1))(x^6)
            ....:         F = f.squarefree_decomposition()
            ....:         assert F.prod() == f
            ....:         for i in range(len(F)):
            ....:             assert gcd(F[i][0], F[i][0].derivative()) == 1
            ....:             for j in range(len(F)):
            ....:                 if i == j: continue
            ....:                 assert gcd(F[i][0], F[j][0]) == 1
            ....:

        REFERENCES:
<<<<<<< HEAD

        .. [Coh] H. Cohen, A Course in Computational Algebraic Number
           Theory.  Springer-Verlag, 1993.

=======

        .. [Coh] H. Cohen, A Course in Computational Algebraic Number
           Theory.  Springer-Verlag, 1993.

>>>>>>> 8029bc64
        """
        if not self.base_ring().is_unique_factorization_domain():
            raise NotImplementedError, "Squarefree decomposition not implemented for " + str(self.parent())

        if self.degree() == 0:
            return Factorization([], unit=self[0])

        p = self.base_ring().characteristic()
        factors = []
        if p == 0:
            f = [self]
            cur = self
            while cur.degree() > 0:
                cur = cur.gcd(cur.derivative())
                f.append(cur)

            g = []
            for i in range(len(f) - 1):
                g.append(f[i] // f[i+1])

            a = []
            for i in range(len(g) - 1):
                a.append(g[i] // g[i+1])
            a.append(g[-1])

            unit = f[-1]
            for i in range(len(a)):
                if a[i].degree() > 0:
                    factors.append((a[i], i+1))
                else:
                    unit = unit * a[i].constant_coefficient() ** (i + 1)
        else:
            # Beware that `p`-th roots might not exist.
            unit = self.leading_coefficient()
            T0 = self.monic()
            e = 1
            if T0.degree() > 0:
                der = T0.derivative()
                while der.is_zero():
                    T0 = T0.parent()([T0[p*i].pth_root() for i in range(T0.degree()//p + 1)])
                    if T0 == 1:
                        raise RuntimeError
                    der = T0.derivative()
                    e = e*p
                T = T0.gcd(der)
                V = T0 // T
                k = 0
                while T0.degree() > 0:
                    k += 1
                    if p.divides(k):
                        T = T // V
                        k += 1
                    W = V.gcd(T)
                    if W.degree() < V.degree():
                        factors.append((V // W, e*k))
                        V = W
                        T = T // V
                        if V.degree() == 0:
                            if T.degree() == 0:
                                break
                            # T is of the form sum_{i=0}^n t_i X^{pi}
                            T0 = T0.parent()([T[p*i].pth_root() for i in range(T.degree()//p + 1)])
                            der = T0.derivative()
                            e = p*e
                            while der.is_zero():
                                T0 = T0.parent()([T0[p*i].pth_root() for i in range(T0.degree()//p + 1)])
                                der = T0.derivative()
                                e = p*e
                            T = T0.gcd(der)
                            V = T0 // T
                            k = 0
                    else:
                        T = T//V

        return Factorization(factors, unit=unit, sort=False)

    def is_square(self, root=False):
        """
        Returns whether or not polynomial is square. If the optional
        argument root is True, then also returns the square root (or None,
        if the polynomial is not square).

        INPUT:


        -  ``root`` - whether or not to also return a square
           root (default: False)


        OUTPUT:


        -  ``bool`` - whether or not a square

        -  ``object`` - (optional) an actual square root if
           found, and None otherwise.


        EXAMPLES::

            sage: R.<x> = PolynomialRing(QQ)
            sage: f = 12*(x+1)^2 * (x+3)^2
            sage: S.<y> = PolynomialRing(RR)
            sage: g = 12*(y+1)^2 * (y+3)^2
            sage: f.is_square()
            False
            sage: f.is_square(root=True)
            (False, None)
            sage: g.is_square()
            True
            sage: h = f/3; h
            4*x^4 + 32*x^3 + 88*x^2 + 96*x + 36
            sage: h.is_square(root=True)
            (True, 2*x^2 + 8*x + 6)

        TESTS:

        Make sure ticket #9093 is fixed::

            sage: R(1).is_square()
            True
            sage: R(4/9).is_square()
            True
            sage: R(-1/3).is_square()
            False
            sage: R(0).is_square()
            True

        """
        if self.degree() < 0:
            if root:
                return True, self
            else:
                return True
        from sage.rings.arith import gcd
        R = self.base_ring()
        P = self.parent()
        try:
            f = self.squarefree_decomposition()
        except NotImplementedError:
            f = self.factor()
        u = R(f.unit())
        # are all powers in the factorization even?
        if (gcd([a[1] for a in f])%2 == 0
            # is the unit a square?
            and u.is_square()):
            # build square root
            g = P(u.sqrt())
            for a in f:
                g *= a[0]**(a[1]/2)
            if root:
                return True, g
            else:
                return True
        else:
            if root:
                return False, None
            else:
                return False

    def any_root(self, ring=None, degree=None, assume_squarefree=False):
        """
        Return a root of this polynomial in the given ring.

        INPUT:

        - ``ring`` -- The ring in which a root is sought.  By default
          this is the coefficient ring.

        - ``degree`` (None or nonzero integer) -- Used for polynomials
          over finite fields.  Returns a root of degree
          ``abs(degree)`` over the ground field.  If negative, also
          assumes that all factors of this polynomial are of degree
          ``abs(degree)``.  If None, returns a root of minimal degree
          contained within the given ring.

        - ``assume_squarefree`` (bool) -- Used for polynomials over
          finite fields.  If True, this polynomial is assumed to be
          squarefree.

        EXAMPLES::

            sage: R.<x> = GF(11)[]
            sage: f = 7*x^7 + 8*x^6 + 4*x^5 + x^4 + 6*x^3 + 10*x^2 + 8*x + 5
            sage: f.any_root()
            2
            sage: f.factor()
            (7) * (x + 9) * (x^6 + 10*x^4 + 6*x^3 + 5*x^2 + 2*x + 2)
            sage: f = x^6 + 10*x^4 + 6*x^3 + 5*x^2 + 2*x + 2
            sage: f.any_root(GF(11^6, 'a'))
            a^5 + a^4 + 7*a^3 + 2*a^2 + 10*a
            sage: sorted(f.roots(GF(11^6, 'a')))
            [(10*a^5 + 2*a^4 + 8*a^3 + 9*a^2 + a, 1), (10*a^5 + 3*a^4 + 8*a^3 + a^2 + 10*a + 4, 1), (2*a^5 + 8*a^4 + 3*a^3 + 6*a + 2, 1), (9*a^5 + 5*a^4 + 10*a^3 + 8*a^2 + 3*a + 1, 1), (a^5 + 3*a^4 + 8*a^3 + 2*a^2 + 3*a + 4, 1), (a^5 + a^4 + 7*a^3 + 2*a^2 + 10*a, 1)]
            sage: f.any_root(GF(11^6, 'a'))
            a^5 + a^4 + 7*a^3 + 2*a^2 + 10*a

            sage: g = (x-1)*(x^2 + 3*x + 9) * (x^5 + 5*x^4 + 8*x^3 + 5*x^2 + 3*x + 5)
            sage: g.any_root(ring=GF(11^10, 'b'), degree=1)
            1
            sage: g.any_root(ring=GF(11^10, 'b'), degree=2)
            6*b^9 + 7*b^7 + 7*b^6 + 3*b^5 + b^2 + b + 3
            sage: g.any_root(ring=GF(11^10, 'b'), degree=5)
            7*b^9 + 2*b^8 + 6*b^7 + 3*b^6 + 2*b^5 + 7*b^3 + 7*b^2 + 2

        TESTS::

            sage: R.<x> = GF(5)[]
            sage: K.<a> = GF(5^12)
            sage: for _ in range(40):
            ....:     f = R.random_element(degree=4)
            ....:     assert f(f.any_root(K)) == 0

        """
        if self.base_ring().is_finite() and self.base_ring().is_field():
            if self.degree() < 0:
                return ring(0)
            if self.degree() == 0:
                raise ValueError, "no roots A %s"%self
            if not assume_squarefree:
                SFD = self.squarefree_decomposition()
                SFD.sort()
                for f, e in SFD:
                    try:
                        return f.any_root(ring, degree, True)
                    except ValueError:
                        pass
            if self.degree() == 1 and (degree is None or degree == 1):
                if ring is None:
                    return -self[0]/self[1]
                else:
                    return ring(-self[0]/self[1])
            q = self.base_ring().order()
            if ring is None:
                allowed_deg_mult = Integer(1)
            else:
                if not self.base_ring().is_prime_field():
                    raise NotImplementedError
                if ring.characteristic() != self.base_ring().characteristic():
                    raise ValueError, "ring must be an extension of the base ring"
                if not (ring.is_field() and ring.is_finite()):
                    raise NotImplementedError
                allowed_deg_mult = Integer(ring.factored_order()[0][1]) # generally it will be the quotient of this by the degree of the base ring.
            if degree is None:
                x = self.parent().gen()
                if allowed_deg_mult == 1:
                    self = self.gcd(x**q-x)
                    degree = -1
                    if self.degree() == 0:
                        raise ValueError, "no roots B %s"%self
                else:
                    xq = x
                    d = Integer(0)
                    while True:
                        # one pass for roots that actually lie within ring.
                        e = self.degree()
                        if 2*d+2 > e:
                            # this polynomial has no factors dividing allowed_deg_mult
                            if allowed_deg_mult % e == 0:
                                degree = -e
                            break
                        while d < allowed_deg_mult:
                            d = d+1
                            xq = xq**q % self
                            if d.divides(allowed_deg_mult):
                                break
                        A = self.gcd(xq-x)
                        if A != 1:
                            self = A
                            degree = -d
                            break
                        if d == allowed_deg_mult:
                            break
                    if degree is None:
                        if allowed_deg_mult == 1:
                            raise ValueError, "no roots C %s"%self
                        xq = x
                        d = Integer(0)
                        while True:
                            # now another for roots that will lie in an extension.
                            e = self.degree()
                            if 2*d+2 > e:
                                # this polynomial is irreducible.
                                degree = -e
                                break
                            while True:
                                # we waste a little effort here in computing the xq again.
                                d = d+1
                                xq = xq**q % self
                                if allowed_deg_mult.divides(d):
                                    break
                            A = self.gcd(xq-x)
                            if A != 1:
                                self = A
                                degree = -d
                                break
            if degree == 0:
                raise ValueError, "degree should be nonzero"
            R = self.parent()
            x = R.gen()
            if degree > 0:
                xq = x
                d = 0
                while True:
                    e = self.degree()
                    if 2*d > e:
                        if degree != e:
                            raise ValueError, "no roots D %s"%self
                        break
                    d = d+1
                    xq = xq**q % self
                    if d == degree:
                        break
                    A = self.gcd(xq-x)
                    if A != 1:
                        self = self // A
                if d == degree:
                    self = self.gcd(xq-x)
                    if self.degree() == 0:
                        raise ValueError, "no roots E %s"%self
            else:
                degree = -degree
            if ring is None:
                if degree == 1:
                    ring = self.base_ring()
                else:
                    ring = self.base_ring().extension(degree) # this won't work yet.
            # now self has only roots of degree ``degree``.
            # for now, we only implement the Cantor-Zassenhaus split
            k = self.degree() // degree
            if k == 1:
                try:
                    return self.roots(ring, multiplicities=False)[0] # is there something better to do here?
                except IndexError:
                    raise ValueError, "no roots F %s"%self
            if q % 2 == 0:
                T = x
                while True:
                    C = T
                    for i in range(degree-1):
                        C = T + C**q % self
                    h = self.gcd(C)
                    hd = h.degree()
                    if hd == 0 or hd == self.degree():
                        T = T * x**q
                    else:
                        if 2*hd <= self.degree():
                            return h.any_root(ring, -degree, True)
                        else:
                            return (self//h).any_root(ring, -degree, True)
            else:
                from sage.rings.arith import power_mod
                while True:
                    T = R.random_element(2*degree-1)
                    if T == 0:
                        continue
                    T = T.monic()
                    h = self.gcd(power_mod(T, Integer((q**degree-1)/2), self)-1)
                    hd = h.degree()
                    if hd != 0 and hd != self.degree():
                        if 2*hd <= self.degree():
                            return h.any_root(ring, -degree, True)
                        else:
                            return (self//h).any_root(ring, -degree, True)
        else:
            return self.roots(ring=ring, multiplicities=False)[0]


    def __div__(self, right):
        """
        EXAMPLES::

            sage: x = QQ['x'].0
            sage: f = (x^3 + 5)/3; f
            1/3*x^3 + 5/3
            sage: f.parent()
            Univariate Polynomial Ring in x over Rational Field

        If we do the same over `\ZZ` the result is in the
        polynomial ring over `\QQ`.

        ::

            sage: x  = ZZ['x'].0
            sage: f = (x^3 + 5)/3; f
            1/3*x^3 + 5/3
            sage: f.parent()
            Univariate Polynomial Ring in x over Rational Field

        Divides can make elements of the fraction field::

            sage: R.<x> = QQ['x']
            sage: f = x^3 + 5
            sage: g = R(3)
            sage: h = f/g; h
            1/3*x^3 + 5/3
            sage: h.parent()
            Fraction Field of Univariate Polynomial Ring in x over Rational Field

        This is another example over a non-prime finite field (submitted by
        a student of Jon Hanke). It illustrates cancellation between the
        numerator and denominator over a non-prime finite field.

        ::

            sage: R.<x> = PolynomialRing(GF(5^2, 'a'), 'x')
            sage: f = x^3 + 4*x
            sage: f / (x - 1)
            x^2 + x

        Be careful about coercions (this used to be broken)::

            sage: R.<x> = ZZ['x']
            sage: f = x / Mod(2,5); f
            3*x
            sage: f.parent()
            Univariate Polynomial Ring in x over Ring of integers modulo 5

        TESTS:

        Check that :trac:`12217` is fixed::

            sage: P.<x> = GF(5)[]
            sage: x/0
            Traceback (most recent call last):
            ...
            ZeroDivisionError: Inverse does not exist.

            sage: P.<x> = GF(25, 'a')[]
            sage: x/5
            Traceback (most recent call last):
            ...
            ZeroDivisionError: division by zero in Finite Field in a of size 5^2

        """
        try:
            if not isinstance(right, Element) or right.parent() != self.parent():
                R = self.parent().base_ring()
                x = R._coerce_(right)
                return self * ~x
        except (TypeError, ValueError):
            pass
        return RingElement.__div__(self, right)


    def __pow__(self, right, modulus):
        """
        EXAMPLES::

            sage: R.<x> = QQ[]
            sage: f = x - 1
            sage: f._pow(3)
            x^3 - 3*x^2 + 3*x - 1
            sage: f^3
            x^3 - 3*x^2 + 3*x - 1

            sage: R = PolynomialRing(GF(2), x)
            sage: f = R(x^9 + x^7 + x^6 + x^5 + x^4 + x^2 + x)
            sage: h = R(x^10 + x^7 + x^6 + x^5 + x^4 + x^3 + x^2 + 1)
            sage: pow(f, 2, h)
            x^9 + x^8 + x^7 + x^5 + x^3

        TESTS::

            sage: x^(1/2)
            Traceback (most recent call last):
            ...
            TypeError: non-integral exponents not supported

        ::

            sage: x^x
            Traceback (most recent call last):
            ...
            TypeError: non-integral exponents not supported

        ::

            sage: k = GF(5)
            sage: D.<x> = k[]
            sage: l.<x> = k.extension(x^2 + 2)
            sage: R.<t> = l[]
            sage: f = t^4 + (2*x - 1)*t^3 + (2*x + 1)*t^2 + 3
            sage: h = t^4 - x*t^3 + (3*x + 1)*t^2 + 2*t + 2*x - 1
            sage: pow(f, 2, h)
            3*t^3 + (2*x + 3)*t^2 + (2*x + 2)*t + 2*x + 2
            sage: pow(f, 10**7, h)
            4*x*t^3 + 2*x*t^2 + 4*x*t + 4
        """
        if not PY_TYPE_CHECK_EXACT(right, Integer) or \
                PY_TYPE_CHECK_EXACT(right, int):
                    try:
                        right = Integer(right)
                    except TypeError:
                        raise TypeError("non-integral exponents not supported")

        if self.degree() <= 0:
            return self.parent()(self[0]**right)
        elif right < 0:
            return (~self)**(-right)
        elif modulus:
            from sage.rings.arith import power_mod
            return power_mod(self, right, modulus)
        elif (<Polynomial>self) == self.parent().gen():   # special case x**n should be faster!
            P = self.parent()
            R = P.base_ring()
            if P.is_sparse():
                v = {right:R.one_element()}
            else:
                v = [R.zero_element()]*right + [R.one_element()]
            return self.parent()(v, check=False)
        else:
            return generic_power(self,right)

    def _pow(self, right):
        # TODO: fit __pow__ into the arithmetic structure
        if self.degree() <= 0:
            return self.parent()(self[0]**right)
        if right < 0:
            return (~self)**(-right)
        if (<Polynomial>self) == self.parent().gen():   # special case x**n should be faster!
            v = [0]*right + [1]
            return self.parent()(v, check=True)
        return generic_power(self, right)

    def _repr(self, name=None):
        """
        Return the string representation of this polynomial.

        INPUT:

        - ``name`` - None or a string; used for printing the variable.

        EXAMPLES::

            sage: S.<t> = QQ[]
            sage: R.<x> = S[]
            sage: f = (1 - t^3)*x^3 - t^2*x^2 - x + 1
            sage: f._repr()
            '(-t^3 + 1)*x^3 - t^2*x^2 - x + 1'
            sage: f._repr('z')
            '(-t^3 + 1)*z^3 - t^2*z^2 - z + 1'
            sage: P.<y> = RR[]
            sage: y, -y
            (y, -y)
        """
        s = " "
        m = self.degree() + 1
        if name is None:
            name = self.parent().variable_name()
        atomic_repr = self.parent().base_ring()._repr_option('element_is_atomic')
        coeffs = self.list()
        for n in reversed(xrange(m)):
            x = coeffs[n]
            if x:
                if n != m-1:
                    s += " + "
                x = y = repr(x)
                if y.find("-") == 0:
                    y = y[1:]
                if not atomic_repr and n > 0 and (y.find("+") != -1 or y.find("-") != -1):
                    x = "(%s)"%x
                if n > 1:
                    var = "*%s^%s"%(name,n)
                elif n==1:
                    var = "*%s"%name
                else:
                    var = ""
                s += "%s%s"%(x,var)
        s = s.replace(" + -", " - ")
        s = re.sub(r' 1(\.0+)?\*',' ', s)
        s = re.sub(r' -1(\.0+)?\*',' -', s)
        if s == " ":
            return "0"
        return s[1:]

    def _repr_(self):
        r"""
        Return string representation of this polynomial.

        EXAMPLES::

            sage: R.<x> = PolynomialRing(QQ, implementation="FLINT")
            sage: f = x^3+2/3*x^2 - 5/3
            sage: f._repr_()
            'x^3 + 2/3*x^2 - 5/3'
            sage: f.rename('vaughn')
            Traceback (most recent call last):
            ...
            NotImplementedError: object does not support renaming: x^3 + 2/3*x^2 - 5/3
        """
        return self._repr()

    def _latex_(self, name=None):
        r"""
        Return the latex representation of this polynomial.

        EXAMPLES:

        A fairly simple example over `\QQ`.

        ::

            sage: C3.<omega> = CyclotomicField(3)
            sage: R.<X> = C3[]
            sage: f = X^3 - omega*X
            sage: latex(f)
            X^{3} - \omega X
            sage: R.<x> = RDF[]
            sage: latex(x+2)
            x + 2.0

        The following illustrates the fix of trac #2586::

            sage: latex(ZZ['alpha']['b']([0, ZZ['alpha'].0]))
            \alpha b

        The following illustrates a (non-intentional) superfluity of parentheses

            sage: K.<I>=QuadraticField(-1)
            sage: R.<x>=K[]
            sage: latex(I*x^2-I*x)
            \left(\sqrt{-1}\right) x^{2} + \left(-\sqrt{-1}\right) x
        """
        s = " "
        coeffs = self.list()
        m = len(coeffs)
        if name is None:
            name = self.parent().latex_variable_names()[0]
        atomic_repr = self.parent().base_ring()._repr_option('element_is_atomic')
        for n in reversed(xrange(m)):
            x = coeffs[n]
            x = y = latex(x)
            if x != '0':
                if n != m-1:
                    s += " + "
                if y.find("-") == 0:
                    y = y[1:]
                if not atomic_repr and n > 0 and (y.find("+") != -1 or y.find("-") != -1):
                    x = "\\left(%s\\right)"%x
                if n > 1:
                    var = "|%s^{%s}"%(name,n)
                elif n==1:
                    var = "|%s"%name
                else:
                    var = ""
                s += "%s %s"%(x,var)
        s = s.replace(" + -", " - ")
        s = re.sub(" 1(\.0+)? \|"," ", s)
        s = re.sub(" -1(\.0+)? \|", " -", s)
        s = s.replace("|","")
        if s==" ":
            return "0"
        return s[1:].lstrip().rstrip()

    def _sage_input_(self, sib, coerced):
        r"""
        Produce an expression which will reproduce this value when
        evaluated.

        EXAMPLES::

            sage: K.<x> = ZZ[]
            sage: sage_input(K(0), verify=True)
            # Verified
            ZZ['x'](0)
            sage: sage_input(K(-54321), preparse=False, verify=True)
            # Verified
            ZZ['x'](-54321)
            sage: sage_input(x, verify=True)
            # Verified
            R.<x> = ZZ[]
            x
            sage: sage_input(x, preparse=False)
            R = ZZ['x']
            x = R.gen()
            x
            sage: sage_input((3*x-2)^3, verify=True)
            # Verified
            R.<x> = ZZ[]
            27*x^3 - 54*x^2 + 36*x - 8
            sage: L.<y> = K[]
            sage: sage_input(L(0), verify=True)
            # Verified
            ZZ['x']['y'](0)
            sage: sage_input((x+y+1)^2, verify=True)
            # Verified
            R1.<x> = ZZ[]
            R2.<y> = R1[]
            y^2 + (2*x + 2)*y + (x^2 + 2*x + 1)
            sage: sage_input(RR(pi) * polygen(RR), verify=True)
            # Verified
            R.<x> = RR[]
            3.1415926535897931*x
            sage: sage_input(polygen(GF(7)) + 12, verify=True)
            # Verified
            R.<x> = GF(7)[]
            x + 5
            sage: from sage.misc.sage_input import SageInputBuilder
            sage: K(0)._sage_input_(SageInputBuilder(), True)
            {atomic:0}
            sage: (x^2 - 1)._sage_input_(SageInputBuilder(), False)
            {binop:- {binop:** {gen:x {constr_parent: {subscr: {atomic:ZZ}[{atomic:'x'}]} with gens: ('x',)}} {atomic:2}} {atomic:1}}
        """
        if self.degree() > 0:
            gen = sib.gen(self.parent())
            coeffs = self.list()
            terms = []
            for i in range(len(coeffs)-1, -1, -1):
                if i > 0:
                    if i > 1:
                        gen_pow = gen**sib.int(i)
                    else:
                        gen_pow = gen
                    terms.append(sib.prod((sib(coeffs[i], True), gen_pow), simplify=True))
                else:
                    terms.append(sib(coeffs[i], True))
            return sib.sum(terms, simplify=True)
        elif coerced:
            return sib(self.constant_coefficient(), True)
        else:
            return sib(self.parent())(sib(self.constant_coefficient(), True))

    def __setitem__(self, n, value):
        """
        Set the n-th coefficient of this polynomial. This always raises an
        IndexError, since in Sage polynomials are immutable.

        INPUT:


        -  ``n`` - an integer

        -  ``value`` - value to set the n-th coefficient to


        OUTPUT: an IndexError is always raised.

        EXAMPLES::

            sage: R.<x> = ZZ[]
            sage: f = x^3 + x + 1
            sage: f[2] = 3
            Traceback (most recent call last):
            ...
            IndexError: polynomials are immutable
        """
        raise IndexError("polynomials are immutable")


    def __floordiv__(self,right):
        """
        Quotient of division of self by other. This is denoted //.

        If self = quotient \* right + remainder, this function returns
        quotient.

        EXAMPLES::

            sage: R.<x> = ZZ[]
            sage: f = x^3 + x + 1
            sage: g = f*(x^2-2) + x
            sage: g.__floordiv__(f)
            x^2 - 2
            sage: g//f
            x^2 - 2
        """
        Q, _ = self.quo_rem(right)
        return Q

    def __mod__(self, other):
        """
        Remainder of division of self by other.

        EXAMPLES::

            sage: R.<x> = ZZ[]
            sage: x % (x+1)
            -1
            sage: (x^3 + x - 1) % (x^2 - 1)
            2*x - 1
        """
        _, R = self.quo_rem(other)
        return R

    def _is_atomic(self):
        """
        EXAMPLES::

            sage: R.<x> = QQ[]
            sage: S.<y> = R[]
            sage: S(x+2)
            x + 2
            sage: S(x+2)._is_atomic()
            False
            sage: S(x)._is_atomic()
            True
        """
        return (self.degree() == self.valuation() and
                self.leading_coefficient()._is_atomic())

    def _mul_generic(self, right):
        """
        Compute the product of self and right using the classical quadratic
        algorithm. This method is the default for inexact rings.

        For two polynomials of degree n and m this method needs
        (m+1)*(n+1) products and n*m additions

        EXAMPLES::

            sage: K.<x> = QQ[]
            sage: f = 1+3*x+4*x^2+x^3
            sage: g = x^2+3*x^5
            sage: f._mul_generic(g)
            3*x^8 + 12*x^7 + 9*x^6 + 4*x^5 + 4*x^4 + 3*x^3 + x^2

        Show the product in the symbolic ring::

            sage: L = SR[x]
            sage: var('a0,a1,b0,b1')
            (a0, a1, b0, b1)
            sage: L([a0,a1])._mul_generic(L([b0,b1]))
            a1*b1*x^2 + (a1*b0 + a0*b1)*x + a0*b0

        A non-commutative example::

            sage: A.<i,j,k> = QuaternionAlgebra(QQ, -1,-1)
            sage: R.<w> = PolynomialRing(A)
            sage: f = i*w + j
            sage: g = k*w + 1
            sage: f._mul_generic(g)
            -j*w^2 + 2*i*w + j
            sage: g._mul_generic(f)
            j*w^2 + j


        TESTS::

            sage: K.<x> = QQ[]
            sage: f = K(0)
            sage: g = K.random_element(10)
            sage: f._mul_generic(g)
            0
            sage: g._mul_generic(f)
            0
            sage: f._mul_generic(K(0))
            0
            sage: g._mul_generic(g) - g._mul_karatsuba(g)
            0
            sage: h = K(QQ.random_element(100,100))
            sage: f._mul_generic(h)
            0
            sage: K([h*c for c in g.list()]) - g._mul_generic(h)
            0
            sage: g._mul_generic(h) - K([h*c for c in g.list()])
            0
        """
        if self is right:
            return self._square_generic()
        x = self.list()
        y = right.list()
        return self._parent(do_schoolbook_product(x,y))

    def _square_generic(self):
        x = self.list()
        cdef Py_ssize_t i, j
        cdef Py_ssize_t d = len(x)-1
        zero = self._parent.base_ring().zero_element()
        two = self._parent.base_ring()(2)
        coeffs = [zero] * (2 * d + 1)
        for i from 0 <= i <= d:
            coeffs[2*i] = x[i] * x[i]
            for j from 0 <= j < i:
                coeffs[i+j] += two * x[i] * x[j]
        return self._parent(coeffs)

    def _mul_fateman(self, right):
        r"""
        Returns the product of two polynomials using Kronecker's trick to
        do the multiplication. This could be used over a generic base
        ring.

        .. note::

           -  Since this is implemented in interpreted Python, it could be
              hugely sped up by reimplementing it in Pyrex.

           -  Over the reals there is precision loss, at least in the current
              implementation.


        INPUT:

        -  ``self`` - Polynomial

        -  ``right`` - Polynomial (over same base ring as
           self)


        OUTPUT: Polynomial - The product self\*right.

        ALGORITHM: Based on a paper by R. Fateman

        http://www.cs.berkeley.edu/~fateman/papers/polysbyGMP.pdf

        The idea is to encode dense univariate polynomials as big integers,
        instead of sequences of coefficients. The paper argues that because
        integer multiplication is so cheap, that encoding 2 polynomials to
        big numbers and then decoding the result might be faster than
        popular multiplication algorithms. This seems true when the degree
        is larger than 200.

        EXAMPLES::

            sage: S.<y> = PolynomialRing(RR)
            sage: f = y^10 - 1.393493*y + 0.3
            sage: f._mul_karatsuba(f,0)
            y^20 - 2.78698600000000*y^11 + 0.600000000000000*y^10 + 1.11022302462516e-16*y^8 - 1.11022302462516e-16*y^6 - 1.11022302462516e-16*y^3 + 1.94182274104900*y^2 - 0.836095800000000*y + 0.0900000000000000
            sage: f._mul_fateman(f)
            y^20 - 2.78698600000000*y^11 + 0.600000000000000*y^10 + 1.94182274104900*y^2 - 0.836095800000000*y + 0.0900000000000000

        Advantages:


        -  Faster than Karatsuba over `\QQ` and
           `\ZZ` (but much slower still than calling NTL's
           optimized C++ implementation, which is the default over
           `\ZZ`)

        -  Potentially less complicated.


        Drawbacks:


        -  Slower over R when the degree of both of polynomials is less
           than 250 (roughly).

        -  Over R, results may not be as accurate as the Karatsuba case.
           This is because we represent coefficients of polynomials over R as
           fractions, then convert them back to floating-point numbers.


        AUTHORS:

        - Didier Deshommes (2006-05-25)
        """
        return self.parent()(polynomial_fateman._mul_fateman_mul(self,right))

    def _mul_karatsuba(self, right, K_threshold = None):
        r"""
        Compute the product of two polynomials using the Karatsuba divide
        and conquer multiplication algorithm. This is only used over a
        generic base ring. (Special libraries like Flint are used, e.g., for
        the integers and rationals, which are much faster.)

        INPUT:

          - ``self`` - Polynomial
          - ``right`` - Polynomial (over same base ring as self)
          - ``K_threshold`` - (optional) Integer. A threshold to fall back to
          schoolbook algorithm. In the recursion, if one of the polynomials is
          of degree less that K_threshold then the classic quadratic polynomial
          is used.

        OUTPUT: Polynomial - The product self\*right.

        ALGORITHM: The basic idea is to use that

        .. math::

                            (aX + b) (cX + d) = acX^2 + ((a+b)(c+d)-ac-bd)X + bd


        where ac=a\*c and bd=b\*d, which requires three multiplications
        instead of the naive four. Given f and g of arbitrary degree bigger
        than one, let e be min(deg(f),deg(g))/2. Write

        .. math::

               f = a X^e + b   \text{ and }   g = c X^e + d


        and use the identity

        .. math::

               (aX^e + b) (cX^e + d) = ac X^{2e} +((a+b)(c+d) - ac - bd)X^e + bd


        to recursively compute `fg`.

        If `self` is a polynomial of degree n and `right` is a polynomial of
        degree m with n < m, then we interpret `right` as

        ..math::

            g0 + g1*x^n +g2*x^{2n} + ... + gq*x^{nq}

        where `gi` are polynomials of degree <= n. We then compute each product
        `gi*right` with Karatsuba multiplication and reconstruct `self*right`
        from the partial products.

        The theoretical complexity for multiplying two polynomials of the same
        degree n is O(n^log(3,2)). Through testing of polynomials of degree up
        to 5000 we get that the number of operations for two polynomials of
        degree up to n-1 is bounded by:

        7.53*n**1.59 additions and 1.46*n**1.59 products on the base ring.

        For polynomials of degree m-1 and n-1 with m<n the number of operations
        is bounded by:

        8.11*m**0.59*n additions and 1.56*m**0.59*n products.

        (The bound might be worse for larger degrees.)

        EXAMPLES::

            sage: K.<x> = QQ[]
            sage: f = 1+3*x+4*x^2+x^3
            sage: g = x^2+3*x^5
            sage: f._mul_karatsuba(g,0)
            3*x^8 + 12*x^7 + 9*x^6 + 4*x^5 + 4*x^4 + 3*x^3 + x^2
            sage: f._mul_karatsuba(g,2)
            3*x^8 + 12*x^7 + 9*x^6 + 4*x^5 + 4*x^4 + 3*x^3 + x^2

        Show the product in the symbolic ring::

            sage: L = SR[x]
            sage: var('a0,a1,b0,b1')
            (a0, a1, b0, b1)
            sage: L([a0,a1])._mul_karatsuba(L([b0,b1]),0)
            a1*b1*x^2 + ((a0 + a1)*(b0 + b1) - a0*b0 - a1*b1)*x + a0*b0
            sage: L([a0,a1])._mul_karatsuba(L([b0,b1]),2)
            a1*b1*x^2 + (a1*b0 + a0*b1)*x + a0*b0

        A noncommutative example::

            sage: A.<i,j,k> = QuaternionAlgebra(QQ, -1,-1)
            sage: R.<w> = PolynomialRing(A)
            sage: f = i*w + j
            sage: g = k*w + 1
            sage: f._mul_karatsuba(g,0)
            -j*w^2 + 2*i*w + j
            sage: g._mul_karatsuba(f,0)
            j*w^2 + j

        TESTS::

            sage: K.<x> = QQ[]
            sage: f = K(0)
            sage: g = K.random_element(10)
            sage: f._mul_karatsuba(g,0)
            0
            sage: g._mul_karatsuba(f,0)
            0
            sage: f._mul_karatsuba(K(0),0)
            0
            sage: g._mul_generic(g) - g._mul_karatsuba(g,0)
            0
            sage: h = K(QQ.random_element(100,100))
            sage: f._mul_karatsuba(h)
            0
            sage: K([h*c for c in g.list()]) - g._mul_generic(h)
            0
            sage: g._mul_karatsuba(h) - K([h*c for c in g.list()])
            0

        Random tests for noncommutative rings::

            sage: A.<i,j,k> = QuaternionAlgebra(QQ, -1,-1)
            sage: R.<w> = PolynomialRing(A)
            sage: f = R.random_element(randint(10,100))
            sage: g = R.random_element(randint(10,100))
            sage: f._mul_generic(g) == f._mul_karatsuba(g,0)
            True
            sage: f._mul_generic(g) == f._mul_karatsuba(g,16)
            True
            sage: g = R.random_element(0)
            sage: f._mul_karatsuba(g,0) == f._mul_generic(g)
            True
            sage: g._mul_karatsuba(f,0) == g._mul_generic(f)
            True

        Polynomials over matrices::

            sage: K = PolynomialRing(MatrixSpace(QQ,2),'x')
            sage: f = K.random_element(randint(5,10))
            sage: g = K.random_element(randint(5,10))
            sage: h1 = f._mul_generic(g)
            sage: h2 = f._mul_karatsuba(g,randint(0,10))
            sage: h1 == h2
            True
        """
        if self.is_zero():
            return self
        elif right.is_zero():
            return right
        f = self.list()
        g = right.list()
        n = len(f)
        m = len(g)
        if n == 1:
            c = f[0]
            return self._parent([c*a for a in g])
        if m == 1:
            c = g[0]
            return self._parent([a*c for a in f])
        if K_threshold is None:
            K_threshold = self._parent._Karatsuba_threshold
        if n <= K_threshold or m <= K_threshold:
            return self._parent(do_schoolbook_product(f,g))
        if n == m:
            return self._parent(do_karatsuba(f,g, K_threshold, 0, 0, n))
        return self._parent(do_karatsuba_different_size(f,g, K_threshold))

    def base_ring(self):
        """
        Return the base ring of the parent of self.

        EXAMPLES::

            sage: R.<x> = ZZ[]
            sage: x.base_ring()
            Integer Ring
            sage: (2*x+3).base_ring()
            Integer Ring
        """
        return self.parent().base_ring()

    def base_extend(self, R):
        """
        Return a copy of this polynomial but with coefficients in R, if
        there is a natural map from coefficient ring of self to R.

        EXAMPLES::

            sage: R.<x> = QQ[]
            sage: f = x^3 - 17*x + 3
            sage: f.base_extend(GF(7))
            Traceback (most recent call last):
            ...
            TypeError: no such base extension
            sage: f.change_ring(GF(7))
            x^3 + 4*x + 3
        """
        S = self.parent().base_extend(R)
        return S(self)

    def change_variable_name(self, var):
        """
        Return a new polynomial over the same base ring but in a different
        variable.

        EXAMPLES::

            sage: x = polygen(QQ,'x')
            sage: f = -2/7*x^3 + (2/3)*x - 19/993; f
            -2/7*x^3 + 2/3*x - 19/993
            sage: f.change_variable_name('theta')
            -2/7*theta^3 + 2/3*theta - 19/993
        """
        R = self.parent().base_ring()[var]
        return R(self.list())

    def change_ring(self, R):
        """
        Return a copy of this polynomial but with coefficients in R, if at
        all possible.

        EXAMPLES::

            sage: K.<z> = CyclotomicField(3)
            sage: f = K.defining_polynomial()
            sage: f.change_ring(GF(7))
            x^2 + x + 1
        """
        S = self.parent().change_ring(R)
        return S(self)

    def _mpoly_dict_recursive(self, variables=None, base_ring=None):
        """
        Return a dict of coefficient entries suitable for construction of a
        MPolynomial_polydict with the given variables.

        EXAMPLES::

            sage: R.<x> = ZZ[]
            sage: R(0)._mpoly_dict_recursive()
            {}
            sage: f = 7*x^5 + x^2 - 2*x - 3
            sage: f._mpoly_dict_recursive()
            {(0,): -3, (1,): -2, (5,): 7, (2,): 1}
        """
        if not self:
            return {}

        var = self.parent().variable_name()
        if variables is None:
            variables = self.parent().variable_names_recursive()
        if not var in variables:
            x = base_ring(self) if base_ring else self
            const_ix = ETuple((0,)*len(variables))
            return { const_ix: x }

        prev_variables = variables[:list(variables).index(var)]
        const_ix = ETuple((0,)*len(prev_variables))
        mpolys = None

        if len(prev_variables) > 0:
            try:
                mpolys = [a._mpoly_dict_recursive(prev_variables, base_ring) for a in self]
            except AttributeError, msg:
                pass

        if mpolys is None:
            if base_ring is not None and base_ring is not self.base_ring():
                mpolys = [{const_ix:base_ring(a)} if a else {} for a in self]
            else:
                mpolys = [{const_ix:a} if a else {} for a in self]

        D = {}
        leftovers = (0,) * (len(variables) - len(prev_variables) - 1)
        for k in range(len(mpolys)):
            for i,a in mpolys[k].iteritems():
                j = ETuple((k,) + leftovers)
                D[i + j] = a

        return D

    def __copy__(self):
        """
        Return a "copy" of self. This is just self, since in Sage
        polynomials are immutable this just returns self again.

        EXAMPLES:

        We create the polynomial `f=x+3`, then note that
        the copy is just the same polynomial again, which is fine since
        polynomials are immutable.

        ::

            sage: x = ZZ['x'].0
            sage: f = x + 3
            sage: g = copy(f)
            sage: g is f
            True
        """
        return self

    def degree(self, gen=None):
        """
        Return the degree of this polynomial. The zero polynomial has
        degree -1.

        EXAMPLES::

            sage: x = ZZ['x'].0
            sage: f = x^93 + 2*x + 1
            sage: f.degree()
            93
            sage: x = PolynomialRing(QQ, 'x', sparse=True).0
            sage: f = x^100000
            sage: f.degree()
            100000

        ::

            sage: x = QQ['x'].0
            sage: f = 2006*x^2006 - x^2 + 3
            sage: f.degree()
            2006
            sage: f = 0*x
            sage: f.degree()
            -1
            sage: f = x + 33
            sage: f.degree()
            1

        AUTHORS:

        - Naqi Jaffery (2006-01-24): examples
        """
        raise NotImplementedError

    def denominator(self):
        """
        Return a denominator of self.

        First, the lcm of the denominators of the entries of self
        is computed and returned. If this computation fails, the
        unit of the parent of self is returned.

        Note that some subclasses may implement their own
        denominator function. For example, see
        :class:`sage.rings.polynomial.polynomial_rational_flint.Polynomial_rational_flint`

        .. warning::

           This is not the denominator of the rational function
           defined by self, which would always be 1 since self is a
           polynomial.

        EXAMPLES:

        First we compute the denominator of a polynomial with
        integer coefficients, which is of course 1.

        ::

            sage: R.<x> = ZZ[]
            sage: f = x^3 + 17*x + 1
            sage: f.denominator()
            1

        Next we compute the denominator of a polynomial with rational
        coefficients.

        ::

            sage: R.<x> = PolynomialRing(QQ)
            sage: f = (1/17)*x^19 - (2/3)*x + 1/3; f
            1/17*x^19 - 2/3*x + 1/3
            sage: f.denominator()
            51

        Finally, we try to compute the denominator of a polynomial with
        coefficients in the real numbers, which is a ring whose elements do
        not have a denominator method.

        ::

            sage: R.<x> = RR[]
            sage: f = x + RR('0.3'); f
            x + 0.300000000000000
            sage: f.denominator()
            1.00000000000000

        Check that the denominator is an element over the base whenever the base
        has no denominator function. This closes #9063.

        ::

            sage: R.<a> = GF(5)[]
            sage: x = R(0)
            sage: x.denominator()
            1
            sage: type(x.denominator())
            <type 'sage.rings.finite_rings.integer_mod.IntegerMod_int'>
            sage: isinstance(x.numerator() / x.denominator(), Polynomial)
            True
            sage: isinstance(x.numerator() / R(1), Polynomial)
            False
        """

        if self.degree() == -1:
            return self.base_ring().one_element()
        #This code was in the original algorithm, but seems irrelevant
        #R = self.base_ring()
        x = self.list()
        try:
            d = x[0].denominator()
            for y in x:
                d = d.lcm(y.denominator())
            #If we return self.parent(d) instead, automatic test
            #start to fail, ex. "sage/rings/polynomial/complex_roots.py"
            return d
        except(AttributeError):
            return self.base_ring().one_element()

    def numerator(self):
        """
        Return a numerator of self computed as self * self.denominator()

        Note that some subclases may implement its own numerator
        function. For example, see
        :class:`sage.rings.polynomial.polynomial_rational_flint.Polynomial_rational_flint`

        .. warning::

          This is not the numerator of the rational function
          defined by self, which would always be self since self is a
          polynomial.

        EXAMPLES:

        First we compute the numerator of a polynomial with
        integer coefficients, which is of course self.

        ::

            sage: R.<x> = ZZ[]
            sage: f = x^3 + 17*x + 1
            sage: f.numerator()
            x^3 + 17*x + 1
            sage: f == f.numerator()
            True

        Next we compute the numerator of a polynomial with rational
        coefficients.

        ::

            sage: R.<x> = PolynomialRing(QQ)
            sage: f = (1/17)*x^19 - (2/3)*x + 1/3; f
            1/17*x^19 - 2/3*x + 1/3
            sage: f.numerator()
            3*x^19 - 34*x + 17
            sage: f == f.numerator()
            False

        We try to compute the denominator of a polynomial with
        coefficients in the real numbers, which is a ring whose elements do
        not have a denominator method.

        ::

            sage: R.<x> = RR[]
            sage: f = x + RR('0.3'); f
            x + 0.300000000000000
            sage: f.numerator()
            x + 0.300000000000000

        We check that the computation the numerator and denominator
        are valid

        ::

            sage: K=NumberField(symbolic_expression('x^3+2'),'a')['s,t']['x']
            sage: f=K.random_element()
            sage: f.numerator() / f.denominator() == f
            True
            sage: R=RR['x']
            sage: f=R.random_element()
            sage: f.numerator() / f.denominator() == f
            True
        """
        return self * self.denominator()

    def derivative(self, *args):
        r"""
        The formal derivative of this polynomial, with respect to variables
        supplied in args.

        Multiple variables and iteration counts may be supplied; see
        documentation for the global derivative() function for more
        details.

        .. seealso::

           :meth:`_derivative`

        EXAMPLES::

            sage: R.<x> = PolynomialRing(QQ)
            sage: g = -x^4 + x^2/2 - x
            sage: g.derivative()
            -4*x^3 + x - 1
            sage: g.derivative(x)
            -4*x^3 + x - 1
            sage: g.derivative(x, x)
            -12*x^2 + 1
            sage: g.derivative(x, 2)
            -12*x^2 + 1

        ::

            sage: R.<t> = PolynomialRing(ZZ)
            sage: S.<x> = PolynomialRing(R)
            sage: f = t^3*x^2 + t^4*x^3
            sage: f.derivative()
            3*t^4*x^2 + 2*t^3*x
            sage: f.derivative(x)
            3*t^4*x^2 + 2*t^3*x
            sage: f.derivative(t)
            4*t^3*x^3 + 3*t^2*x^2
        """
        return multi_derivative(self, args)

    # add .diff(), .differentiate() as aliases for .derivative()
    diff = differentiate = derivative

    def _derivative(self, var=None):
        r"""
        Return the formal derivative of this polynomial with respect to the
        variable var.

        If var is the generator of this polynomial ring (or the default
        value None), this is the usual formal derivative.

        Otherwise, _derivative(var) is called recursively for each of the
        coefficients of this polynomial.

        .. seealso::

           :meth:`derivative`

        EXAMPLES::

            sage: R.<x> = ZZ[]
            sage: R(0)._derivative()
            0
            sage: parent(R(0)._derivative())
            Univariate Polynomial Ring in x over Integer Ring

        ::

            sage: f = 7*x^5 + x^2 - 2*x - 3
            sage: f._derivative()
            35*x^4 + 2*x - 2
            sage: f._derivative(None)
            35*x^4 + 2*x - 2
            sage: f._derivative(x)
            35*x^4 + 2*x - 2

        In the following example, it doesn't recognise 2\*x as the
        generator, so it tries to differentiate each of the coefficients
        with respect to 2\*x, which doesn't work because the integer
        coefficients don't have a _derivative() method::

            sage: f._derivative(2*x)
            Traceback (most recent call last):
            ...
            AttributeError: 'sage.rings.integer.Integer' object has no attribute '_derivative'

        Examples illustrating recursive behaviour::

            sage: R.<x> = ZZ[]
            sage: S.<y> = PolynomialRing(R)
            sage: f = x^3 + y^3
            sage: f._derivative()
            3*y^2
            sage: f._derivative(y)
            3*y^2
            sage: f._derivative(x)
            3*x^2

        ::

            sage: R = ZZ['x']
            sage: S = R.fraction_field(); x = S.gen()
            sage: R(1).derivative(R(x))
            0
        """
        if var is not None and var != self._parent.gen():
            # call _derivative() recursively on coefficients
            return self._parent([coeff._derivative(var) for coeff in self.list()])

        # compute formal derivative with respect to generator
        if self.is_zero():
            return self
        cdef Py_ssize_t n, degree = self.degree()
        if degree == 0:
            return self.parent().zero_element()
        coeffs = self.list()
        return self._parent([n*coeffs[n] for n from 1 <= n <= degree])

    def integral(self,var=None):
        """
        Return the integral of this polynomial.

        By default, the integration variable is the variable of the
        polynomial.

        Otherwise, the integration variable is the optional parameter ``var``

        .. NOTE::

            The integral is always chosen so the constant term is 0.

        EXAMPLES::

            sage: R.<x> = ZZ[]
            sage: R(0).integral()
            0
            sage: f = R(2).integral(); f
            2*x

        Note that the integral lives over the fraction field of the
        scalar coefficients::

            sage: f.parent()
            Univariate Polynomial Ring in x over Rational Field
            sage: R(0).integral().parent()
            Univariate Polynomial Ring in x over Rational Field

            sage: f = x^3 + x - 2
            sage: g = f.integral(); g
            1/4*x^4 + 1/2*x^2 - 2*x
            sage: g.parent()
            Univariate Polynomial Ring in x over Rational Field

        This shows that the issue at :trac:`7711` is resolved::

            sage: P.<x,z> = PolynomialRing(GF(2147483647))
            sage: Q.<y> = PolynomialRing(P)
            sage: p=x+y+z
            sage: p.integral()
            -1073741823*y^2 + (x + z)*y

            sage: P.<x,z> = PolynomialRing(GF(next_prime(2147483647)))
            sage: Q.<y> = PolynomialRing(P)
            sage: p=x+y+z
            sage: p.integral()
            1073741830*y^2 + (x + z)*y

        A truly convoluted example::

            sage: A.<a1, a2> = PolynomialRing(ZZ)
            sage: B.<b> = PolynomialRing(A)
            sage: C.<c> = PowerSeriesRing(B)
            sage: R.<x> = PolynomialRing(C)
            sage: f = a2*x^2 + c*x - a1*b
            sage: f.parent()
            Univariate Polynomial Ring in x over Power Series Ring in c
            over Univariate Polynomial Ring in b over Multivariate Polynomial
            Ring in a1, a2 over Integer Ring
            sage: f.integral()
            1/3*a2*x^3 + 1/2*c*x^2 - a1*b*x
            sage: f.integral().parent()
            Univariate Polynomial Ring in x over Power Series Ring in c
            over Univariate Polynomial Ring in b over Multivariate Polynomial
            Ring in a1, a2 over Rational Field
            sage: g = 3*a2*x^2 + 2*c*x - a1*b
            sage: g.integral()
            a2*x^3 + c*x^2 - a1*b*x
            sage: g.integral().parent()
            Univariate Polynomial Ring in x over Power Series Ring in c
            over Univariate Polynomial Ring in b over Multivariate Polynomial
            Ring in a1, a2 over Rational Field

        Integration with respect to a variable in the base ring::

            sage: R.<x> = QQ[]
            sage: t = PolynomialRing(R,'t').gen()
            sage: f = x*t +5*t^2
            sage: f.integral(x)
            5*x*t^2 + 1/2*x^2*t
        """
        if var is not None and var != self._parent.gen():
            # call integral() recursively on coefficients
            return self._parent([coeff.integral(var) for coeff in self.list()])
        cdef Py_ssize_t n, degree = self.degree()
        R = self.parent()
        Q = (self.constant_coefficient()/1).parent()
        coeffs = self.list()
        v = [0] + [coeffs[n]/(n+1) for n from 0 <= n <= degree]
        S = R.change_ring(Q)
        return S(v)

    def dict(self):
        """
        Return a sparse dictionary representation of this univariate
        polynomial.

        EXAMPLES::

            sage: R.<x> = QQ[]
            sage: f = x^3 + -1/7*x + 13
            sage: f.dict()
            {0: 13, 1: -1/7, 3: 1}
        """
        X = {}
        Y = self.list()
        for i in xrange(len(Y)):
            c = Y[i]
            if c:
                X[i] = c
        return X

    def factor(self, **kwargs):
        r"""
        Return the factorization of ``self`` over its base ring.

        INPUT:

        - ``kwargs`` -- any keyword arguments are passed to the method
          ``_factor_univariate_polynomial()`` of the base ring if it
          defines such a method.

        OUTPUT:

        - A factorization of ``self`` over its parent into a unit and
          irreducible factors.  If the parent is a polynomial ring
          over a field, these factors are monic.

        EXAMPLES:

        Factorization is implemented over various rings. Over `\QQ`::

            sage: x = QQ['x'].0
            sage: f = (x^3 - 1)^2
            sage: f.factor()
            (x - 1)^2 * (x^2 + x + 1)^2

        Since `\QQ` is a field, the irreducible factors are monic::

            sage: f = 10*x^5 - 1
            sage: f.factor()
            (10) * (x^5 - 1/10)
            sage: f = 10*x^5 - 10
            sage: f.factor()
            (10) * (x - 1) * (x^4 + x^3 + x^2 + x + 1)

        Over `\ZZ` the irreducible factors need not be monic::

            sage: x = ZZ['x'].0
            sage: f = 10*x^5 - 1
            sage: f.factor()
            10*x^5 - 1

        We factor a non-monic polynomial over a finite field of 25
        elements::

            sage: k.<a> = GF(25)
            sage: R.<x> = k[]
            sage: f = 2*x^10 + 2*x + 2*a
            sage: F = f.factor(); F
            (2) * (x + a + 2) * (x^2 + 3*x + 4*a + 4) * (x^2 + (a + 1)*x + a + 2) * (x^5 + (3*a + 4)*x^4 + (3*a + 3)*x^3 + 2*a*x^2 + (3*a + 1)*x + 3*a + 1)

        Notice that the unit factor is included when we multiply `F`
        back out::

            sage: expand(F)
            2*x^10 + 2*x + 2*a

        A new ring.  In the example below, we set the special method
        ``_factor_univariate_polynomial()`` in the base ring which is
        called to factor univariate polynomials.  This facility can be
        used to easily extend polynomial factorization to work over
        new rings you introduce::

             sage: R.<x> = PolynomialRing(IntegerModRing(4),implementation="NTL")
             sage: (x^2).factor()
             Traceback (most recent call last):
             ...
             NotImplementedError: factorization of polynomials over rings with composite characteristic is not implemented
             sage: R.base_ring()._factor_univariate_polynomial = lambda f: f.change_ring(ZZ).factor()
             sage: (x^2).factor()
             x^2
             sage: del R.base_ring()._factor_univariate_polynomial # clean up

        Arbitrary precision real and complex factorization::

            sage: R.<x> = RealField(100)[]
            sage: F = factor(x^2-3); F
            (x - 1.7320508075688772935274463415) * (x + 1.7320508075688772935274463415)
            sage: expand(F)
            x^2 - 3.0000000000000000000000000000
            sage: factor(x^2 + 1)
            x^2 + 1.0000000000000000000000000000

            sage: R.<x> = ComplexField(100)[]
            sage: F = factor(x^2+3); F
            (x - 1.7320508075688772935274463415*I) * (x + 1.7320508075688772935274463415*I)
            sage: expand(F)
            x^2 + 3.0000000000000000000000000000
            sage: factor(x^2+1)
            (x - I) * (x + I)
            sage: f = R(I) * (x^2 + 1) ; f
            I*x^2 + I
            sage: F = factor(f); F
            (1.0000000000000000000000000000*I) * (x - I) * (x + I)
            sage: expand(F)
            I*x^2 + I

        Over a number field::

            sage: K.<z> = CyclotomicField(15)
            sage: x = polygen(K)
            sage: ((x^3 + z*x + 1)^3*(x - z)).factor()
            (x - z) * (x^3 + z*x + 1)^3
            sage: cyclotomic_polynomial(12).change_ring(K).factor()
            (x^2 - z^5 - 1) * (x^2 + z^5)
            sage: ((x^3 + z*x + 1)^3*(x/(z+2) - 1/3)).factor()
            (-1/331*z^7 + 3/331*z^6 - 6/331*z^5 + 11/331*z^4 - 21/331*z^3 + 41/331*z^2 - 82/331*z + 165/331) * (x - 1/3*z - 2/3) * (x^3 + z*x + 1)^3

        Over a relative number field::

            sage: x = polygen(QQ)
            sage: K.<z> = CyclotomicField(3)
            sage: L.<a> = K.extension(x^3 - 2)
            sage: t = polygen(L, 't')
            sage: f = (t^3 + t + a)*(t^5 + t + z); f
            t^8 + t^6 + a*t^5 + t^4 + z*t^3 + t^2 + (a + z)*t + z*a
            sage: f.factor()
            (t^3 + t + a) * (t^5 + t + z)

        Over the real double field::

            sage: R.<x> = RDF[]
            sage: (-2*x^2 - 1).factor()
            (-2.0) * (x^2 + 0.5)
            sage: (-2*x^2 - 1).factor().expand()
            -2.0*x^2 - 1.0
            sage: f = (x - 1)^3
            sage: f.factor() # random output (unfortunately)
            (x - 0.999990138083) * (x^2 - 2.00000986192*x + 1.00000986201)

        The above output is incorrect because it relies on the
        :meth:`.roots` method, which does not detect that all the roots
        are real::

            sage: f.roots() # random output (unfortunately)
            [(0.999990138083, 1)]

        Over the complex double field the factors are approximate and
        therefore occur with multiplicity 1::

            sage: R.<x> = CDF[]
            sage: f = (x^2 + 2*R(I))^3
            sage: F = f.factor()
            sage: F # random lower order digits
            (x - 1.00000643627 + 1.00000715002*I) * (x - 1.00000297398 + 0.999990851041*I) * (x - 0.999990589745 + 1.00000199894*I) * (x + 0.999991986211 - 1.00000857983*I) * (x + 0.999996576554 - 0.999988769976*I) * (x + 1.00001143724 - 1.0000026502*I)
            sage: [f(t[0][0]).abs() for t in F] # abs tol 1e-9
            [1.979365054e-14, 1.97936298566e-14, 1.97936990747e-14, 3.6812407475e-14, 3.65211563729e-14, 3.65220890052e-14]

        Factoring polynomials over `\ZZ/n\ZZ` for
        composite `n` is not implemented::

            sage: R.<x> = PolynomialRing(Integers(35))
            sage: f = (x^2+2*x+2)*(x^2+3*x+9)
            sage: f.factor()
            Traceback (most recent call last):
            ...
            NotImplementedError: factorization of polynomials over rings with composite characteristic is not implemented

        Factoring polynomials over the algebraic numbers (see
        :trac:`8544`)::

            sage: R.<x> = QQbar[]
            sage: (x^8-1).factor()
            (x - 1) * (x - 0.7071067811865475? - 0.7071067811865475?*I) * (x - 0.7071067811865475? + 0.7071067811865475?*I) * (x - I) * (x + I) * (x + 0.7071067811865475? - 0.7071067811865475?*I) * (x + 0.7071067811865475? + 0.7071067811865475?*I) * (x + 1)

        Factoring polynomials over the algebraic reals (see
        :trac:`8544`)::

            sage: R.<x> = AA[]
            sage: (x^8+1).factor()
            (x^2 - 1.847759065022574?*x + 1.000000000000000?) * (x^2 - 0.7653668647301795?*x + 1.000000000000000?) * (x^2 + 0.7653668647301795?*x + 1.000000000000000?) * (x^2 + 1.847759065022574?*x + 1.000000000000000?)

        TESTS:

        This came up in ticket #7088::

            sage: R.<x>=PolynomialRing(ZZ)
            sage: f = 12*x^10 + x^9 + 432*x^3 + 9011
            sage: g = 13*x^11 + 89*x^3 + 1
            sage: F = f^2 * g^3
            sage: F = f^2 * g^3; F.factor()
            (12*x^10 + x^9 + 432*x^3 + 9011)^2 * (13*x^11 + 89*x^3 + 1)^3
            sage: F = f^2 * g^3 * 7; F.factor()
            7 * (12*x^10 + x^9 + 432*x^3 + 9011)^2 * (13*x^11 + 89*x^3 + 1)^3

        This example came up in ticket #7097::

            sage: x = polygen(QQ)
            sage: f = 8*x^9 + 42*x^6 + 6*x^3 - 1
            sage: g = x^24 - 12*x^23 + 72*x^22 - 286*x^21 + 849*x^20 - 2022*x^19 + 4034*x^18 - 6894*x^17 + 10182*x^16 - 13048*x^15 + 14532*x^14 - 13974*x^13 + 11365*x^12 - 7578*x^11 + 4038*x^10 - 1766*x^9 + 762*x^8 - 408*x^7 + 236*x^6 - 126*x^5 + 69*x^4 - 38*x^3 + 18*x^2 - 6*x + 1
            sage: assert g.is_irreducible()
            sage: K.<a> = NumberField(g)
            sage: len(f.roots(K))
            9
            sage: f.factor()
            (8) * (x^3 + 1/4) * (x^6 + 5*x^3 - 1/2)
            sage: f.change_ring(K).factor()
            (8) * (x - 3260097/3158212*a^22 + 35861067/3158212*a^21 - 197810817/3158212*a^20 + 722970825/3158212*a^19 - 1980508347/3158212*a^18 + 4374189477/3158212*a^17 - 4059860553/1579106*a^16 + 6442403031/1579106*a^15 - 17542341771/3158212*a^14 + 20537782665/3158212*a^13 - 20658463789/3158212*a^12 + 17502836649/3158212*a^11 - 11908953451/3158212*a^10 + 6086953981/3158212*a^9 - 559822335/789553*a^8 + 194545353/789553*a^7 - 505969453/3158212*a^6 + 338959407/3158212*a^5 - 155204647/3158212*a^4 + 79628015/3158212*a^3 - 57339525/3158212*a^2 + 26692783/3158212*a - 1636338/789553) * ...
            sage: f = QQbar['x'](1)
            sage: f.factor()
            1

        Factorization also works even if the variable of the finite
        field is nefariously labeled "x"::

            sage: R.<x> = GF(3^2, 'x')[]
            sage: f = x^10 +7*x -13
            sage: G = f.factor(); G
            (x + x) * (x + 2*x + 1) * (x^4 + (x + 2)*x^3 + (2*x + 2)*x + 2) * (x^4 + 2*x*x^3 + (x + 1)*x + 2)
            sage: prod(G) == f
            True

        ::

            sage: R.<x0> = GF(9,'x')[]  # purposely calling it x to test robustness
            sage: f = x0^3 + x0 + 1
            sage: f.factor()
            (x0 + 2) * (x0 + x) * (x0 + 2*x + 1)
            sage: f = 0*x0
            sage: f.factor()
            Traceback (most recent call last):
            ...
            ValueError: factorization of 0 not defined

        ::

            sage: f = x0^0
            sage: f.factor()
            1

        Over a complicated number field::

            sage: x = polygen(QQ, 'x')
            sage: f = x^6 + 10/7*x^5 - 867/49*x^4 - 76/245*x^3 + 3148/35*x^2 - 25944/245*x + 48771/1225
            sage: K.<a> = NumberField(f)
            sage: S.<T> = K[]
            sage: ff = S(f); ff
            T^6 + 10/7*T^5 - 867/49*T^4 - 76/245*T^3 + 3148/35*T^2 - 25944/245*T + 48771/1225
            sage: F = ff.factor()
            sage: len(F)
            4
            sage: F[:2]
            [(T - a, 1), (T - 40085763200/924556084127*a^5 - 145475769880/924556084127*a^4 + 527617096480/924556084127*a^3 + 1289745809920/924556084127*a^2 - 3227142391585/924556084127*a - 401502691578/924556084127, 1)]
            sage: expand(F)
            T^6 + 10/7*T^5 - 867/49*T^4 - 76/245*T^3 + 3148/35*T^2 - 25944/245*T + 48771/1225

        ::

            sage: f = x^2 - 1/3
            sage: K.<a> = NumberField(f)
            sage: A.<T> = K[]
            sage: A(x^2 - 1).factor()
            (T - 1) * (T + 1)


        ::

            sage: A(3*x^2 - 1).factor()
            (3) * (T - a) * (T + a)

        ::

            sage: A(x^2 - 1/3).factor()
            (T - a) * (T + a)

        Test that ticket #10279 is fixed::

            sage: R.<t> = PolynomialRing(QQ)
            sage: K.<a> = NumberField(t^4 - t^2 + 1)
            sage: pol = t^3 + (-4*a^3 + 2*a)*t^2 - 11/3*a^2*t + 2/3*a^3 - 4/3*a
            sage: pol.factor()
            (t - 2*a^3 + a) * (t - 4/3*a^3 + 2/3*a) * (t - 2/3*a^3 + 1/3*a)

        Test that this factorization really uses ``nffactor()`` internally::

            sage: pari.default("debug", 3)
            sage: F = pol.factor()
            <BLANKLINE>
            Entering nffactor:
            ...
            sage: pari.default("debug", 0)

        Test that ticket #10369 is fixed::

            sage: x = polygen(QQ)
            sage: K.<a> = NumberField(x^6 + x^5 + x^4 + x^3 + x^2 + x + 1)
            sage: R.<t> = PolynomialRing(K)

            sage: pol = (-1/7*a^5 - 1/7*a^4 - 1/7*a^3 - 1/7*a^2 - 2/7*a - 1/7)*t^10 + (4/7*a^5 - 2/7*a^4 - 2/7*a^3 - 2/7*a^2 - 2/7*a - 6/7)*t^9 + (90/49*a^5 + 152/49*a^4 + 18/49*a^3 + 24/49*a^2 + 30/49*a + 36/49)*t^8 + (-10/49*a^5 + 10/7*a^4 + 198/49*a^3 - 102/49*a^2 - 60/49*a - 26/49)*t^7 + (40/49*a^5 + 45/49*a^4 + 60/49*a^3 + 277/49*a^2 - 204/49*a - 78/49)*t^6 + (90/49*a^5 + 110/49*a^4 + 2*a^3 + 80/49*a^2 + 46/7*a - 30/7)*t^5 + (30/7*a^5 + 260/49*a^4 + 250/49*a^3 + 232/49*a^2 + 32/7*a + 8)*t^4 + (-184/49*a^5 - 58/49*a^4 - 52/49*a^3 - 66/49*a^2 - 72/49*a - 72/49)*t^3 + (18/49*a^5 - 32/49*a^4 + 10/49*a^3 + 4/49*a^2)*t^2 + (2/49*a^4 - 4/49*a^3 + 2/49*a^2)*t
            sage: pol.factor()
            (-1/7*a^5 - 1/7*a^4 - 1/7*a^3 - 1/7*a^2 - 2/7*a - 1/7) * t * (t - a^5 - a^4 - a^3 - a^2 - a - 1)^4 * (t^5 + (-12/7*a^5 - 10/7*a^4 - 8/7*a^3 - 6/7*a^2 - 4/7*a - 2/7)*t^4 + (12/7*a^5 - 8/7*a^3 + 16/7*a^2 + 2/7*a + 20/7)*t^3 + (-20/7*a^5 - 20/7*a^3 - 20/7*a^2 + 4/7*a - 2)*t^2 + (12/7*a^5 + 12/7*a^3 + 2/7*a + 16/7)*t - 4/7*a^5 - 4/7*a^3 - 4/7*a - 2/7)

            sage: pol = (1/7*a^2 - 1/7*a)*t^10 + (4/7*a - 6/7)*t^9 + (102/49*a^5 + 99/49*a^4 + 96/49*a^3 + 93/49*a^2 + 90/49*a + 150/49)*t^8 + (-160/49*a^5 - 36/49*a^4 - 48/49*a^3 - 8/7*a^2 - 60/49*a - 60/49)*t^7 + (30/49*a^5 - 55/49*a^4 + 20/49*a^3 + 5/49*a^2)*t^6 + (6/49*a^4 - 12/49*a^3 + 6/49*a^2)*t^5
            sage: pol.factor()
            (1/7*a^2 - 1/7*a) * t^5 * (t^5 + (-40/7*a^5 - 38/7*a^4 - 36/7*a^3 - 34/7*a^2 - 32/7*a - 30/7)*t^4 + (60/7*a^5 - 30/7*a^4 - 18/7*a^3 - 9/7*a^2 - 3/7*a)*t^3 + (60/7*a^4 - 40/7*a^3 - 16/7*a^2 - 4/7*a)*t^2 + (30/7*a^3 - 25/7*a^2 - 5/7*a)*t + 6/7*a^2 - 6/7*a)

            sage: pol = x^10 + (4/7*a - 6/7)*x^9 + (9/49*a^2 - 3/7*a + 15/49)*x^8 + (8/343*a^3 - 32/343*a^2 + 40/343*a - 20/343)*x^7 + (5/2401*a^4 - 20/2401*a^3 + 40/2401*a^2 - 5/343*a + 15/2401)*x^6 + (-6/16807*a^4 + 12/16807*a^3 - 18/16807*a^2 + 12/16807*a - 6/16807)*x^5
            sage: pol.factor()
            x^5 * (x^5 + (4/7*a - 6/7)*x^4 + (9/49*a^2 - 3/7*a + 15/49)*x^3 + (8/343*a^3 - 32/343*a^2 + 40/343*a - 20/343)*x^2 + (5/2401*a^4 - 20/2401*a^3 + 40/2401*a^2 - 5/343*a + 15/2401)*x - 6/16807*a^4 + 12/16807*a^3 - 18/16807*a^2 + 12/16807*a - 6/16807)

        Factoring over a number field over which we cannot factor the
        discriminant by trial division::

            sage: x = polygen(QQ)
            sage: K.<a> = NumberField(x^16 - x - 6)
            sage: R.<x> = PolynomialRing(K)
            sage: f = (x+a)^50 - (a-1)^50
            sage: len(factor(f))
            6
            sage: pari(K.discriminant()).factor(limit=0)
            [-1, 1; 3, 15; 23, 1; 887, 1; 12583, 1; 2354691439917211, 1]
            sage: factor(K.discriminant())
            -1 * 3^15 * 23 * 887 * 12583 * 6335047 * 371692813

        Factoring over a number field over which we cannot factor the
        discriminant and over which `nffactor()` fails::

            sage: p = next_prime(10^50); q = next_prime(10^51); n = p*q;
            sage: K.<a> = QuadraticField(p*q)
            sage: R.<x> = PolynomialRing(K)
            sage: K.pari_polynomial('a').nffactor("x^2+1")
            Traceback (most recent call last):
            ...
            PariError: precision too low in floorr (precision loss in truncation)
            sage: factor(x^2 + 1)
            x^2 + 1
            sage: factor( (x - a) * (x + 2*a) )
            (x - a) * (x + 2*a)

        A test where nffactor used to fail without a nf structure::

            sage: x = polygen(QQ)
            sage: K = NumberField([x^2-1099511627777, x^3-3],'a')
            sage: x = polygen(K)
            sage: f = x^3 - 3
            sage: factor(f)
            (x - a1) * (x^2 + a1*x + a1^2)

        """
        # PERFORMANCE NOTE:
        #     In many tests with SMALL degree PARI is substantially
        #     better than NTL.  (And magma is better yet.)  And the
        #     timing difference has nothing to do with moving Python
        #     data to NTL and back.
        #     For large degree ( > 1500) in the one test I tried, NTL was
        #     *much* better than MAGMA, and far better than PARI.  So probably
        #     NTL's implementation is asymptotically better.  I could use
        #     PARI for smaller degree over other rings besides Z, and use
        #     NTL in general.
        # A remark from Bill Hart (2007-09-25) about the above observation:
        ## NTL uses the Berlekamp-Zassenhaus method with van Hoeij's improvements.
        ## But so does Magma since about Jul 2001.
        ##
        ## But here's the kicker. PARI also uses this algorithm. Even Maple uses
        ## it!
        ##
        ## NTL's LLL algorithms are extremely well developed (van Hoeij uses
        ## LLL). There is also a possible speed difference in whether one uses
        ## quadratic convergence or not in the Hensel lift. But the right choice
        ## is not always what one thinks.
        ##
        ## But more than likely NTL is just better for large problems because
        ## Victor Shoup was very careful with the choice of strategies and
        ## parameters he used. Paul Zimmerman supplied him with a pile of
        ## polynomials to factor for comparison purposes and these seem to have
        ## been used to tune the algorithm for a wide range of inputs, including
        ## cases that van Hoeij's algorithm doesn't usually like.
        ##
        ## If you have a bound on the coefficients of the factors, one can surely
        ## do better than a generic implementation, but probably not much better
        ## if there are many factors.
        ##

        ## HUGE TODO, refactor the code below here such that this method will
        ## have as only the following code
        ##
        ## R = self.parent().base_ring()
        ## return R._factor_univariate_polynomial(self)
        ##
        ## in this way we can move the specific logic of factoring to the
        ## self.parent().base_ring() and get rid of all the ugly
        ## is_SomeType(R) checks and get way nicer structured code
        ## 200 lines of spagetti code is just way to much!

        if self.degree() < 0:
            raise ValueError("factorization of 0 not defined")
        if self.degree() == 0:
            return Factorization([], unit=self[0])

        R = self.parent().base_ring()
        if hasattr(R, '_factor_univariate_polynomial'):
            return R._factor_univariate_polynomial(self, **kwargs)

        G = None
        ch = R.characteristic()
        if not (ch == 0 or sage.rings.arith.is_prime(ch)):
            raise NotImplementedError("factorization of polynomials over rings with composite characteristic is not implemented")

        from sage.rings.number_field.all import is_NumberField, \
             is_RelativeNumberField, NumberField
        from sage.rings.finite_rings.constructor import is_FiniteField
        from sage.rings.finite_rings.integer_mod_ring import is_IntegerModRing
        from sage.rings.integer_ring import is_IntegerRing

        n = None

        if is_IntegerModRing(R) or is_IntegerRing(R):
            try:
                G = list(self._pari_with_name().factor())
            except PariError:
                raise NotImplementedError

        elif is_RelativeNumberField(R):

            M = R.absolute_field('a')
            from_M, to_M = M.structure()
            g = M['x']([to_M(x) for x in self.list()])
            F = g.factor()
            S = self.parent()
            v = [(S([from_M(x) for x in f.list()]), e) for f, e in F]
            return Factorization(v, from_M(F.unit()))

        elif is_FiniteField(R):
            v = [x._pari_("a") for x in self.list()]
            f = pari(v).Polrev()
            G = list(f.factor())

        elif is_NumberField(R):
            if R.degree() == 1:
                factors = self.change_ring(QQ).factor()
                return Factorization([(self._parent(p), e) for p, e in factors], R(factors.unit()))

            # Convert the polynomial we want to factor to PARI
            f = self._pari_with_name()
            try:
                try:
                    # Try to compute the PARI nf structure with important=False.
                    # This will raise RuntimeError if the computation is too
                    # difficult.  It will raise TypeError if the defining
                    # polynomial is not integral.
                    Rpari = R.pari_nf(important=False)
                except RuntimeError:
                    # Cannot easily compute the nf structure, use the defining
                    # polynomial instead.
                    Rpari = R.pari_polynomial("y")
                # nffactor() can fail with PariError "precision too low"
                G = list(Rpari.nffactor(f))
            except (PariError, TypeError):
                # Use factornf() which only needs the defining polynomial,
                # which does not require an integral polynomial and which
                # has no problems with floating-point precision.
                G = list(f.factornf(R.pari_polynomial("y")))
            # PARI's nffactor() ignores the unit, _factor_pari_helper()
            # adds back the unit of the factorization.
            return self._factor_pari_helper(G)

        elif is_RealField(R):
            n = pari.set_real_precision(int(3.5*R.prec()) + 1)
            G = list(self._pari_with_name().factor())

        elif sage.rings.complex_field.is_ComplexField(R):
            # This is a hack to make the polynomial have complex coefficients, since
            # otherwise PARI will factor over RR.
            n = pari.set_real_precision(int(3.5*R.prec()) + 1)
            if self.leading_coefficient() != R.gen():
                G = list((pari(R.gen())*self._pari_with_name()).factor())
            else:
                G = self._pari_with_name().factor()

        if G is None:
            raise NotImplementedError

        return self._factor_pari_helper(G, n)

    def _factor_pari_helper(self, G, n=None, unit=None):
        """
        Fix up and normalize a factorization that came from PARI.

        TESTS::

            sage: R.<x>=PolynomialRing(ZZ)
            sage: f = (2*x + 1) * (3*x^2 - 5)^2
            sage: f._factor_pari_helper(pari(f).factor())
            (2*x + 1) * (3*x^2 - 5)^2
            sage: f._factor_pari_helper(pari(f).factor(), unit=11)
            11 * (2*x + 1) * (3*x^2 - 5)^2
            sage: (8*f)._factor_pari_helper(pari(f).factor())
            8 * (2*x + 1) * (3*x^2 - 5)^2
            sage: (8*f)._factor_pari_helper(pari(f).factor(), unit=11)
            88 * (2*x + 1) * (3*x^2 - 5)^2
            sage: QQ['x'](f)._factor_pari_helper(pari(f).factor())
            (18) * (x + 1/2) * (x^2 - 5/3)^2
            sage: QQ['x'](f)._factor_pari_helper(pari(f).factor(), unit=11)
            (198) * (x + 1/2) * (x^2 - 5/3)^2

            sage: f = prod((k^2*x^k + k)^(k-1) for k in primes(10))
            sage: F = f._factor_pari_helper(pari(f).factor()); F
            1323551250 * (2*x^2 + 1) * (3*x^3 + 1)^2 * (5*x^5 + 1)^4 * (7*x^7 + 1)^6
            sage: F.prod() == f
            True
            sage: QQ['x'](f)._factor_pari_helper(pari(f).factor())
            (1751787911376562500) * (x^2 + 1/2) * (x^3 + 1/3)^2 * (x^5 + 1/5)^4 * (x^7 + 1/7)^6

            sage: g = GF(19)['x'](f)
            sage: G = g._factor_pari_helper(pari(g).factor()); G
            (4) * (x + 3) * (x + 16)^5 * (x + 11)^6 * (x^2 + 7*x + 9)^4 * (x^2 + 15*x + 9)^4 * (x^3 + 13)^2 * (x^6 + 8*x^5 + 7*x^4 + 18*x^3 + 11*x^2 + 12*x + 1)^6
            sage: G.prod() == g
            True
        """
        pols = G[0]
        exps = G[1]
        R = self.parent()
        F = [(R(f), int(e)) for f, e in zip(pols, exps)]

        if unit is None:
            unit = self.leading_coefficient()
        else:
            unit *= self.leading_coefficient()

        if R.base_ring().is_field():
            # When the base ring is a field we normalize
            # the irreducible factors so they have leading
            # coefficient 1.
            for i, (f, e) in enumerate(F):
                if not f.is_monic():
                    F[i] = (f.monic(), e)

        else:
            # Otherwise we have to adjust for
            # the content ignored by PARI.
            content_fix = R.base_ring().one_element()
            for f, e in F:
                if not f.is_monic():
                    content_fix *= f.leading_coefficient()**e
            unit //= content_fix
            if not unit.is_unit():
                F.append((R(unit), ZZ(1)))
                unit = R.base_ring().one_element()

        if not n is None:
            pari.set_real_precision(n)  # restore precision
        return Factorization(F, unit)

    def splitting_field(self, names, map=False, **kwds):
        """
        Compute the absolute splitting field of a given polynomial.

        INPUT:

        - ``names`` -- a variable name for the splitting field.

        - ``map`` -- (default: ``False``) also return an embedding of
          ``self`` into the resulting field.

        - ``kwds`` -- additional keywords depending on the type.
          Currently, only number fields are implemented. See
          :func:`sage.rings.number_field.splitting_field.splitting_field`
          for the documentation of these keywords.

        OUTPUT:

        If ``map`` is ``False``, the splitting field as an absolute field.
        If ``map`` is ``True``, a tuple ``(K, phi)`` where ``phi`` is an
        embedding of the base field of ``self`` in ``K``.

        EXAMPLES::

            sage: R.<x> = PolynomialRing(ZZ)
            sage: K.<a> = (x^3 + 2).splitting_field(); K
            Number Field in a with defining polynomial x^6 + 3*x^5 + 6*x^4 + 11*x^3 + 12*x^2 - 3*x + 1
            sage: K.<a> = (x^3 - 3*x + 1).splitting_field(); K
            Number Field in a with defining polynomial x^3 - 3*x + 1

        Relative situation::

            sage: R.<x> = PolynomialRing(QQ)
            sage: K.<a> = NumberField(x^3 + 2)
            sage: S.<t> = PolynomialRing(K)
            sage: L.<b> = (t^2 - a).splitting_field()
            sage: L
            Number Field in b with defining polynomial t^6 + 2

        With ``map=True``, we also get the embedding of the base field
        into the splitting field::

            sage: L.<b>, phi = (t^2 - a).splitting_field(map=True)
            sage: phi
            Ring morphism:
              From: Number Field in a with defining polynomial x^3 + 2
              To:   Number Field in b with defining polynomial t^6 + 2
              Defn: a |--> b^2

        An example over a finite field::

            sage: P.<x> = PolynomialRing(GF(7))
            sage: t = x^2 + 1
            sage: t.splitting_field('b')
            Finite Field in b of size 7^2

            sage: P.<x> = PolynomialRing(GF(7^3, 'a'))
            sage: t = x^2 + 1
            sage: t.splitting_field('b', map=True)
            (Finite Field in b of size 7^6,
             Ring morphism:
               From: Finite Field in a of size 7^3
               To:   Finite Field in b of size 7^6
               Defn: a |--> 4*b^5 + 4*b^4 + 4*b^3 + 2*b^2 + 4*b + 5)

        If the extension is trivial and the generators have the same
        name, the map will be the identity::

            sage: t = 24*x^13 + 2*x^12 + 14
            sage: t.splitting_field('a', map=True)
            (Finite Field in a of size 7^3,
             Identity endomorphism of Finite Field in a of size 7^3)

            sage: t = x^56 - 14*x^3
            sage: t.splitting_field('b', map=True)
            (Finite Field in b of size 7^3,
             Ring morphism:
             From: Finite Field in a of size 7^3
               To:   Finite Field in b of size 7^3
               Defn: a |--> b)

        .. SEEALSO::
        
            :func:`sage.rings.number_field.splitting_field.splitting_field` for more examples over number fields

        TESTS::

            sage: K.<a,b> = x.splitting_field()
            Traceback (most recent call last):
            ...
            IndexError: the number of names must equal the number of generators
            sage: polygen(RR).splitting_field('x')
            Traceback (most recent call last):
            ...
            NotImplementedError: splitting_field() is only implemented over number fields and finite fields

            sage: P.<x> = PolynomialRing(GF(11^5, 'a'))
            sage: t = x^2 + 1
            sage: t.splitting_field('b')
            Finite Field in b of size 11^10
            sage: t = 24*x^13 + 2*x^12 + 14
            sage: t.splitting_field('b')
            Finite Field in b of size 11^30
            sage: t = x^56 - 14*x^3
            sage: t.splitting_field('b')
            Finite Field in b of size 11^130

            sage: P.<x> = PolynomialRing(GF(19^6, 'a'))
            sage: t = -x^6 + x^2 + 1
            sage: t.splitting_field('b')
            Finite Field in b of size 19^6
            sage: t = 24*x^13 + 2*x^12 + 14
            sage: t.splitting_field('b')
            Finite Field in b of size 19^18
            sage: t = x^56 - 14*x^3
            sage: t.splitting_field('b')
            Finite Field in b of size 19^156

            sage: P.<x> = PolynomialRing(GF(83^6, 'a'))
            sage: t = 2*x^14 - 5 + 6*x
            sage: t.splitting_field('b')
            Finite Field in b of size 83^84
            sage: t = 24*x^13 + 2*x^12 + 14
            sage: t.splitting_field('b')
            Finite Field in b of size 83^78
            sage: t = x^56 - 14*x^3
            sage: t.splitting_field('b')
            Finite Field in b of size 83^12

            sage: P.<x> = PolynomialRing(GF(401^13, 'a'))
            sage: t = 2*x^14 - 5 + 6*x
            sage: t.splitting_field('b')
            Finite Field in b of size 401^104
            sage: t = 24*x^13 + 2*x^12 + 14
            sage: t.splitting_field('b')
            Finite Field in b of size 401^156
            sage: t = x^56 - 14*x^3
            sage: t.splitting_field('b')
            Finite Field in b of size 401^52

        """
        name = sage.structure.parent_gens.normalize_names(1, names)[0]

        from sage.rings.number_field.all import is_NumberField
        from sage.rings.finite_rings.all import is_FiniteField

        f = self.monic()            # Given polynomial, made monic
        F = f.parent().base_ring()  # Base field
        if not F.is_field():
            F = F.fraction_field()
            f = self.change_ring(F)

        if is_NumberField(F):
            from sage.rings.number_field.splitting_field import splitting_field
            return splitting_field(f, name, map, **kwds)
        elif is_FiniteField(F):
            degree = sage.rings.arith.lcm([f.degree() for f, _ in self.factor()])
            return F.extension(degree, name, map=map, **kwds)

        raise NotImplementedError("splitting_field() is only implemented over number fields and finite fields")

    @coerce_binop
    def lcm(self, other):
        """
        Let f and g be two polynomials. Then this function returns the
        monic least common multiple of f and g.
        """
        f = self*other
        g = self.gcd(other)
        q = f//g
        return ~(q.leading_coefficient())*q

    def _lcm(self, other):
        """
        Let f and g be two polynomials. Then this function returns the
        monic least common multiple of f and g.
        """
        f = self*other
        g = self.gcd(other)
        q = f//g
        return ~(q.leading_coefficient())*q  # make monic  (~ is inverse in python)

    def is_primitive(self, n=None, n_prime_divs=None):
        """
        Returns ``True`` if the polynomial is primitive.  The semantics of
        "primitive" depend on the polynomial coefficients.

        - (field theory) A polynomial of degree `m` over a finite field
          `\GF{q}` is primitive if it is irreducible and its root in
          `\GF{q^m}` generates the multiplicative group `\GF{q^m}^*`.

        - (ring theory) A polynomial over a ring is primitive if its
          coefficients generate the unit ideal.

        Calling `is_primitive` on a polynomial over an infinite field will
        raise an error.

        The additional inputs to this function are to speed up computation for
        field semantics (see note).

        INPUTS:

          - ``n`` (default: ``None``) - if provided, should equal
            `q-1` where ``self.parent()`` is the field with `q`
            elements;  otherwise it will be computed.

          - ``n_prime_divs`` (default: ``None``) - if provided, should
            be a list of the prime divisors of ``n``; otherwise it
            will be computed.

        .. note::

          Computation of the prime divisors of ``n`` can dominate the running
          time of this method, so performing this computation externally
          (e.g. ``pdivs=n.prime_divisors()``) is a good idea for repeated calls
          to is_primitive for polynomials of the same degree.

          Results may be incorrect if the wrong ``n`` and/or factorization are
          provided.

        EXAMPLES::

          Field semantics examples.

          ::

            sage: R.<x> = GF(2)['x']
            sage: f = x^4+x^3+x^2+x+1
            sage: f.is_irreducible(), f.is_primitive()
            (True, False)
            sage: f = x^3+x+1
            sage: f.is_irreducible(), f.is_primitive()
            (True, True)
            sage: R.<x> = GF(3)[]
            sage: f = x^3-x+1
            sage: f.is_irreducible(), f.is_primitive()
            (True, True)
            sage: f = x^2+1
            sage: f.is_irreducible(), f.is_primitive()
            (True, False)
            sage: R.<x> = GF(5)[]
            sage: f = x^2+x+1
            sage: f.is_primitive()
            False
            sage: f = x^2-x+2
            sage: f.is_primitive()
            True
            sage: x=polygen(QQ); f=x^2+1
            sage: f.is_primitive()
            Traceback (most recent call last):
            ...
            NotImplementedError: is_primitive() not defined for polynomials over infinite fields.

          Ring semantics examples.

          ::

            sage: x=polygen(ZZ)
            sage: f = 5*x^2+2
            sage: f.is_primitive()
            True
            sage: f = 5*x^2+5
            sage: f.is_primitive()
            False

            sage: K=NumberField(x^2+5,'a')
            sage: R=K.ring_of_integers()
            sage: a=R.gen(1)
            sage: a^2
            -5
            sage: f=a*x+2
            sage: f.is_primitive()
            True
            sage: f=(1+a)*x+2
            sage: f.is_primitive()
            False

            sage: x=polygen(Integers(10));
            sage: f=5*x^2+2
            sage: #f.is_primitive()  #BUG:: elsewhere in Sage, should return True
            sage: f=4*x^2+2
            sage: #f.is_primitive()  #BUG:: elsewhere in Sage, should return False

        TESTS::

            sage: R.<x> = GF(2)['x']
            sage: f = x^4+x^3+x^2+x+1
            sage: f.is_primitive(15)
            False
            sage: f.is_primitive(15, [3,5])
            False
            sage: f.is_primitive(n_prime_divs=[3,5])
            False
            sage: f = x^3+x+1
            sage: f.is_primitive(7, [7])
            True
            sage: R.<x> = GF(3)[]
            sage: f = x^3-x+1
            sage: f.is_primitive(26, [2,13])
            True
            sage: f = x^2+1
            sage: f.is_primitive(8, [2])
            False
            sage: R.<x> = GF(5)[]
            sage: f = x^2+x+1
            sage: f.is_primitive(24, [2,3])
            False
            sage: f = x^2-x+2
            sage: f.is_primitive(24, [2,3])
            True
            sage: x=polygen(Integers(103)); f=x^2+1
            sage: f.is_primitive()
            False
        """
        R = self.base_ring()
        if R.is_field():
            if not R.is_finite():
                raise NotImplementedError("is_primitive() not defined for polynomials over infinite fields.")

            if not self.is_irreducible():
                return False
            if n is None:
                q = self.base_ring().order()
                n = q ** self.degree() - 1
            y = self.parent().quo(self).gen()
            from sage.groups.generic import order_from_multiple
            return n == order_from_multiple(y, n, n_prime_divs, operation="*")
        else:
            return R.ideal(self.coefficients())==R.ideal(1)

    def is_constant(self):
        """
        Return True if this is a constant polynomial.

        OUTPUT:


        -  ``bool`` - True if and only if this polynomial is
           constant


        EXAMPLES::

            sage: R.<x> = ZZ[]
            sage: x.is_constant()
            False
            sage: R(2).is_constant()
            True
            sage: R(0).is_constant()
            True
        """
        return self.degree() <= 0

    def is_monomial(self):
        """
        Returns True if self is a monomial, i.e., a power of the generator.

        EXAMPLES::

            sage: R.<x> = QQ[]
            sage: x.is_monomial()
            True
            sage: (x+1).is_monomial()
            False
            sage: (x^2).is_monomial()
            True
            sage: R(1).is_monomial()
            True

        The coefficient must be 1::

            sage: (2*x^5).is_monomial()
            False

        To allow a non-1 leading coefficient, use is_term()::

            sage: (2*x^5).is_term()
            True

        .. warning::

           The definition of is_monomial in Sage up to 4.7.1 was the
           same as is_term, i.e., it allowed a coefficient not equal
           to 1.
        """
        return len(self.exponents()) == 1 and self.leading_coefficient() == 1

    def is_term(self):
        """
        Return True if self is an element of the base ring times a
        power of the generator.

        EXAMPLES::

            sage: R.<x> = QQ[]
            sage: x.is_term()
            True
            sage: R(1).is_term()
            True
            sage: (3*x^5).is_term()
            True
            sage: (1+3*x^5).is_term()
            False

        To require that the coefficient is 1, use is_monomial() instead::

            sage: (3*x^5).is_monomial()
            False
        """
        return len(self.exponents()) == 1

    def root_field(self, names, check_irreducible=True):
        """
        Return the field generated by the roots of the irreducible
        polynomial self. The output is either a number field, relative
        number field, a quotient of a polynomial ring over a field, or the
        fraction field of the base ring.

        EXAMPLES::

            sage: R.<x> = QQ['x']
            sage: f = x^3 + x + 17
            sage: f.root_field('a')
            Number Field in a with defining polynomial x^3 + x + 17

        ::

            sage: R.<x> = QQ['x']
            sage: f = x - 3
            sage: f.root_field('b')
            Rational Field

        ::

            sage: R.<x> = ZZ['x']
            sage: f = x^3 + x + 17
            sage: f.root_field('b')
            Number Field in b with defining polynomial x^3 + x + 17

        ::

            sage: y = QQ['x'].0
            sage: L.<a> = NumberField(y^3-2)
            sage: R.<x> = L['x']
            sage: f = x^3 + x + 17
            sage: f.root_field('c')
            Number Field in c with defining polynomial x^3 + x + 17 over its base field

        ::

            sage: R.<x> = PolynomialRing(GF(9,'a'))
            sage: f = x^3 + x^2 + 8
            sage: K.<alpha> = f.root_field(); K
            Univariate Quotient Polynomial Ring in alpha over Finite Field in a of size 3^2 with modulus x^3 + x^2 + 2
            sage: alpha^2 + 1
            alpha^2 + 1
            sage: alpha^3 + alpha^2
            1

        ::

            sage: R.<x> = QQ[]
            sage: f = x^2
            sage: K.<alpha> = f.root_field()
            Traceback (most recent call last):
            ...
            ValueError: polynomial must be irreducible

        TESTS::

            sage: (PolynomialRing(Integers(31),name='x').0+5).root_field('a')
            Ring of integers modulo 31
        """
        from sage.rings.number_field.number_field import is_NumberField, NumberField

        R = self.base_ring()
        if not R.is_integral_domain():
            raise ValueError("the base ring must be a domain")

        if check_irreducible and not self.is_irreducible():
            raise ValueError("polynomial must be irreducible")

        if self.degree() <= 1:
            return R.fraction_field()

        if sage.rings.integer_ring.is_IntegerRing(R):
            return NumberField(self, names)

        if sage.rings.rational_field.is_RationalField(R) or is_NumberField(R):
            return NumberField(self, names)

        return R.fraction_field()[self.parent().variable_name()].quotient(self, names)

    def sylvester_matrix(self, right, variable = None):
        """
        Returns the Sylvester matrix of self and right.

        Note that the Sylvester matrix is not defined if one of the polynomials
        is zero.

        INPUT:

        - right: a polynomial in the same ring as self.
        - variable: optional, included for compatibility with the multivariate
          case only. The variable of the polynomials.

        EXAMPLES::

            sage: R.<x> = PolynomialRing(ZZ)
            sage: f = (6*x + 47)*(7*x^2 - 2*x + 38)
            sage: g = (6*x + 47)*(3*x^3 + 2*x + 1)
            sage: M = f.sylvester_matrix(g)
            sage: M
            [  42  317  134 1786    0    0    0]
            [   0   42  317  134 1786    0    0]
            [   0    0   42  317  134 1786    0]
            [   0    0    0   42  317  134 1786]
            [  18  141   12  100   47    0    0]
            [   0   18  141   12  100   47    0]
            [   0    0   18  141   12  100   47]

        If the polynomials share a non-constant common factor then the
        determinant of the Sylvester matrix will be zero::

            sage: M.determinant()
            0

        If self and right are polynomials of positive degree, the determinant
        of the Sylvester matrix is the resultant of the polynomials.::

            sage: h1 = R.random_element()
            sage: h2 = R.random_element()
            sage: M1 = h1.sylvester_matrix(h2)
            sage: M1.determinant() == h1.resultant(h2)
            True

        The rank of the Sylvester matrix is related to the degree of the
        gcd of self and right::

            sage: f.gcd(g).degree() == f.degree() + g.degree() - M.rank()
            True
            sage: h1.gcd(h2).degree() == h1.degree() + h2.degree() - M1.rank()
            True

        TESTS:

        The variable is optional, but must be the same in both rings::

            sage: K.<x> = QQ['x']
            sage: f = x+1
            sage: g = QQ['y']([1, 0, 1])
            sage: f.sylvester_matrix(f, x)
            [1 1]
            [1 1]
            sage: f.sylvester_matrix(g, x)
            Traceback (most recent call last):
            ...
            TypeError: no common canonical parent for objects with parents: 'Univariate Polynomial Ring in x over Rational Field' and 'Univariate Polynomial Ring in y over Rational Field'

        Polynomials must be defined over compatible base rings::

            sage: f = QQ['x']([1, 0, 1])
            sage: g = ZZ['x']([1, 0, 1])
            sage: h = GF(25, 'a')['x']([1, 0, 1])
            sage: f.sylvester_matrix(g)
            [1 0 1 0]
            [0 1 0 1]
            [1 0 1 0]
            [0 1 0 1]
            sage: g.sylvester_matrix(h)
            [1 0 1 0]
            [0 1 0 1]
            [1 0 1 0]
            [0 1 0 1]
            sage: f.sylvester_matrix(h)
            Traceback (most recent call last):
            ...
            TypeError: no common canonical parent for objects with parents: 'Univariate Polynomial Ring in x over Rational Field' and 'Univariate Polynomial Ring in x over Finite Field in a of size 5^2'

        We can compute the sylvester matrix of a univariate and multivariate
        polynomial::

            sage: K.<x,y> = QQ['x,y']
            sage: g = K.random_element()
            sage: f.sylvester_matrix(g) == K(f).sylvester_matrix(g,x)
            True

        Corner cases::

            sage: K.<x>=QQ[]
            sage: f = x^2+1
            sage: g = K(0)
            sage: f.sylvester_matrix(g)
            Traceback (most recent call last):
            ...
            ValueError: The Sylvester matrix is not defined for zero polynomials
            sage: g.sylvester_matrix(f)
            Traceback (most recent call last):
            ...
            ValueError: The Sylvester matrix is not defined for zero polynomials
            sage: g.sylvester_matrix(g)
            Traceback (most recent call last):
            ...
            ValueError: The Sylvester matrix is not defined for zero polynomials
            sage: K(3).sylvester_matrix(x^2)
            [3 0]
            [0 3]
            sage: K(3).sylvester_matrix(K(4))
            []
        """

        # This code is almost exactly the same as that of
        # sylvester_matrix() in multi_polynomial.pyx.

        if self.parent() != right.parent():
            coercion_model = sage.structure.element.get_coercion_model()
            a, b = coercion_model.canonical_coercion(self,right)
            variable = a.parent()(self.variables()[0])
            #We add the variable to cover the case that right is a multivariate
            #polynomial
            return a.sylvester_matrix(b, variable)

        if variable:
            if variable.parent() != self.parent():
                variable = self.parent()(variable)

        from sage.matrix.constructor import matrix

        # The dimension of the sage matrix is self.degree() + right.degree()

        if self.is_zero() or right.is_zero():
            raise ValueError("The Sylvester matrix is not defined for zero polynomials")

        m = self.degree()
        n = right.degree()

        M = matrix(self.base_ring(), n + m, n + m)

        r = 0
        offset = 0
        for _ in range(n):
            for c in range(m, -1, -1):
                M[r, m - c + offset] = self[c]
            offset += 1
            r += 1

        offset = 0
        for _ in range(m):
            for c in range(n, -1, -1):
                M[r, n - c + offset] = right[c]
            offset += 1
            r += 1

        return M

    cpdef constant_coefficient(self):
        """
        Return the constant coefficient of this polynomial.

        OUTPUT: element of base ring

        EXAMPLES::

            sage: R.<x> = QQ[]
            sage: f = -2*x^3 + 2*x - 1/3
            sage: f.constant_coefficient()
            -1/3
        """
        return self[0]

    cpdef Polynomial _new_constant_poly(self, a, Parent P):
        """
        Create a new constant polynomial from a in P, which MUST be an
        element of the base ring of P (this is not checked).

        EXAMPLE::

            sage: R.<w> = PolynomialRing(GF(9,'a'), sparse=True)
            sage: a = w._new_constant_poly(0, R); a
            0
            sage: a.coeffs()
            []

        """
        if a:
            return self.__class__(P,[a], check=False) #P._element_constructor(a, check=False)
        return self.__class__(P,[], check=False)

    def is_monic(self):
        """
        Returns True if this polynomial is monic. The zero polynomial is by
        definition not monic.

        EXAMPLES::

            sage: x = QQ['x'].0
            sage: f = x + 33
            sage: f.is_monic()
            True
            sage: f = 0*x
            sage: f.is_monic()
            False
            sage: f = 3*x^3 + x^4 + x^2
            sage: f.is_monic()
            True
            sage: f = 2*x^2 + x^3 + 56*x^5
            sage: f.is_monic()
            False

        AUTHORS:

        - Naqi Jaffery (2006-01-24): examples
        """
        return not self.is_zero() and self[self.degree()] == 1

    def is_unit(self):
        r"""
        Return True if this polynomial is a unit.

        EXAMPLES::

            sage: a = Integers(90384098234^3)
            sage: b = a(2*191*236607587)
            sage: b.is_nilpotent()
            True
            sage: R.<x> = a[]
            sage: f = 3 + b*x + b^2*x^2
            sage: f.is_unit()
            True
            sage: f = 3 + b*x + b^2*x^2 + 17*x^3
            sage: f.is_unit()
            False

        EXERCISE (Atiyah-McDonald, Ch 1): Let `A[x]` be a
        polynomial ring in one variable. Then
        `f=\sum a_i x^i \in A[x]` is a unit if and only if
        `a_0` is a unit and `a_1,\ldots, a_n` are
        nilpotent.
        """
        if self.degree() > 0:
            for i in range(1,self.degree()+1):
                if not self[i].is_nilpotent():
                    return False
        return self[0].is_unit()

    def is_nilpotent(self):
        r"""
        Return True if this polynomial is nilpotent.

        EXAMPLES::

            sage: R = Integers(12)
            sage: S.<x> = R[]
            sage: f = 5 + 6*x
            sage: f.is_nilpotent()
            False
            sage: f = 6 + 6*x^2
            sage: f.is_nilpotent()
            True
            sage: f^2
            0

        EXERCISE (Atiyah-McDonald, Ch 1): Let `A[x]` be a
        polynomial ring in one variable. Then
        `f=\sum a_i x^i \in A[x]` is nilpotent if and only if
        every `a_i` is nilpotent.
        """
        for i in range(self.degree()+1):
            if not self[i].is_nilpotent():
                return False
        return True

    def is_gen(self):
        r"""
        Return True if this polynomial is the distinguished generator of
        the parent polynomial ring.

        EXAMPLES::

            sage: R.<x> = QQ[]
            sage: R(1).is_gen()
            False
            sage: R(x).is_gen()
            True

        Important - this function doesn't return True if self equals the
        generator; it returns True if self *is* the generator.

        ::

            sage: f = R([0,1]); f
            x
            sage: f.is_gen()
            False
            sage: f is x
            False
            sage: f == x
            True
        """
        return bool(self._is_gen)

    def leading_coefficient(self):
        """
        Return the leading coefficient of this polynomial.

        OUTPUT: element of the base ring

        EXAMPLES::

            sage: R.<x> = QQ[]
            sage: f = (-2/5)*x^3 + 2*x - 1/3
            sage: f.leading_coefficient()
            -2/5
        """
        return self[self.degree()]

    def monic(self):
        """
        Return this polynomial divided by its leading coefficient. Does not
        change this polynomial.

        EXAMPLES::

            sage: x = QQ['x'].0
            sage: f = 2*x^2 + x^3 + 56*x^5
            sage: f.monic()
            x^5 + 1/56*x^3 + 1/28*x^2
            sage: f = (1/4)*x^2 + 3*x + 1
            sage: f.monic()
            x^2 + 12*x + 4

        The following happens because `f = 0` cannot be made into a
        monic polynomial

        ::

            sage: f = 0*x
            sage: f.monic()
            Traceback (most recent call last):
            ...
            ZeroDivisionError: rational division by zero

        Notice that the monic version of a polynomial over the integers is
        defined over the rationals.

        ::

            sage: x = ZZ['x'].0
            sage: f = 3*x^19 + x^2 - 37
            sage: g = f.monic(); g
            x^19 + 1/3*x^2 - 37/3
            sage: g.parent()
            Univariate Polynomial Ring in x over Rational Field

        AUTHORS:

        - Naqi Jaffery (2006-01-24): examples
        """
        if self.is_monic():
            return self
        a = ~self.leading_coefficient()
        R = self.parent()
        if a.parent() != R.base_ring():
            S = R.base_extend(a.parent())
            return a*S(self)
        else:
            return a*self

    def coefficients(self):
        """
        Return the coefficients of the monomials appearing in self.

        EXAMPLES::

            sage: _.<x> = PolynomialRing(ZZ)
            sage: f = x^4+2*x^2+1
            sage: f.coefficients()
            [1, 2, 1]
        """
        zero = self.parent().base_ring().zero_element()
        return [c for c in self.list() if c != zero]

    def exponents(self):
        """
        Return the exponents of the monomials appearing in self.

        EXAMPLES::

            sage: _.<x> = PolynomialRing(ZZ)
            sage: f = x^4+2*x^2+1
            sage: f.exponents()
            [0, 2, 4]
        """
        zero = self.parent().base_ring().zero_element()
        l = self.list()
        return [i for i in range(len(l)) if l[i] != zero]

    def list(self):
        """
        Return a new copy of the list of the underlying elements of self.

        EXAMPLES::

            sage: R.<x> = QQ[]
            sage: f = (-2/5)*x^3 + 2*x - 1/3
            sage: v = f.list(); v
            [-1/3, 2, 0, -2/5]

        Note that v is a list, it is mutable, and each call to the list
        method returns a new list::

            sage: type(v)
            <type 'list'>
            sage: v[0] = 5
            sage: f.list()
            [-1/3, 2, 0, -2/5]

        Here is an example with a generic polynomial ring::

            sage: R.<x> = QQ[]
            sage: S.<y> = R[]
            sage: f = y^3 + x*y -3*x; f
            y^3 + x*y - 3*x
            sage: type(f)
            <type 'sage.rings.polynomial.polynomial_element.Polynomial_generic_dense'>
            sage: v = f.list(); v
            [-3*x, x, 0, 1]
            sage: v[0] = 10
            sage: f.list()
            [-3*x, x, 0, 1]
        """
        raise NotImplementedError

    def prec(self):
        """
        Return the precision of this polynomial. This is always infinity,
        since polynomials are of infinite precision by definition (there is
        no big-oh).

        EXAMPLES::

            sage: x = polygen(ZZ)
            sage: (x^5 + x + 1).prec()
            +Infinity
            sage: x.prec()
            +Infinity
        """
        return infinity.infinity

    def padded_list(self, n=None):
        """
        Return list of coefficients of self up to (but not including)
        `q^n`.

        Includes 0's in the list on the right so that the list has length
        `n`.

        INPUT:


        -  ``n`` - (default: None); if given, an integer that
           is at least 0


        EXAMPLES::

            sage: x = polygen(QQ)
            sage: f = 1 + x^3 + 23*x^5
            sage: f.padded_list()
            [1, 0, 0, 1, 0, 23]
            sage: f.padded_list(10)
            [1, 0, 0, 1, 0, 23, 0, 0, 0, 0]
            sage: len(f.padded_list(10))
            10
            sage: f.padded_list(3)
            [1, 0, 0]
            sage: f.padded_list(0)
            []
            sage: f.padded_list(-1)
            Traceback (most recent call last):
            ...
            ValueError: n must be at least 0
        """
        v = self.list()
        if n is None:
            return v
        if n < 0:
            raise ValueError("n must be at least 0")
        if len(v) < n:
            z = self._parent.base_ring().zero_element()
            return v + [z]*(n - len(v))
        else:
            return v[:int(n)]

    def coeffs(self):
        r"""
        Returns ``self.list()``.

        (It is potentially slightly faster to use
        ``self.list()`` directly.)

        EXAMPLES::

            sage: x = QQ['x'].0
            sage: f = 10*x^3 + 5*x + 2/17
            sage: f.coeffs()
            [2/17, 5, 0, 10]
        """
        return self.list()

    def newton_raphson(self, n, x0):
        """
        Return a list of n iterative approximations to a root of this
        polynomial, computed using the Newton-Raphson method.

        The Newton-Raphson method is an iterative root-finding algorithm.
        For f(x) a polynomial, as is the case here, this is essentially the
        same as Horner's method.

        INPUT:


        -  ``n`` - an integer (=the number of iterations),

        -  ``x0`` - an initial guess x0.


        OUTPUT: A list of numbers hopefully approximating a root of
        f(x)=0.

        If one of the iterates is a critical point of f then a
        ZeroDivisionError exception is raised.

        EXAMPLES::

            sage: x = PolynomialRing(RealField(), 'x').gen()
            sage: f = x^2 - 2
            sage: f.newton_raphson(4, 1)
            [1.50000000000000, 1.41666666666667, 1.41421568627451, 1.41421356237469]

        AUTHORS:

        - David Joyner and William Stein (2005-11-28)
        """
        n = sage.rings.integer.Integer(n)
        df = self.derivative()
        K = self.parent().base_ring()
        a = K(x0)
        L = []
        for i in range(n):
            a -= self(a) / df(a)
            L.append(a)
        return L

    def polynomial(self, var):
        r"""
        Let var be one of the variables of the parent of self. This returns
        self viewed as a univariate polynomial in var over the polynomial
        ring generated by all the other variables of the parent.

        For univariate polynomials, if var is the generator of the parent
        ring, we return this polynomial, otherwise raise an error.

        EXAMPLES::

            sage: R.<x> = QQ[]
            sage: (x+1).polynomial(x)
            x + 1

        TESTS::

            sage: x.polynomial(1)
            Traceback (most recent call last):
            ...
            ValueError: given variable is not the generator of parent.
        """
        if self._parent.ngens() == 1:
            if self._parent.gen() == var:
                return self
            raise ValueError("given variable is not the generator of parent.")
        raise NotImplementedError

    def newton_slopes(self, p):
        """
        Return the `p`-adic slopes of the Newton polygon of self,
        when this makes sense.

        OUTPUT: list of rational numbers

        EXAMPLES::

            sage: x = QQ['x'].0
            sage: f = x^3 + 2
            sage: f.newton_slopes(2)
            [1/3, 1/3, 1/3]

        ALGORITHM: Uses PARI.
        """
        f = self._pari_()
        v = list(f.newtonpoly(p))
        return [sage.rings.rational.Rational(x) for x in v]

    #####################################################################
    # Conversions to other systems
    #####################################################################
    def _pari_(self):
        r"""
        Return polynomial as a PARI object.

        Sage does not handle PARI's variable ordering requirements
        gracefully at this time. In practice, this means that the variable
        ``x`` needs to be the topmost variable, as in the
        example.

        EXAMPLES::

            sage: f = QQ['x']([0,1,2/3,3])
            sage: pari(f)
            3*x^3 + 2/3*x^2 + x

        ::

            sage: S.<a> = QQ['a']
            sage: R.<x> = S['x']
            sage: f = R([0, a]) + R([0, 0, 2/3])
            sage: pari(f)
            2/3*x^2 + a*x

        Polynomials over a number field work, provided that the variable is
        called 'x'::

            sage: x = polygen(QQ)
            sage: K.<b> = NumberField(x^2 + x + 1)
            sage: R.<x> = PolynomialRing(K)
            sage: pol = (b + x)^3; pol
            x^3 + 3*b*x^2 + (-3*b - 3)*x + 1
            sage: pari(pol)
            Mod(1, y^2 + y + 1)*x^3 + Mod(3*y, y^2 + y + 1)*x^2 + Mod(-3*y - 3, y^2 + y + 1)*x + Mod(1, y^2 + y + 1)

        TESTS:

        Unfortunately, variable names matter::

            sage: R.<x, y> = QQ[]
            sage: S.<a> = R[]
            sage: f = x^2 + a; g = y^3 + a
            sage: pari(f)
            Traceback (most recent call last):
            ...
            PariError: variable must have higher priority in gtopoly

        Stacked polynomial rings, first with a univariate ring on the
        bottom::

            sage: S.<a> = QQ['a']
            sage: R.<x> = S['x']
            sage: pari(x^2 + 2*x)
            x^2 + 2*x
            sage: pari(a*x + 2*x^3)
            2*x^3 + a*x

        Stacked polynomial rings, second with a multivariate ring on the
        bottom::

            sage: S.<a, b> = ZZ['a', 'b']
            sage: R.<x> = S['x']
            sage: pari(x^2 + 2*x)
            x^2 + 2*x
            sage: pari(a*x + 2*b*x^3)
            2*b*x^3 + a*x

        Stacked polynomial rings with exotic base rings::

            sage: S.<a, b> = GF(7)['a', 'b']
            sage: R.<x> = S['x']
            sage: pari(x^2 + 9*x)
            x^2 + 2*x
            sage: pari(a*x + 9*b*x^3)
            2*b*x^3 + a*x

        ::

            sage: S.<a> = Integers(8)['a']
            sage: R.<x> = S['x']
            sage: pari(x^2 + 2*x)
            Mod(1, 8)*x^2 + Mod(2, 8)*x
            sage: pari(a*x + 10*x^3)
            Mod(2, 8)*x^3 + Mod(1, 8)*a*x
        """
        return self._pari_with_name(self.parent().variable_name())

    def _pari_or_constant(self, name=None):
        r"""
        Convert ``self`` to PARI.  This behaves identical to :meth:`_pari_`
        or :meth:`_pari_with_name` except for constant polynomials:
        then the constant is returned instead of a constant polynomial.

        INPUT:

        - ``name`` -- (default: None) Variable name.  If not given, use
          ``self.parent().variable_name()``.  This argument is irrelevant
          for constant polynomials.

        EXAMPLES::

            sage: R.<x> = PolynomialRing(ZZ)
            sage: pol = 2*x^2 + 7*x - 5
            sage: pol._pari_or_constant()
            2*x^2 + 7*x - 5
            sage: pol._pari_or_constant('a')
            2*a^2 + 7*a - 5
            sage: pol = R(7)
            sage: pol._pari_or_constant()
            7
            sage: pol._pari_or_constant().type()
            't_INT'
            sage: pol._pari_().type()
            't_POL'
            sage: PolynomialRing(IntegerModRing(101), 't')()._pari_or_constant()
            Mod(0, 101)
        """
        if self.is_constant():
            return self[0]._pari_()
        if name is None:
            name = self.parent().variable_name()
        return self._pari_with_name(name)

    def _pari_with_name(self, name='x'):
        r"""
        Return polynomial as a PARI object with topmost variable
        ``name``.  By default, use 'x' for the variable name.

        For internal use only.

        EXAMPLES:

            sage: R.<a> = PolynomialRing(ZZ)
            sage: (2*a^2 + a)._pari_with_name()
            2*x^2 + x
            sage: (2*a^2 + a)._pari_with_name('y')
            2*y^2 + y
        """
        vals = [x._pari_() for x in self.list()]
        return pari(vals).Polrev(name)

    def _pari_init_(self):
        return repr(self._pari_())

    def _magma_init_(self, magma):
        """
        Return a string that evaluates in Magma to this polynomial.

        EXAMPLES::

            sage: magma = Magma()  # new session
            sage: R.<y> = ZZ[]
            sage: f = y^3 - 17*y + 5
            sage: f._magma_init_(magma)        # optional - magma
            '_sage_[...]![5,-17,0,1]'
            sage: g = magma(f); g              # optional - magma
            y^3 - 17*y + 5

        Note that in Magma there is only one polynomial ring over each
        base, so if we make the polynomial ring over ZZ with variable
        `z`, then this changes the variable name of the polynomial
        we already defined::

            sage: R.<z> = ZZ[]
            sage: magma(R)                     # optional - magma
            Univariate Polynomial Ring in z over Integer Ring
            sage: g                            # optional - magma
            z^3 - 17*z + 5

        In Sage the variable name does not change::

            sage: f
            y^3 - 17*y + 5

        A more complicated nested example::

            sage: k.<a> = GF(9); R.<s,t> = k[]; S.<W> = R[]
            sage: magma(a*W^20 + s*t/a)        # optional - magma
            a*W^20 + a^7*s*t
        """
        # Get a reference to Magma version of parent.
        R = magma(self.parent())
        # Get list of coefficients.
        v = ','.join([a._magma_init_(magma) for a in self.list()])
        return '%s![%s]'%(R.name(), v)

    def _gap_init_(self):
        return repr(self)

    def _gap_(self, G):
        """
        EXAMPLES::

            sage: R.<y> = ZZ[]
            sage: f = y^3 - 17*y + 5
            sage: g = gap(f); g
            y^3-17*y+5
            sage: f._gap_init_()
            'y^3 - 17*y + 5'
            sage: R.<z> = ZZ[]
            sage: gap(R)
            PolynomialRing( Integers, ["z"] )
            sage: g
            y^3-17*y+5
            sage: gap(z^2 + z)
            z^2+z

        We coerce a polynomial with coefficients in a finite field::

            sage: R.<y> = GF(7)[]
            sage: f = y^3 - 17*y + 5
            sage: g = gap(f); g
            y^3+Z(7)^4*y+Z(7)^5
            sage: g.Factors()
            [ y+Z(7)^0, y+Z(7)^0, y+Z(7)^5 ]
            sage: f.factor()
            (y + 5) * (y + 1)^2
        """
        if G is None:
            import sage.interfaces.gap
            G = sage.interfaces.gap.gap
        self.parent()._gap_(G)
        return G(self._gap_init_())

    ######################################################################

    @coerce_binop
    def resultant(self, other):
        r"""
        Returns the resultant of self and other.

        INPUT:


        -  ``other`` - a polynomial


        OUTPUT: an element of the base ring of the polynomial ring

        .. note::

           Implemented using PARI's ``polresultant`` function.

        EXAMPLES::

            sage: R.<x> = QQ[]
            sage: f = x^3 + x + 1;  g = x^3 - x - 1
            sage: r = f.resultant(g); r
            -8
            sage: r.parent() is QQ
            True

        We can also compute resultants over univariate and multivariate
        polynomial rings, provided that PARI's variable ordering
        requirements are respected. Usually, your resultants will work if
        you always ask for them in the variable ``x``::

            sage: R.<a> = QQ[]
            sage: S.<x> = R[]
            sage: f = x^2 + a; g = x^3 + a
            sage: r = f.resultant(g); r
            a^3 + a^2
            sage: r.parent() is R
            True

        ::

            sage: R.<a, b> = QQ[]
            sage: S.<x> = R[]
            sage: f = x^2 + a; g = x^3 + b
            sage: r = f.resultant(g); r
            a^3 + b^2
            sage: r.parent() is R
            True

        Unfortunately Sage does not handle PARI's variable ordering
        requirements gracefully, so the following has to be done
        through Singular::

            sage: R.<x, y> = QQ[]
            sage: S.<a> = R[]
            sage: f = x^2 + a; g = y^3 + a
            sage: h = f.resultant(g); h
            y^3 - x^2
            sage: h.parent() is R
            True

        Check that :trac:`13672` is fixed::

            sage: R.<t> = GF(2)[]
            sage: S.<x> = R[]
            sage: f = (t^2 + t)*x + t^2 + t
            sage: g = (t + 1)*x + t^2
            sage: f.resultant(g)
            t^4 + t
        """
        variable = self.variable_name()
        if variable != 'x' and self.parent()._mpoly_base_ring() != self.parent().base_ring():
            bigring = sage.rings.polynomial.multi_polynomial.PolynomialRing(self.parent()._mpoly_base_ring(),list(self.parent().variable_names_recursive()))
            newself = bigring(self)
            newother = bigring(other)
            return self.parent().base_ring()(newself.resultant(newother,bigring(self.parent().gen())))
        # Single-variable polynomial or main variable is "x": we can use PARI to compute the resultant
        res = self._pari_with_name().polresultant(other._pari_with_name())
        return self.parent().base_ring()(res)

    def discriminant(self):
        r"""
        Returns the discriminant of self.

        The discriminant is

        .. math::

            R_n := a_n^{2 n-2} \prod_{1<i<j<n} (r_i-r_j)^2,


        where `n` is the degree of self, `a_n` is the
        leading coefficient of self and the roots of self are
        `r_1, \ldots, r_n`.

        OUTPUT: An element of the base ring of the polynomial ring.

        .. note::

           Uses the identity `R_n(f) := (-1)^(n (n-1)/2) R(f,
           f') a_n^(n-k-2)`, where `n` is the degree of self,
           `a_n` is the leading coefficient of self, `f'`
           is the derivative of `f`, and `k` is the degree
           of `f'`. Calls :meth:`.resultant`.

        EXAMPLES:

        In the case of elliptic curves in special form, the discriminant is
        easy to calculate::

            sage: R.<x> = QQ[]
            sage: f = x^3 + x + 1
            sage: d = f.discriminant(); d
            -31
            sage: d.parent() is QQ
            True
            sage: EllipticCurve([1, 1]).discriminant()/16
            -31

        ::

            sage: R.<x> = QQ[]
            sage: f = 2*x^3 + x + 1
            sage: d = f.discriminant(); d
            -116

        We can also compute discriminants over univariate and multivariate
        polynomial rings, provided that PARI's variable ordering
        requirements are respected. Usually, your discriminants will work
        if you always ask for them in the variable ``x``::

            sage: R.<a> = QQ[]
            sage: S.<x> = R[]
            sage: f = a*x + x + a + 1
            sage: d = f.discriminant(); d
            1
            sage: d.parent() is R
            True

        ::

            sage: R.<a, b> = QQ[]
            sage: S.<x> = R[]
            sage: f = x^2 + a + b
            sage: d = f.discriminant(); d
            -4*a - 4*b
            sage: d.parent() is R
            True

        Unfortunately Sage does not handle PARI's variable ordering
        requirements gracefully, so the following has to be done
        through Singular::

            sage: R.<x, y> = QQ[]
            sage: S.<a> = R[]
            sage: f = x^2 + a
            sage: f.discriminant()
            1

        Check that :trac:`13672` is fixed::

            sage: R.<t> = GF(5)[]
            sage: S.<x> = R[]
            sage: f = x^10 + 2*x^6 + 2*x^5 + x + 2
            sage: (f-t).discriminant()
            4*t^5

        The following examples show that :trac:`11782` has been fixed::

            sage: ZZ.quo(81)[x](3*x^2 + 3*x + 3).discriminant()
            54
            sage: ZZ.quo(9)[x](2*x^3 + x^2 + x).discriminant()
            2

        This was fixed by :trac:`15422`::

            sage: R.<s> = PolynomialRing(Qp(2))
            sage: (s^2).discriminant()
            0
        """
        if self.is_zero():
            return self.parent().zero_element()
        n = self.degree()
        d = self.derivative()
        k = d.degree()

        r = n % 4
        u = -1 # (-1)**(n*(n-1)/2)
        if r == 0 or r == 1:
            u = 1
        try:
            an = self[n]**(n - k - 2)
        except ZeroDivisionError:
            assert(n-k-2 == -1)
            # Rather than dividing the resultant by the leading coefficient,
            # we alter the Sylvester matrix (see #11782).
            mat = self.sylvester_matrix(d)
            mat[0, 0] = self.base_ring()(1)
            mat[n - 1, 0] = self.base_ring()(n)
            return u * mat.determinant()
        else:
            return self.base_ring()(u * self.resultant(d) * an)

    def reverse(self, degree=None):
        """
        Return polynomial but with the coefficients reversed.

        If an optional degree argument is given the coefficient list will be
        truncated or zero padded as necessary and the reverse polynomial will
        have the specified degree.

        EXAMPLES::

            sage: R.<x> = ZZ[]; S.<y> = R[]
            sage: f = y^3 + x*y -3*x; f
            y^3 + x*y - 3*x
            sage: f.reverse()
            -3*x*y^3 + x*y^2 + 1
            sage: f.reverse(degree=2)
            -3*x*y^2 + x*y
            sage: f.reverse(degree=5)
            -3*x*y^5 + x*y^4 + y^2

        TESTS::

            sage: f.reverse(degree=1.5r)
            Traceback (most recent call last):
            ...
            ValueError: degree argument must be a non-negative integer, got 1.5
        """
        v = list(self.list())

        cdef unsigned long d
        if degree:
            d = degree
            if d != degree:
                raise ValueError("degree argument must be a non-negative integer, got %s"%(degree))
            if len(v) < degree+1:
                v.reverse()
                v = [0]*(degree+1-len(v)) + v
            elif len(v) > degree+1:
                v = v[:degree+1]
                v.reverse()
            else: # len(v) == degree + 1
                v.reverse()
        else:
            v.reverse()

        return self.parent()(v)

    def roots(self, ring=None, multiplicities=True, algorithm=None):
        """
        Return the roots of this polynomial (by default, in the base ring
        of this polynomial).

        INPUT:


        -  ``ring`` - the ring to find roots in

        -  ``multiplicities`` - bool (default: True) if True
           return list of pairs (r, n), where r is the root and n is the
           multiplicity. If False, just return the unique roots, with no
           information about multiplicities.

        -  ``algorithm`` - the root-finding algorithm to use.
           We attempt to select a reasonable algorithm by default, but this
           lets the caller override our choice.


        By default, this finds all the roots that lie in the base ring of
        the polynomial. However, the ring parameter can be used to specify
        a ring to look for roots in.

        If the polynomial and the output ring are both exact (integers,
        rationals, finite fields, etc.), then the output should always be
        correct (or raise an exception, if that case is not yet handled).

        If the output ring is approximate (floating-point real or complex
        numbers), then the answer will be estimated numerically, using
        floating-point arithmetic of at least the precision of the output
        ring. If the polynomial is ill-conditioned, meaning that a small
        change in the coefficients of the polynomial will lead to a
        relatively large change in the location of the roots, this may give
        poor results. Distinct roots may be returned as multiple roots,
        multiple roots may be returned as distinct roots, real roots may be
        lost entirely (because the numerical estimate thinks they are
        complex roots). Note that polynomials with multiple roots are
        always ill-conditioned; there's a footnote at the end of the
        docstring about this.

        If the output ring is a RealIntervalField or ComplexIntervalField
        of a given precision, then the answer will always be correct (or an
        exception will be raised, if a case is not implemented). Each root
        will be contained in one of the returned intervals, and the
        intervals will be disjoint. (The returned intervals may be of
        higher precision than the specified output ring.)

        At the end of this docstring (after the examples) is a description
        of all the cases implemented in this function, and the algorithms
        used. That section also describes the possibilities for
        "algorithm=", for the cases where multiple algorithms exist.

        EXAMPLES::

            sage: x = QQ['x'].0
            sage: f = x^3 - 1
            sage: f.roots()
            [(1, 1)]
            sage: f.roots(ring=CC)   # note -- low order bits slightly different on ppc.
            [(1.00000000000000, 1), (-0.500000000000000 - 0.86602540378443...*I, 1), (-0.500000000000000 + 0.86602540378443...*I, 1)]
            sage: f = (x^3 - 1)^2
            sage: f.roots()
            [(1, 2)]

        ::

            sage: f = -19*x + 884736
            sage: f.roots()
            [(884736/19, 1)]
            sage: (f^20).roots()
            [(884736/19, 20)]

        ::

            sage: K.<z> = CyclotomicField(3)
            sage: f = K.defining_polynomial()
            sage: f.roots(ring=GF(7))
            [(4, 1), (2, 1)]
            sage: g = f.change_ring(GF(7))
            sage: g.roots()
            [(4, 1), (2, 1)]
            sage: g.roots(multiplicities=False)
            [4, 2]

        A new ring.  In the example below, we add the special method
        _roots_univariate_polynomial to the base ring, and observe
        that this method is called instead to find roots of
        polynomials over this ring.  This facility can be used to
        easily extend root finding to work over new rings you
        introduce::

             sage: R.<x> = QQ[]
             sage: (x^2 + 1).roots()
             []
             sage: g = lambda f, *args, **kwds: f.change_ring(CDF).roots()
             sage: QQ._roots_univariate_polynomial = g
             sage: (x^2 + 1).roots()
             [(... - 1.0*I, 1), (1.0*I, 1)]
             sage: del QQ._roots_univariate_polynomial

        An example over RR, which illustrates that only the roots in RR are
        returned::

            sage: x = RR['x'].0
            sage: f = x^3 -2
            sage: f.roots()
            [(1.25992104989487, 1)]
            sage: f.factor()
            (x - 1.25992104989487) * (x^2 + 1.25992104989487*x + 1.58740105196820)
            sage: x = RealField(100)['x'].0
            sage: f = x^3 -2
            sage: f.roots()
            [(1.2599210498948731647672106073, 1)]

        ::

            sage: x = CC['x'].0
            sage: f = x^3 -2
            sage: f.roots()
            [(1.25992104989487, 1), (-0.62996052494743... - 1.09112363597172*I, 1), (-0.62996052494743... + 1.09112363597172*I, 1)]
            sage: f.roots(algorithm='pari')
            [(1.25992104989487, 1), (-0.629960524947437 - 1.09112363597172*I, 1), (-0.629960524947437 + 1.09112363597172*I, 1)]

        Another example showing that only roots in the base ring are
        returned::

            sage: x = polygen(ZZ)
            sage: f = (2*x-3) * (x-1) * (x+1)
            sage: f.roots()
            [(1, 1), (-1, 1)]
            sage: f.roots(ring=QQ)
            [(3/2, 1), (1, 1), (-1, 1)]

        An example involving large numbers::

            sage: x = RR['x'].0
            sage: f = x^2 - 1e100
            sage: f.roots()
            [(-1.00000000000000e50, 1), (1.00000000000000e50, 1)]
            sage: f = x^10 - 2*(5*x-1)^2
            sage: f.roots(multiplicities=False)
            [-1.6772670339941..., 0.19995479628..., 0.20004530611..., 1.5763035161844...]

        ::

            sage: x = CC['x'].0
            sage: i = CC.0
            sage: f = (x - 1)*(x - i)
            sage: f.roots(multiplicities=False) #random - this example is numerically rather unstable
            [2.22044604925031e-16 + 1.00000000000000*I, 1.00000000000000 + 8.32667268468867e-17*I]
            sage: g=(x-1.33+1.33*i)*(x-2.66-2.66*i)
            sage: g.roots(multiplicities=False)
            [1.33000000000000 - 1.33000000000000*I, 2.66000000000000 + 2.66000000000000*I]

        A purely symbolic roots example::

            sage: X = var('X')
            sage: f = expand((X-1)*(X-I)^3*(X^2 - sqrt(2))); f
            X^6 - (3*I + 1)*X^5 - sqrt(2)*X^4 + (3*I - 3)*X^4 + (3*I + 1)*sqrt(2)*X^3 + (I + 3)*X^3 - (3*I - 3)*sqrt(2)*X^2 - I*X^2 - (I + 3)*sqrt(2)*X + I*sqrt(2)
            sage: print f.roots()
            [(I, 3), (-2^(1/4), 1), (2^(1/4), 1), (1, 1)]

        A couple of examples where the base ring doesn't have a
        factorization algorithm (yet). Note that this is currently done via
        naive enumeration, so could be very slow::

            sage: R = Integers(6)
            sage: S.<x> = R['x']
            sage: p = x^2-1
            sage: p.roots()
            Traceback (most recent call last):
            ...
            NotImplementedError: root finding with multiplicities for this polynomial not implemented (try the multiplicities=False option)
            sage: p.roots(multiplicities=False)
            [1, 5]
            sage: R = Integers(9)
            sage: A = PolynomialRing(R, 'y')
            sage: y = A.gen()
            sage: f = 10*y^2 - y^3 - 9
            sage: f.roots(multiplicities=False)
            [0, 1, 3, 6]

        An example over the complex double field (where root finding is
        fast, thanks to NumPy)::

            sage: R.<x> = CDF[]
            sage: f = R.cyclotomic_polynomial(5); f
            x^4 + x^3 + x^2 + x + 1.0
            sage: f.roots(multiplicities=False)   # slightly random
            [0.309016994375 + 0.951056516295*I, 0.309016994375 - 0.951056516295*I, -0.809016994375 + 0.587785252292*I, -0.809016994375 - 0.587785252292*I]
            sage: [z^5 for z in f.roots(multiplicities=False)]     # slightly random
            [1.0 - 2.44929359829e-16*I, 1.0 + 2.44929359829e-16*I, 1.0 - 4.89858719659e-16*I, 1.0 + 4.89858719659e-16*I]
            sage: f = CDF['x']([1,2,3,4]); f
            4.0*x^3 + 3.0*x^2 + 2.0*x + 1.0
            sage: r = f.roots(multiplicities=False)
            sage: [f(a) for a in r]    # slightly random
            [2.55351295664e-15, -4.4408920985e-16 - 2.08166817117e-16*I, -4.4408920985e-16 + 2.08166817117e-16*I]

        Another example over RDF::

            sage: x = RDF['x'].0
            sage: ((x^3 -1)).roots()
            [(1.0, 1)]
            sage: ((x^3 -1)).roots(multiplicities=False)
            [1.0]

        More examples involving the complex double field::

            sage: x = CDF['x'].0
            sage: i = CDF.0
            sage: f = x^3 + 2*i; f
            x^3 + 2.0*I
            sage: f.roots()
            [(-1.09112363597 - 0.629960524947*I, 1),
             (... + 1.25992104989*I, 1),
             (1.09112363597 - 0.629960524947*I, 1)]
            sage: f.roots(multiplicities=False)
            [-1.09112363597 - 0.629960524947*I, ... + 1.25992104989*I, 1.09112363597 - 0.629960524947*I]
            sage: [f(z) for z in f.roots(multiplicities=False)] # random, too close to 0
            [-2.56337823492e-15 - 6.66133814775e-15*I,
             3.96533069372e-16 + 1.99840144433e-15*I,
             4.19092485179e-17 - 8.881784197e-16*I]
            sage: f = i*x^3 + 2; f
            I*x^3 + 2.0
            sage: f.roots()
            [(-1.09112363597 + 0.629960524947*I, 1),
             (... - 1.25992104989*I, 1),
             (1.09112363597 + 0.629960524947*I, 1)]
            sage: f(f.roots()[0][0]) # random, too close to 0
            -2.56337823492e-15 - 6.66133814775e-15*I

        Examples using real root isolation::

            sage: x = polygen(ZZ)
            sage: f = x^2 - x - 1
            sage: f.roots()
            []
            sage: f.roots(ring=RIF)
            [(-0.6180339887498948482045868343657?, 1), (1.6180339887498948482045868343657?, 1)]
            sage: f.roots(ring=RIF, multiplicities=False)
            [-0.6180339887498948482045868343657?, 1.6180339887498948482045868343657?]
            sage: f.roots(ring=RealIntervalField(150))
            [(-0.6180339887498948482045868343656381177203091798057628621354486227?, 1), (1.618033988749894848204586834365638117720309179805762862135448623?, 1)]
            sage: f.roots(ring=AA)
            [(-0.618033988749895?, 1), (1.618033988749895?, 1)]
            sage: f = f^2 * (x - 1)
            sage: f.roots(ring=RIF)
            [(-0.6180339887498948482045868343657?, 2), (1.0000000000000000000000000000000?, 1), (1.6180339887498948482045868343657?, 2)]
            sage: f.roots(ring=RIF, multiplicities=False)
            [-0.6180339887498948482045868343657?, 1.0000000000000000000000000000000?, 1.6180339887498948482045868343657?]

        Examples using complex root isolation::

            sage: x = polygen(ZZ)
            sage: p = x^5 - x - 1
            sage: p.roots()
            []
            sage: p.roots(ring=CIF)
            [(1.167303978261419?, 1), (-0.764884433600585? - 0.352471546031727?*I, 1), (-0.764884433600585? + 0.352471546031727?*I, 1), (0.181232444469876? - 1.083954101317711?*I, 1), (0.181232444469876? + 1.083954101317711?*I, 1)]
            sage: p.roots(ring=ComplexIntervalField(200))
            [(1.167303978261418684256045899854842180720560371525489039140082?, 1), (-0.76488443360058472602982318770854173032899665194736756700778? - 0.35247154603172624931794709140258105439420648082424733283770?*I, 1), (-0.76488443360058472602982318770854173032899665194736756700778? + 0.35247154603172624931794709140258105439420648082424733283770?*I, 1), (0.18123244446987538390180023778112063996871646618462304743774? - 1.08395410131771066843034449298076657427364024315511565430114?*I, 1), (0.18123244446987538390180023778112063996871646618462304743774? + 1.08395410131771066843034449298076657427364024315511565430114?*I, 1)]
            sage: rts = p.roots(ring=QQbar); rts
            [(1.167303978261419?, 1), (-0.7648844336005847? - 0.3524715460317263?*I, 1), (-0.7648844336005847? + 0.3524715460317263?*I, 1), (0.1812324444698754? - 1.083954101317711?*I, 1), (0.1812324444698754? + 1.083954101317711?*I, 1)]
            sage: p.roots(ring=AA)
            [(1.167303978261419?, 1)]
            sage: p = (x - rts[4][0])^2 * (3*x^2 + x + 1)
            sage: p.roots(ring=QQbar)
            [(-0.1666666666666667? - 0.552770798392567?*I, 1), (-0.1666666666666667? + 0.552770798392567?*I, 1), (0.1812324444698754? + 1.083954101317711?*I, 2)]
            sage: p.roots(ring=CIF)
            [(-0.1666666666666667? - 0.552770798392567?*I, 1), (-0.1666666666666667? + 0.552770798392567?*I, 1), (0.1812324444698754? + 1.083954101317711?*I, 2)]

        Note that coefficients in a number field with defining polynomial
        `x^2 + 1` are considered to be Gaussian rationals (with the
        generator mapping to +I), if you ask for complex roots.

        ::

            sage: K.<im> = NumberField(x^2 + 1)
            sage: y = polygen(K)
            sage: p = y^4 - 2 - im
            sage: p.roots(ring=CC)
            [(-1.2146389322441... - 0.14142505258239...*I, 1), (-0.14142505258239... + 1.2146389322441...*I, 1), (0.14142505258239... - 1.2146389322441...*I, 1), (1.2146389322441... + 0.14142505258239...*I, 1)]
            sage: p = p^2 * (y^2 - 2)
            sage: p.roots(ring=CIF)
            [(-1.414213562373095?, 1), (1.414213562373095?, 1), (-1.214638932244183? - 0.141425052582394?*I, 2), (-0.141425052582394? + 1.214638932244183?*I, 2), (0.141425052582394? - 1.214638932244183?*I, 2), (1.214638932244183? + 0.141425052582394?*I, 2)]

        Note that one should not use NumPy when wanting high precision
        output as it does not support any of the high precision types::

            sage: R.<x> = RealField(200)[]
            sage: f = x^2 - R(pi)
            sage: f.roots()
            [(-1.7724538509055160272981674833411451827975494561223871282138, 1), (1.7724538509055160272981674833411451827975494561223871282138, 1)]
            sage: f.roots(algorithm='numpy')
            doctest... UserWarning: NumPy does not support arbitrary precision arithmetic.  The roots found will likely have less precision than you expect.
            [(-1.77245385090551..., 1), (1.77245385090551..., 1)]

        We can also find roots over number fields::

            sage: K.<z> = CyclotomicField(15)
            sage: R.<x> = PolynomialRing(K)
            sage: (x^2 + x + 1).roots()
            [(z^5, 1), (-z^5 - 1, 1)]

        There are many combinations of floating-point input and output
        types that work. (Note that some of them are quite pointless like using
        ``algorithm='numpy'`` with high-precision types.)

        ::

            sage: rflds = (RR, RDF, RealField(100))
            sage: cflds = (CC, CDF, ComplexField(100))
            sage: def cross(a, b):
            ...       return list(cartesian_product_iterator([a, b]))
            sage: flds = cross(rflds, rflds) + cross(rflds, cflds) + cross(cflds, cflds)
            sage: for (fld_in, fld_out) in flds:
            ...       x = polygen(fld_in)
            ...       f = x^3 - fld_in(2)
            ...       x2 = polygen(fld_out)
            ...       f2 = x2^3 - fld_out(2)
            ...       for algo in (None, 'pari', 'numpy'):
            ...           rts = f.roots(ring=fld_out, multiplicities=False)
            ...           if fld_in == fld_out and algo is None:
            ...               print fld_in, rts
            ...           for rt in rts:
            ...               assert(abs(f2(rt)) <= 1e-10)
            ...               assert(rt.parent() == fld_out)
            Real Field with 53 bits of precision [1.25992104989487]
            Real Double Field [1.25992104989]
            Real Field with 100 bits of precision [1.2599210498948731647672106073]
            Complex Field with 53 bits of precision [1.25992104989487, -0.62996052494743... - 1.09112363597172*I, -0.62996052494743... + 1.09112363597172*I]
            Complex Double Field [1.25992104989, -0.62996052494... - 1.09112363597*I, -0.62996052494... + 1.09112363597*I]
            Complex Field with 100 bits of precision [1.2599210498948731647672106073, -0.62996052494743658238360530364 - 1.0911236359717214035600726142*I, -0.62996052494743658238360530364 + 1.0911236359717214035600726142*I]

        Note that we can find the roots of a polynomial with algebraic
        coefficients::

            sage: rt2 = sqrt(AA(2))
            sage: rt3 = sqrt(AA(3))
            sage: x = polygen(AA)
            sage: f = (x - rt2) * (x - rt3); f
                x^2 - 3.146264369941973?*x + 2.449489742783178?
            sage: rts = f.roots(); rts
            [(1.414213562373095?, 1), (1.732050807568878?, 1)]
            sage: rts[0][0] == rt2
            True
            sage: f.roots(ring=RealIntervalField(150))
            [(1.414213562373095048801688724209698078569671875376948073176679738?, 1), (1.732050807568877293527446341505872366942805253810380628055806980?, 1)]

        We can handle polynomials with huge coefficients.

        This number doesn't even fit in an IEEE double-precision float, but
        RR and CC allow a much larger range of floating-point numbers::

            sage: bigc = 2^1500
            sage: CDF(bigc)
            +infinity
            sage: CC(bigc)
            3.50746621104340e451

        Polynomials using such large coefficients can't be handled by
        numpy, but pari can deal with them::

            sage: x = polygen(QQ)
            sage: p = x + bigc
            sage: p.roots(ring=RR, algorithm='numpy')
            Traceback (most recent call last):
            ...
            LinAlgError: Array must not contain infs or NaNs
            sage: p.roots(ring=RR, algorithm='pari')
            [(-3.50746621104340e451, 1)]
            sage: p.roots(ring=AA)
            [(-3.5074662110434039?e451, 1)]
            sage: p.roots(ring=QQbar)
            [(-3.5074662110434039?e451, 1)]
            sage: p = bigc*x + 1
            sage: p.roots(ring=RR)
            [(0.000000000000000, 1)]
            sage: p.roots(ring=AA)
            [(-2.8510609648967059?e-452, 1)]
            sage: p.roots(ring=QQbar)
            [(-2.8510609648967059?e-452, 1)]
            sage: p = x^2 - bigc
            sage: p.roots(ring=RR)
            [(-5.92238652153286e225, 1), (5.92238652153286e225, 1)]
            sage: p.roots(ring=QQbar)
            [(-5.9223865215328558?e225, 1), (5.9223865215328558?e225, 1)]

        Algorithms used:

        For brevity, we will use RR to mean any RealField of any precision;
        similarly for RIF, CC, and CIF. Since Sage has no specific
        implementation of Gaussian rationals (or of number fields with
        embedding, at all), when we refer to Gaussian rationals below we
        will accept any number field with defining polynomial
        `x^2+1`, mapping the field generator to +I.

        We call the base ring of the polynomial K, and the ring given by
        the ring= argument L. (If ring= is not specified, then L is the
        same as K.)

        If K and L are floating-point (RDF, CDF, RR, or CC), then a
        floating-point root-finder is used. If L is RDF or CDF then we
        default to using NumPy's roots(); otherwise, we use PARI's
        polroots(). This choice can be overridden with
        algorithm='pari' or algorithm='numpy'. If the algorithm is
        unspecified and NumPy's roots() algorithm fails, then we fall
        back to pari (numpy will fail if some coefficient is infinite,
        for instance).

        If L is AA or RIF, and K is ZZ, QQ, or AA, then the root isolation
        algorithm sage.rings.polynomial.real_roots.real_roots() is used.
        (You can call real_roots() directly to get more control than this
        method gives.)

        If L is QQbar or CIF, and K is ZZ, QQ, AA, QQbar, or the Gaussian
        rationals, then the root isolation algorithm
        sage.rings.polynomial.complex_roots.complex_roots() is used. (You
        can call complex_roots() directly to get more control than this
        method gives.)

        If L is AA and K is QQbar or the Gaussian rationals, then
        complex_roots() is used (as above) to find roots in QQbar, then
        these roots are filtered to select only the real roots.

        If L is floating-point and K is not, then we attempt to change the
        polynomial ring to L (using .change_ring()) (or, if L is complex
        and K is not, to the corresponding real field). Then we use either
        PARI or numpy as specified above.

        For all other cases where K is different than L, we just use
        .change_ring(L) and proceed as below.

        The next method, which is used if K is an integral domain, is to
        attempt to factor the polynomial. If this succeeds, then for every
        degree-one factor a\*x+b, we add -b/a as a root (as long as this
        quotient is actually in the desired ring).

        If factoring over K is not implemented (or K is not an integral
        domain), and K is finite, then we find the roots by enumerating all
        elements of K and checking whether the polynomial evaluates to zero
        at that value.

        .. note::

           We mentioned above that polynomials with multiple roots are
           always ill-conditioned; if your input is given to n bits of
           precision, you should not expect more than n/k good bits
           for a k-fold root. (You can get solutions that make the
           polynomial evaluate to a number very close to zero;
           basically the problem is that with a multiple root, there
           are many such numbers, and it's difficult to choose between
           them.)

           To see why this is true, consider the naive floating-point
           error analysis model where you just pretend that all
           floating-point numbers are somewhat imprecise - a little
           'fuzzy', if you will.  Then the graph of a floating-point
           polynomial will be a fuzzy line.  Consider the graph of
           `(x-1)^3`; this will be a fuzzy line with a
           horizontal tangent at `x=1`, `y=0`. If the
           fuzziness extends up and down by about j, then it will
           extend left and right by about cube_root(j).

        TESTS::

            sage: K.<zeta> = CyclotomicField(2)
            sage: R.<x> = K[]
            sage: factor(x^3-1)
            (x - 1) * (x^2 + x + 1)

        This shows that the issue from :trac:`6237` is fixed::

            sage: R.<u> = QQ[]
            sage: g = -27*u^14 - 32*u^9
            sage: g.roots(CDF, multiplicities=False)
            [-1.03456371594, 0.0, -0.31969776999 - 0.983928563571*I, -0.31969776999 + 0.983928563571*I, 0.836979627962 - 0.608101294789*I, 0.836979627962 + 0.608101294789*I]
            sage: g.roots(CDF)
            [(-1.03456371594, 1), (0.0, 9), (-0.31969776999 - 0.983928563571*I, 1), (-0.31969776999 + 0.983928563571*I, 1), (0.836979627962 - 0.608101294789*I, 1), (0.836979627962 + 0.608101294789*I, 1)]

        This shows that the issue at :trac:`2418` is fixed::

            sage: x = polygen(QQ)
            sage: p = (x^50/2^100 + x^10 + x + 1).change_ring(ComplexField(106))
            sage: rts = (p/2^100).roots(multiplicities=False)
            sage: eps = 2^(-50)   # we test the roots numerically
            sage: [abs(p(rt)) < eps for rt in rts] == [True]*50
            True

        This shows that the issue at :trac:`10901` is fixed::

            sage: a = var('a'); R.<x> = SR[]
            sage: f = x - a
            sage: f.roots(RR)
            Traceback (most recent call last):
            ...
            TypeError: Cannot evaluate symbolic expression to a numeric value.
            sage: f.roots(CC)
            Traceback (most recent call last):
            ...
            TypeError: Cannot evaluate symbolic expression to a numeric value.

        We can find roots of polynomials defined over `\ZZ` or `\QQ`
        over the `p`-adics, see :trac:`15422`::

            sage: R.<x> = ZZ[]
            sage: pol = (x - 1)^2
            sage: pol.roots(Qp(3,5))
            [(1 + O(3^5), 2)]

        This doesn't work if we first change coefficients to `\QQ_p`::

            sage: pol.change_ring(Qp(3,5)).roots()
            Traceback (most recent call last):
            ...
            PrecisionError: p-adic factorization not well-defined since the discriminant is zero up to the requestion p-adic precision

            sage: (pol - 3^6).roots(Qp(3,5))
            [(1 + 2*3^3 + 2*3^4 + O(3^5), 1), (1 + 3^3 + O(3^5), 1)]
            sage: r = pol.roots(Zp(3,5), multiplicities=False); r
            [1 + O(3^5)]
            sage: parent(r[0])
            3-adic Ring with capped relative precision 5
        """
        K = self.parent().base_ring()
        if hasattr(K, '_roots_univariate_polynomial'):
            return K._roots_univariate_polynomial(self, ring=ring, multiplicities=multiplicities, algorithm=algorithm)

        L = K if ring is None else ring

        late_import()

        input_fp = (is_RealField(K)
                    or is_ComplexField(K)
                    or is_RealDoubleField(K)
                    or is_ComplexDoubleField(K))
        output_fp = (is_RealField(L)
                     or is_ComplexField(L)
                     or is_RealDoubleField(L)
                     or is_ComplexDoubleField(L))
        input_complex = (is_ComplexField(K)
                         or is_ComplexDoubleField(K))
        output_complex = (is_ComplexField(L)
                          or is_ComplexDoubleField(L))
        input_gaussian = (isinstance(K, NumberField_quadratic)
                          and list(K.polynomial()) == [1, 0, 1])

        if input_fp and output_fp:
            # allow for possibly using a fast but less reliable
            # floating point algorithm from numpy
            low_prec = is_RealDoubleField(K) or is_ComplexDoubleField(K)
            if algorithm is None:
                if low_prec:
                    algorithm = 'either'
                else:
                    algorithm = 'pari'

            if algorithm != 'numpy' and algorithm != 'either' and algorithm != 'pari':
                raise ValueError("Unknown algorithm '%s'" % algorithm)

            # We should support GSL, too.  We could also support PARI's
            # old Newton-iteration algorithm.

            input_arbprec = (is_RealField(K) or
                             is_ComplexField(K))

            if algorithm == 'numpy' or algorithm == 'either':
                if K.prec() > 53 and L.prec() > 53:
                    from warnings import warn
                    warn('NumPy does not support arbitrary precision arithmetic.  ' +
                         'The roots found will likely have less precision than ' +
                         'you expect.')

                import numpy
                from numpy.linalg.linalg import LinAlgError
                numpy_dtype = ('complex' if input_complex else 'double')
                ty = (complex if input_complex else float)
                coeffs = self.list()
                numpy_array = numpy.array([ty(c) for c in reversed(coeffs)], dtype=numpy_dtype)
                try:
                    ext_rts1 = numpy.roots(numpy_array)
                    rts = []
                    for rt in ext_rts1:
                        rts.append(CDF(rt))
                    rts.sort()
                    ext_rts = rts
                except (ValueError, LinAlgError):
                    if algorithm == 'either':
                        algorithm = 'pari'
                    else:
                        raise

            if algorithm == 'pari':
                if not input_arbprec:
                    self = self.change_ring(CC if input_complex else RR)
                ext_rts = pari(self.monic()).polroots(precision = L.prec())

            if output_complex:
                rts = sort_complex_numbers_for_display([L(root) for root in ext_rts])
            else:
                rts = sorted([L(root.real()) for root in ext_rts if root.imag() == 0])

            rts_mult = []
            j = 0
            while j < len(rts):
                rt = rts[j]
                mult = rts.count(rt)
                rts_mult.append((rt, mult))
                j += mult

            if multiplicities:
                return rts_mult
            else:
                return [rt for (rt, mult) in rts_mult]

        if L != K or is_AlgebraicField_common(L):
            # So far, the only "special" implementations are for real
            # and complex root isolation and for p-adic factorization
            if (is_IntegerRing(K) or is_RationalField(K)
                or is_AlgebraicRealField(K)) and \
                (is_AlgebraicRealField(L) or is_RealIntervalField(L)):

                from sage.rings.polynomial.real_roots import real_roots

                if is_AlgebraicRealField(L):
                    rts = real_roots(self, retval='algebraic_real')
                else:
                    diam = ~(ZZ(1) << L.prec())
                    rts1 = real_roots(self, retval='interval', max_diameter=diam)

                    # We (essentially) promise in the docstring above
                    # that returned intervals will be at least the precision
                    # of the given ring.  But real_roots() does not guarantee
                    # this; for instance, if it returns exactly zero,
                    # it may return this with a low-precision
                    # RealIntervalFieldElement.

                    rts = []
                    for (rt, mult) in rts1:
                        if rt.prec() < L.prec():
                            rt = L(rt)
                        rts.append((rt, mult))

                if multiplicities:
                    return rts
                else:
                    return [rt for (rt, mult) in rts]

            if (is_IntegerRing(K) or is_RationalField(K)
                or is_AlgebraicField_common(K) or input_gaussian) and \
                (is_ComplexIntervalField(L) or is_AlgebraicField_common(L)):

                from sage.rings.polynomial.complex_roots import complex_roots

                if is_ComplexIntervalField(L):
                    rts = complex_roots(self, min_prec=L.prec())
                elif is_AlgebraicField(L):
                    rts = complex_roots(self, retval='algebraic')
                else:
                    rts = complex_roots(self, retval='algebraic_real')

                if multiplicities:
                    return rts
                else:
                    return [rt for (rt, mult) in rts]

            if output_fp and output_complex and not input_gaussian:
                # If we want the complex roots, and the input is not
                # floating point, we convert to a real polynomial
                # (except when the input coefficients are Gaussian rationals).
                if is_ComplexDoubleField(L):
                    real_field = RDF
                else:
                    real_field = RealField(L.prec())

                return self.change_ring(real_field).roots(ring=L, multiplicities=multiplicities, algorithm=algorithm)
            elif is_pAdicRing(L) or is_pAdicField(L):
                p = L.prime()
                n = L.precision_cap()
                try:
                    F = self.factor_padic(p, n)
                except AttributeError:
                    pass
                else:
                    return self.change_ring(L)._roots_from_factorization(F, multiplicities)

            return self.change_ring(L).roots(multiplicities=multiplicities, algorithm=algorithm)

        try:
            if K.is_integral_domain():
                if not K.is_field():
                    try:
                        # get rid of the content of self since we don't need it
                        # and we really don't want to factor it if it's a huge
                        # integer
                        c = self.content()
                        self = self//c
                    except AttributeError:
                        pass
                return self._roots_from_factorization(self.factor(), multiplicities)
            else:
                raise NotImplementedError
        except NotImplementedError:
            if K.is_finite():
                if multiplicities:
                    raise NotImplementedError("root finding with multiplicities for this polynomial not implemented (try the multiplicities=False option)")
                else:
                    return [a for a in K if not self(a)]

            raise NotImplementedError("root finding for this polynomial not implemented")

    def _roots_from_factorization(self, F, multiplicities):
        """
        Given a factorization ``F`` of the polynomial ``self``, return
        the roots of ``self``.

        EXAMPLES::

            sage: R.<x> = ZZ[]
            sage: pol = 20*x^3 - 50*x^2 + 20*x
            sage: F = pol.factor(); F
            2 * 5 * (x - 2) * x * (2*x - 1)
            sage: pol._roots_from_factorization(F, multiplicities=True)
            [(2, 1), (0, 1)]
            sage: pol.change_ring(QQ)._roots_from_factorization(F, multiplicities=False)
            [2, 0, 1/2]
        """
        seq = []
        K = self.parent().base_ring()
        for fac in F:
            g = fac[0]
            if g.degree() == 1:
                rt = -g[0]/g[1]
                # We need to check that this root is actually in K;
                # otherwise we'd return roots in the fraction field of K.
                if rt in K:
                    rt = K(rt)
                    if multiplicities:
                        seq.append((rt,fac[1]))
                    else:
                        seq.append(rt)
        return seq

    def real_roots(self):
        """
        Return the real roots of this polynomial, without multiplicities.

        Calls self.roots(ring=RR), unless this is a polynomial with
        floating-point real coefficients, in which case it calls
        self.roots().

        EXAMPLES::

            sage: x = polygen(ZZ)
            sage: (x^2 - x - 1).real_roots()
            [-0.618033988749895, 1.61803398874989]

        TESTS::

            sage: x = polygen(RealField(100))
            sage: (x^2 - x - 1).real_roots()[0].parent()
                Real Field with 100 bits of precision
            sage: x = polygen(RDF)
            sage: (x^2 - x - 1).real_roots()[0].parent()
            Real Double Field

            sage: x=polygen(ZZ,'x'); v=(x^2-x-1).real_roots()
            sage: v[0].parent() is RR
            True
        """
        K = self.base_ring()
        if is_RealField(K) or is_RealDoubleField(K):
            return self.roots(multiplicities=False)

        return self.roots(ring=RR, multiplicities=False)

    def complex_roots(self):
        """
        Return the complex roots of this polynomial, without
        multiplicities.

        Calls self.roots(ring=CC), unless this is a polynomial with
        floating-point coefficients, in which case it is uses the
        appropriate precision from the input coefficients.

        EXAMPLES::

            sage: x = polygen(ZZ)
            sage: (x^3 - 1).complex_roots()   # note: low order bits slightly different on ppc.
            [1.00000000000000, -0.500000000000000 - 0.86602540378443...*I, -0.500000000000000 + 0.86602540378443...*I]

        TESTS::

            sage: x = polygen(RR)
            sage: (x^3 - 1).complex_roots()[0].parent()
            Complex Field with 53 bits of precision
            sage: x = polygen(RDF)
            sage: (x^3 - 1).complex_roots()[0].parent()
            Complex Double Field
            sage: x = polygen(RealField(200))
            sage: (x^3 - 1).complex_roots()[0].parent()
            Complex Field with 200 bits of precision
            sage: x = polygen(CDF)
            sage: (x^3 - 1).complex_roots()[0].parent()
            Complex Double Field
            sage: x = polygen(ComplexField(200))
            sage: (x^3 - 1).complex_roots()[0].parent()
            Complex Field with 200 bits of precision
            sage: x=polygen(ZZ,'x'); v=(x^2-x-1).complex_roots()
            sage: v[0].parent() is CC
            True
        """
        K = self.base_ring()
        if is_RealField(K):
            return self.roots(ring=ComplexField(K.prec()), multiplicities=False)
        if is_RealDoubleField(K):
            return self.roots(ring=CDF, multiplicities=False)
        if is_ComplexField(K) or is_ComplexDoubleField(K):
            return self.roots(multiplicities=False)

        return self.roots(ring=CC, multiplicities=False)

    def variable_name(self):
        """
        Return name of variable used in this polynomial as a string.

        OUTPUT: string

        EXAMPLES::

            sage: R.<t> = QQ[]
            sage: f = t^3 + 3/2*t + 5
            sage: f.variable_name()
            't'
        """
        return self.parent().variable_name()

    def variables(self):
        """
        Returns the tuple of variables occurring in this polynomial.

        EXAMPLES::

            sage: R.<x> = QQ[]
            sage: x.variables()
            (x,)

        A constant polynomial has no variables.

        ::

            sage: R(2).variables()
            ()
        """
        if self.is_constant():
            return ()
        else:
            return self._parent.gens()

    def args(self):
        """
        Returns the generator of this polynomial ring, which is the (only)
        argument used when calling self.

        EXAMPLES::

            sage: R.<x> = QQ[]
            sage: x.args()
            (x,)

        A constant polynomial has no variables, but still takes a single
        argument.

        ::

            sage: R(2).args()
            (x,)
        """
        return self._parent.gens()

    def valuation(self, p=None):
        r"""
        If `f = a_r x^r + a_{r+1}x^{r+1} + \cdots`, with
        `a_r` nonzero, then the valuation of `f` is
        `r`. The valuation of the zero polynomial is
        `\infty`.

        If a prime (or non-prime) `p` is given, then the valuation
        is the largest power of `p` which divides self.

        The valuation at `\infty` is -self.degree().

        EXAMPLES::

            sage: P,x=PolynomialRing(ZZ,'x').objgen()
            sage: (x^2+x).valuation()
            1
            sage: (x^2+x).valuation(x+1)
            1
            sage: (x^2+1).valuation()
            0
            sage: (x^3+1).valuation(infinity)
            -3
            sage: P(0).valuation()
            +Infinity
        """
        cdef int k

        if not self:
            return infinity.infinity

        if p is infinity.infinity:
            return -self.degree()

        if p is None:
            for k from 0 <= k <= self.degree():
                if self[k]:
                    return ZZ(k)
        if isinstance(p, Polynomial):
            p = self.parent().coerce(p)
        elif is_Ideal(p) and p.ring() is self.parent(): # eventually need to handle fractional ideals in the fraction field
            if self.parent().base_ring().is_field(): # common case
                p = p.gen()
            else:
                raise NotImplementedError
        else:
            from sage.rings.fraction_field import is_FractionField
            if is_FractionField(p.parent()) and self.parent().has_coerce_map_from(p.parent().ring()):
                p = self.parent().coerce(p.parent().ring()(p)) # here we require that p be integral.
            else:
                raise TypeError("The polynomial, p, must have the same parent as self.")

        if p.degree() == 0:
            raise ArithmeticError("The polynomial, p, must have positive degree.")
        k = 0
        while self % p == 0:
            k = k + 1
            self = self.__floordiv__(p)
        return sage.rings.integer.Integer(k)

    def ord(self, p=None):
        r"""
        This is the same as the valuation of self at p. See the
        documentation for ``self.valuation``.

        EXAMPLES::

            sage: P,x=PolynomialRing(ZZ,'x').objgen()
            sage: (x^2+x).ord(x+1)
            1
        """
        return self.valuation(p)

    def add_bigoh(self, prec):
        r"""
        Returns the power series of precision at most prec got by adding
        `O(q^\text{prec})` to self, where q is its variable.

        EXAMPLES::

            sage: R.<x> = ZZ[]
            sage: f = 1 + 4*x + x^3
            sage: f.add_bigoh(7)
            1 + 4*x + x^3 + O(x^7)
            sage: f.add_bigoh(2)
            1 + 4*x + O(x^2)
            sage: f.add_bigoh(2).parent()
            Power Series Ring in x over Integer Ring
        """
        return self.parent().completion(self.parent().gen())(self).add_bigoh(prec)

    def name(self):
        """
        Note: This function is deprecated. It will be removed in a future
        release of Sage. Please use the .variable_name() function
        instead.

        Return the string variable name of the indeterminate of this
        polynomial.

        EXAMPLES::

            sage: R.<theta> = ZZ[];
            sage: f = (2-theta)^3; f
            -theta^3 + 6*theta^2 - 12*theta + 8
            sage: f.name()
            doctest:...: DeprecationWarning: This function is deprecated. It will be removed in a future release of Sage. Please use the .variable_name() function instead.
            See http://trac.sagemath.org/4522 for details.
            'theta'
        """
        from sage.misc.superseded import deprecation
        deprecation(4522, "This function is deprecated. It will be removed in a future release of Sage. Please use the .variable_name() function instead.")
        return self.parent().variable_name()

    def is_irreducible(self):
        """
        Return True precisely if this polynomial is irreducible over its
        base ring.

        Testing irreducibility over `\ZZ/n\ZZ` for composite `n` is not
        implemented.

        EXAMPLES::

            sage: R.<x> = ZZ[]
            sage: (x^3 + 1).is_irreducible()
            False
            sage: (x^2 - 1).is_irreducible()
            False
            sage: (x^3 + 2).is_irreducible()
            True
            sage: R(0).is_irreducible()
            False

        See :trac:`5140`,

        ::

            sage: R(1).is_irreducible()
            False
            sage: R(4).is_irreducible()
            False
            sage: R(5).is_irreducible()
            True

        The base ring does matter:  for example, 2x is irreducible as a
        polynomial in QQ[x], but not in ZZ[x],

        ::

            sage: R.<x> = ZZ[]
            sage: R(2*x).is_irreducible()
            False
            sage: R.<x> = QQ[]
            sage: R(2*x).is_irreducible()
            True

        TESTS::

            sage: F.<t> = NumberField(x^2-5)
            sage: Fx.<xF> = PolynomialRing(F)
            sage: f = Fx([2*t - 5, 5*t - 10, 3*t - 6, -t, -t + 2, 1])
            sage: f.is_irreducible()
            False
            sage: f = Fx([2*t - 3, 5*t - 10, 3*t - 6, -t, -t + 2, 1])
            sage: f.is_irreducible()
            True
        """
        if self.is_zero():
            return False
        if self.is_unit():
            return False
        if self.degree() == 0:
            return self.base_ring()(self).is_irreducible()

        F = self.factor()
        if len(F) > 1 or F[0][1] > 1:
            return False
        return True

    def shift(self, n):
        r"""
        Returns this polynomial multiplied by the power `x^n`. If
        `n` is negative, terms below `x^n` will be
        discarded. Does not change this polynomial (since polynomials are
        immutable).

        EXAMPLES::

            sage: R.<x> = QQ[]
            sage: p = x^2 + 2*x + 4
            sage: p.shift(0)
             x^2 + 2*x + 4
            sage: p.shift(-1)
             x + 2
            sage: p.shift(-5)
             0
            sage: p.shift(2)
             x^4 + 2*x^3 + 4*x^2

        One can also use the infix shift operator::

            sage: f = x^3 + x
            sage: f >> 2
            x
            sage: f << 2
            x^5 + x^3

        TESTS::

            sage: p = R(0)
            sage: p.shift(3).is_zero()
            True
            sage: p.shift(-3).is_zero()
            True

        AUTHORS:

        - David Harvey (2006-08-06)

        - Robert Bradshaw (2007-04-18): Added support for infix
          operator.
        """
        if n == 0 or self.degree() < 0:
            return self   # safe because immutable.
        if n > 0:
            output = [self.base_ring().zero_element()] * n
            output.extend(self.coeffs())
            return self._parent(output, check=False)
        if n < 0:
            if n > self.degree():
                return self._parent([])
            else:
                return self._parent(self.coeffs()[-int(n):], check=False)

    def __lshift__(self, k):
        return self.shift(k)

    def __rshift__(self, k):
        return self.shift(-k)

    cpdef Polynomial truncate(self, long n):
        r"""
        Returns the polynomial of degree ` < n` which is equivalent
        to self modulo `x^n`.

        EXAMPLES::

            sage: R.<x> = ZZ[]; S.<y> = PolynomialRing(R, sparse=True)
            sage: f = y^3 + x*y -3*x; f
            y^3 + x*y - 3*x
            sage: f.truncate(2)
            x*y - 3*x
            sage: f.truncate(1)
            -3*x
            sage: f.truncate(0)
            0
        """
        # We must not have check=False, since 0 must not have __coeffs = [0].
        return <Polynomial>self._parent(self[:n])#, check=False)

    cdef _inplace_truncate(self, long prec):
        return self.truncate(prec)

    def is_squarefree(self):
        """
        Return False if this polynomial is not square-free, i.e., if there is a
        non-unit `g` in the polynomial ring such that `g^2` divides ``self``.

        .. WARNING::

            This method is not consistent with
            :meth:`.squarefree_decomposition` since the latter does not factor
            the content of a polynomial. See the examples below.

        EXAMPLES::

            sage: R.<x> = QQ[]
            sage: f = (x-1)*(x-2)*(x^2-5)*(x^17-3); f
            x^21 - 3*x^20 - 3*x^19 + 15*x^18 - 10*x^17 - 3*x^4 + 9*x^3 + 9*x^2 - 45*x + 30
            sage: f.is_squarefree()
            True
            sage: (f*(x^2-5)).is_squarefree()
            False

        A generic implementation is available for polynomials defined over
        principal ideal domains of characteristic 0; the algorithm relies on
        gcd computations::

            sage: R.<x> = ZZ[]
            sage: (2*x).is_squarefree()
            True
            sage: (4*x).is_squarefree()
            False
            sage: (2*x^2).is_squarefree()
            False
            sage: R(0).is_squarefree()
            False

            sage: S.<y> = QQ[]
            sage: R.<x> = S[]
            sage: (2*x*y).is_squarefree() # R does not provide a gcd implementation
            Traceback (most recent call last):
            ...
            AttributeError: 'sage.rings.polynomial.polynomial_element.Polynomial_generic_dense' object has no attribute 'gcd'
            sage: (2*x*y^2).is_squarefree()
            False

        Over principal ideal domains of positive characteristic, we compute the
        square-free decomposition or a full factorization depending on which is
        available::

            sage: K.<t> = FunctionField(GF(3))
            sage: R.<x> = K[]
            sage: (x^3-x).is_squarefree()
            True
            sage: (x^3-1).is_squarefree()
            False
            sage: (x^3+t).is_squarefree()
            True
            sage: (x^3+t^3).is_squarefree()
            False

        In the following example, `t^2` is a unit in the base field::

            sage: R(t^2).is_squarefree()
            True

        This method is not consistent with :meth:`.squarefree_decomposition`::

            sage: R.<x> = ZZ[]
            sage: f = 4 * x
            sage: f.is_squarefree()
            False
            sage: f.squarefree_decomposition()
            (4) * x

        If you want this method equally not to consider the content, you can
        remove it as in the following example::

            sage: c = f.content()
            sage: (f/c).is_squarefree()
            True

        """
        if self.parent().base_ring() not in sage.categories.principal_ideal_domains.PrincipalIdealDomains():
            raise NotImplementedError("is_squarefree() is only implemented for polynomials over principal ideal domains")

        # a square-free polynomial has a square-free content
        if not self.parent().base_ring().is_field():
            content = self.content()
            if content not in self.parent().base_ring():
                content = content.gen()
            if not content.is_squarefree():
                return False

        # separable polynomials are square-free
        if self.derivative().gcd(self).is_constant():
            return True

        # for characteristic zero rings, square-free polynomials have to be separable
        if self.parent().characteristic().is_zero():
            return False

        # over rings of positive characteristic, we rely on the square-free decomposition if available
        try:
            F = self.squarefree_decomposition()
        # We catch:
        # - NotImplementedError in case squarefree decomposition is not implemented
        # - AttributeError in case p-th roots are not (or do not exist)
        except (NotImplementedError, AttributeError):
            F = self.factor()
        return all([e<=1 for (f,e) in F])

    def radical(self):
        """
        Returns the radical of self; over a field, this is the product of
        the distinct irreducible factors of self. (This is also sometimes
        called the "square-free part" of self, but that term is ambiguous;
        it is sometimes used to mean the quotient of self by its maximal
        square factor.)

        EXAMPLES::

            sage: P.<x> = ZZ[]
            sage: t = (x^2-x+1)^3 * (3*x-1)^2
            sage: t.radical()
            3*x^3 - 4*x^2 + 4*x - 1
            sage: radical(12 * x^5)
            6*x

        If self has a factor of multiplicity divisible by the characteristic (see :trac:`8736`)::

            sage: P.<x> = GF(2)[]
            sage: (x^3 + x^2).radical()
            x^2 + x
        """
        P = self.parent()
        R = P.base_ring()
        p = R.characteristic()
        if p == 0 or p > self.degree():
            if R.is_field():
                return self // self.gcd(self.derivative())
            else:
                # Be careful with the content: return the
                # radical of the content times the radical of
                # (self/content)
                content = self.content()
                self_1 = (self//content)
                return (self_1 // self_1.gcd(self_1.derivative())) * content.radical()
        else:  # The above method is not always correct (see Trac 8736)
            return self.factor().radical_value()

    def content(self):
        """
        Return the content of ``self``, which is the ideal generated by the coefficients of ``self``.

        EXAMPLES::

            sage: R.<x> = IntegerModRing(4)[]
            sage: f = x^4 + 3*x^2 + 2
            sage: f.content()
            Ideal (2, 3, 1) of Ring of integers modulo 4
        """
        return self.base_ring().ideal(self.coefficients())

    def norm(self, p):
        r"""
        Return the `p`-norm of this polynomial.

        DEFINITION: For integer `p`, the `p`-norm of a
        polynomial is the `p`\th root of the sum of the
        `p`\th powers of the absolute values of the coefficients of
        the polynomial.

        INPUT:


        -  ``p`` - (positive integer or +infinity) the degree
           of the norm


        EXAMPLES::

            sage: R.<x> = RR[]
            sage: f = x^6 + x^2 + -x^4 - 2*x^3
            sage: f.norm(2)
            2.64575131106459
            sage: (sqrt(1^2 + 1^2 + (-1)^2 + (-2)^2)).n()
            2.64575131106459

        ::

            sage: f.norm(1)
            5.00000000000000
            sage: f.norm(infinity)
            2.00000000000000

        ::

            sage: f.norm(-1)
            Traceback (most recent call last):
            ...
            ValueError: The degree of the norm must be positive

        TESTS::

            sage: R.<x> = RR[]
            sage: f = x^6 + x^2 + -x^4 -x^3
            sage: f.norm(int(2))
            2.00000000000000

        AUTHORS:

        - Didier Deshommes

        - William Stein: fix bugs, add definition, etc.
        """
        if p <= 0 :
            raise ValueError("The degree of the norm must be positive")

        coeffs = self.coeffs()
        if p == infinity.infinity:
            return RR(max([abs(i) for i in coeffs]))

        p = sage.rings.integer.Integer(p)  # because we'll do 1/p below.

        if p == 1:
            return RR(sum([abs(i) for i in coeffs]))

        return RR(sum([abs(i)**p for i in coeffs]))**(1/p)

    def hamming_weight(self):
        """
        Returns the number of non-zero coefficients of self.

        EXAMPLES::

            sage: R.<x> = ZZ[]
            sage: f = x^3 - x
            sage: f.hamming_weight()
            2
            sage: R(0).hamming_weight()
            0
            sage: f = (x+1)^100
            sage: f.hamming_weight()
            101
            sage: S = GF(5)['y']
            sage: S(f).hamming_weight()
            5
            sage: cyclotomic_polynomial(105).hamming_weight()
            33
        """
        cdef long w = 0
        for a in self.coeffs():
            if a:
                w += 1
        return w

    def map_coefficients(self, f, new_base_ring = None):
        """
        Returns the polynomial obtained by applying ``f`` to the non-zero
        coefficients of self.

        If ``f`` is a :class:`sage.categories.map.Map`, then the resulting
        polynomial will be defined over the codomain of ``f``. Otherwise, the
        resulting polynomial will be over the same ring as self. Set
        ``new_base_ring`` to override this behaviour.

        INPUT:

        - ``f`` -- a callable that will be applied to the coefficients of self.

        - ``new_base_ring`` (optional) -- if given, the resulting polynomial
          will be defined over this ring.

        EXAMPLES::

            sage: R.<x> = SR[]
            sage: f = (1+I)*x^2 + 3*x - I
            sage: f.map_coefficients(lambda z: z.conjugate())
            (-I + 1)*x^2 + 3*x + I
            sage: R.<x> = ZZ[]
            sage: f = x^2 + 2
            sage: f.map_coefficients(lambda a: a + 42)
            43*x^2 + 44
            sage: R.<x> = PolynomialRing(SR, sparse=True)
            sage: f = (1+I)*x^(2^32) - I
            sage: f.map_coefficients(lambda z: z.conjugate())
            (-I + 1)*x^4294967296 + I
            sage: R.<x> = PolynomialRing(ZZ, sparse=True)
            sage: f = x^(2^32) + 2
            sage: f.map_coefficients(lambda a: a + 42)
            43*x^4294967296 + 44

        Examples with different base ring::

            sage: R.<x> = ZZ[]
            sage: k = GF(2)
            sage: residue = lambda x: k(x)
            sage: f = 4*x^2+x+3
            sage: g = f.map_coefficients(residue); g
            x + 1
            sage: g.parent()
            Univariate Polynomial Ring in x over Integer Ring
            sage: g = f.map_coefficients(residue, new_base_ring = k); g
            x + 1
            sage: g.parent()
            Univariate Polynomial Ring in x over Finite Field of size 2 (using NTL)
            sage: residue = k.coerce_map_from(ZZ)
            sage: g = f.map_coefficients(residue); g
            x + 1
            sage: g.parent()
            Univariate Polynomial Ring in x over Finite Field of size 2 (using NTL)
        """
        R = self.parent()
        if new_base_ring is not None:
            R = R.change_ring(new_base_ring)
        elif isinstance(f, Map):
            R = R.change_ring(f.codomain())
        return R(dict([(k,f(v)) for (k,v) in self.dict().items()]))

    def is_cyclotomic(self):
        r"""
        Return ``True`` if ``self`` is a cyclotomic polynomial.

        A cyclotomic polynomial is a monic, irreducible polynomial such that
        all roots are roots of unity.

        ALGORITHM:

        The first cyclotomic polynomial ``x-1`` is treated apart,
        otherwise the first algorithm of [BD89]_ is used.

        EXAMPLES:

        Quick tests::

            sage: P.<x> = ZZ[x]
            sage: (x - 1).is_cyclotomic()
            True
            sage: (x + 1).is_cyclotomic()
            True
            sage: (x^2 - 1).is_cyclotomic()
            False

        Test first 100 cyclotomic polynomials::

            sage: all(cyclotomic_polynomial(i).is_cyclotomic() for i in xrange(1,101))
            True

        Some more tests::

            sage: (x^16 + x^14 - x^10 + x^8 - x^6 + x^2 + 1).is_cyclotomic()
            False
            sage: (x^16 + x^14 - x^10 - x^8 - x^6 + x^2 + 1).is_cyclotomic()
            True
            sage: y = polygen(QQ)
            sage: (y/2 - 1/2).is_cyclotomic()
            False
            sage: (2*(y/2 - 1/2)).is_cyclotomic()
            True

        Test using other rings::

            sage: z = polygen(GF(5))
            sage: (z - 1).is_cyclotomic()
            Traceback (most recent call last):
            ...
            NotImplementedError: not implemented in non-zero characteristic

        REFERENCES:

        .. [BD89] R. J. Bradford and J. H. Davenport, Effective tests
           for cyclotomic polynomials, Symbolic and Algebraic Computation (1989)
           pp. 244 -- 251, :doi:`10.1007/3-540-51084-2_22`
        """
        if self.base_ring().characteristic() != 0:
            raise NotImplementedError("not implemented in non-zero characteristic")
        if self.base_ring() != ZZ:
            try:
                f = self.change_ring(ZZ)
            except TypeError:
                return False
            return f.is_cyclotomic()

        if not self.is_irreducible():
            return False

        if not self.is_monic():
            return False

        gen = self.parent().gen()

        if (self == gen - 1):  # the first cyc. pol. is treated apart
            return True

        coefs = self.coeffs()
        if coefs[0] != 1:
            return False

        # construct the odd and even part of self
        po_odd = sum(coefs[i]*(gen**((i-1)/2)) for i in xrange(1,len(coefs),2))
        po_even = sum(coefs[i]*(gen**(i/2)) for i in xrange(0,len(coefs),2))

        # f1 = graeffe(self)
        f1  = po_even**2 - gen*(po_odd**2)

        # first case
        if f1 == self:
            return True

        # second case
        selfminus = self(-gen)
        if f1 == selfminus:
            if selfminus.leading_coefficient() < 0 and ((-1)*selfminus).is_cyclotomic():
                return True
            elif selfminus.is_cyclotomic():
                return True

        # third case, we need to factorise
        ff1 = f1.factor()
        if len(ff1) == 1 and ff1[0][1] == 2 and ff1[0][0].is_cyclotomic():
            return True

        # otherwise not cyclotomic
        return False

# ----------------- inner functions -------------
# Cython can't handle function definitions inside other function

cdef do_schoolbook_product(x, y):
    """
    Compute the multiplication of two polynomials represented by lists, using
    the schoolbook algorithm.

    This is the core of _mul_generic and the code that is used by
    _mul_karatsuba bellow a threshold.

    TESTS:

    Doctested indirectly in _mul_generic and _mul_karatsuba. For the doctest we
    use a ring such that default multiplication calls external libraries::

        sage: K = ZZ[x]
        sage: f = K.random_element(8)
        sage: g = K.random_element(8)
        sage: f*g - f._mul_generic(g)
        0
    """
    cdef Py_ssize_t i, k, start, end
    cdef Py_ssize_t d1 = len(x)-1, d2 = len(y)-1
    if d1 == -1:
        return x
    elif d2 == -1:
        return y
    elif d1 == 0:
        c = x[0]
        return [c*a for a in y] # beware of noncommutative rings
    elif d2 == 0:
        c = y[0]
        return [a*c for a in x] # beware of noncommutative rings
    coeffs = []
    for k from 0 <= k <= d1+d2:
        start = 0 if k <= d2 else k-d2  # max(0, k-d2)
        end =   k if k <= d1 else d1    # min(k, d1)
        sum = x[start] * y[k-start]
        for i from start < i <= end:
            sum = sum + x[i] * y[k-i]
        coeffs.append(sum)
    return coeffs

cdef do_karatsuba_different_size(left, right, Py_ssize_t K_threshold):
    """
    Multiply two polynomials of different degrees by splitting the one of
    largest degree in chunks that are multiplied with the other using the
    Karatsuba algorithm, as explained in _mul_karatsuba.

    INPUT:

        - `left`: a list representing a polynomial
        - `right`: a list representing a polynomial
        - `K_threshold`: an Integer, a threshold to pass to the classical
          quadratic algorithm. During Karatsuba recursion, if one of the lists
          has length <= K_threshold the classical product is used instead.

    TESTS:

    This method is indirectly doctested in _mul_karatsuba.

    Here, we use Fibonacci numbers that need deepest recursion in this method.

        sage: K = ZZ[x]
        sage: f = K.random_element(21)
        sage: g = K.random_element(34)
        sage: f*g - f._mul_karatsuba(g,0)
        0
    """
    cdef Py_ssize_t n = len(left), m = len(right)
    cdef Py_ssize_t r, q, i, j, mi
    if n == 0 or m == 0:
        return []
    if n == 1:
        c = left[0]
        return [c*a for a in right]
    if m == 1:
        c = right[0]
        return [a*c for a in left] # beware of noncommutative rings
    if n <= K_threshold or m <= K_threshold:
        return do_schoolbook_product(left,right)
    if n == m:
        return do_karatsuba(left, right, K_threshold, 0, 0, n)
    if n > m:
        # left is the bigger list
        # n is the bigger number
        q = n // m
        r = n % m
        output = do_karatsuba(left, right, K_threshold, 0, 0, m)
        for i from 1 <= i < q:
            mi = m*i
            carry = do_karatsuba(left, right, K_threshold, mi, 0, m)
            for j from 0 <= j < m-1:
                output[mi+j] = output[mi+j] + carry[j]
            output.extend(carry[m-1:])
        if r:
            mi = m*q
            carry = do_karatsuba_different_size(left[mi:], right, K_threshold)
            for j from 0 <= j < m-1:
                output[mi+j] = output[mi+j] + carry[j]
            output.extend(carry[m-1:])
        return output
    else:
        # n < m, I need to repeat the code due to the case
        # of noncommutative rings.
        q = m // n
        r = m % n
        output = do_karatsuba(left, right, K_threshold, 0, 0, n)
        for i from 1 <= i < q:
            mi = n*i
            carry = do_karatsuba(left, right, K_threshold, 0, mi, n)
            for j from 0 <= j < n-1:
                output[mi+j] = output[mi+j] + carry[j]
            output.extend(carry[n-1:])
        if r:
            mi = n*q
            carry = do_karatsuba_different_size(left, right[mi:], K_threshold)
            for j from 0 <= j < n-1:
                output[mi+j] = output[mi+j] + carry[j]
            output.extend(carry[n-1:])
        return output

cdef do_karatsuba(left, right, Py_ssize_t K_threshold,Py_ssize_t start_l, Py_ssize_t start_r,Py_ssize_t num_elts):
    """
    Core routine for Karatsuba multiplication. This function works for two
    polynomials of the same degree.

    Input:

        - left: a list containing a slice representing a polynomial
        - right: a list containing the slice representing a polynomial with the
          same length as left
        - K_threshold: an integer. For lists of length <= K_threshold, the
          quadratic polynomial multiplication is used.
        - start_l: the index of left where the actual polynomial starts
        - start_r: the index of right where the actual polynomial starts
        - num_elts: the length of the polynomials.

    Thus, the actual polynomials we want to multiply are represented by the
    slices: left[ start_l: start_l+num_elts ], right[ right_l: right_l+num_elts ].
    We use this representation in order to avoid creating slices of lists and
    create smaller lists.

    Output:

        - a list representing the product of the polynomials

    Doctested indirectly in _mul_karatsuba

    TESTS::

        sage: K.<x> = ZZ[]
        sage: f = K.random_element(50) + x^51
        sage: g = K.random_element(50) + x^51
        sage: f*g - f._mul_karatsuba(g,0)
        0

    Notes on the local variables:

    - ac will always be a list of length lenac
    - bd will always be a list of length lenbd
    - a_m_b and c_m_d are lists of length ne, we only make necessary additions
    - tt1 has length lenac
    """
    cdef Py_ssize_t e, ne, lenac, lenbd, start_le, start_re, i
    if num_elts == 0:
        return []
    if num_elts == 1:
        return [left[start_l]*right[start_r]]
    if num_elts <= K_threshold:
        # Special case of degree 2, no loop, no function call
        if num_elts == 2:
            b = left[start_l]
            a = left[start_l+1]
            d = right[start_r]
            c = right[start_r+1]
            return [b*d, a*d+b*c, a*c]
        return do_schoolbook_product(left[start_l:start_l+num_elts], right[start_r:start_r+num_elts])
    if num_elts == 2:
        # beware of noncommutative rings
        b = left[start_l]
        a = left[start_l+1]
        d = right[start_r]
        c = right[start_r+1]
        ac = a*c
        bd = b*d
        return [bd, (a+b)*(c+d)-ac-bd, ac]
    e = num_elts//2
    ne = num_elts-e
    lenac = 2*ne-1
    lenbd = 2*e-1
    start_le = start_l+e
    start_re = start_r+e
    ac = do_karatsuba(left, right, K_threshold, start_le, start_re, ne)
    bd = do_karatsuba(left, right, K_threshold, start_l,  start_r,  e)
    a_m_b = left[start_le:start_le+ne]
    c_m_d = right[start_re:start_re+ne]
    for i from 0 <= i < e:
        a_m_b[i] = a_m_b[i] + left[start_l+i]
        c_m_d[i] = c_m_d[i] + right[start_r+i]
    tt1 = do_karatsuba(a_m_b, c_m_d, K_threshold, 0, 0, ne)
    # bd might be shorter than ac, we divide the operations in two loops
    for i from 0 <= i < lenbd:
        tt1[i] = tt1[i] - (ac[i]+bd[i])
    for i from lenbd <= i < lenac:
        tt1[i] = tt1[i] - ac[i]
    # Reconstruct the product from the lists bd, tt1, ac.
    for i from 0 <= i < e-1:
        bd[e+i] = bd[e+i] + tt1[i]
    bd.append(tt1[e-1])
    for i from 0 <= i < lenac -e:
        ac[i] = ac[i] + tt1[e+i]
    return bd + ac


cpdef Polynomial_generic_dense _new_constant_dense_poly(list coeffs, Parent P, sample):
    cdef Polynomial_generic_dense f = <Polynomial_generic_dense>PY_NEW_SAME_TYPE(sample)
    f._parent = P
    f.__coeffs = coeffs
    return f

cdef class Polynomial_generic_dense(Polynomial):
    """
    A generic dense polynomial.

    EXAMPLES::

        sage: R.<x> = PolynomialRing(PolynomialRing(QQ,'y'))
        sage: f = x^3 - x + 17
        sage: type(f)
        <type 'sage.rings.polynomial.polynomial_element.Polynomial_generic_dense'>
        sage: loads(f.dumps()) == f
        True
    """
    def __init__(self, parent, x=None, int check=1, is_gen=False, int construct=0, **kwds):
        Polynomial.__init__(self, parent, is_gen=is_gen)
        if x is None:
            self.__coeffs = []
            return

        R = parent.base_ring()
        if PY_TYPE_CHECK(x, list):
            if check:
                self.__coeffs = [R(t) for t in x]
                self.__normalize()
            else:
                self.__coeffs = x
            return

        if sage.rings.fraction_field_element.is_FractionFieldElement(x):
            if x.denominator() != 1:
                raise TypeError("denominator must be 1")
            else:
                x = x.numerator()

        if PY_TYPE_CHECK(x, Polynomial):
            if (<Element>x)._parent is self._parent:
                x = list(x.list())
            elif R.has_coerce_map_from((<Element>x)._parent):# is R or (<Element>x)._parent == R:
                try:
                    if x.is_zero():
                        self.__coeffs = []
                        return
                except (AttributeError, TypeError):
                    pass
                x = [x]
            else:
                self.__coeffs = [R(a, **kwds) for a in x.list()]
                if check:
                    self.__normalize()
                return

        elif PY_TYPE_CHECK(x, int) and x == 0:
            self.__coeffs = []
            return

        elif isinstance(x, dict):
            x = self._dict_to_list(x, R.zero_element())

        elif isinstance(x, pari_gen):
            x = [R(w, **kwds) for w in x.list()]
            check = 0
        elif not isinstance(x, list):
            # We trust that the element constructors do not send x=0
#            if x:
            x = [x]   # constant polynomials
#            else:
#                x = []    # zero polynomial
        if check:
            self.__coeffs = [R(z, **kwds) for z in x]
            self.__normalize()
        else:
            self.__coeffs = x

    cdef Polynomial_generic_dense _new_c(self, list coeffs, Parent P):
        cdef Polynomial_generic_dense f = <Polynomial_generic_dense>PY_NEW_SAME_TYPE(self)
        f._parent = P
        f.__coeffs = coeffs
        return f

    cpdef Polynomial _new_constant_poly(self, a, Parent P):
        """
        Create a new constant polynomial in P with value a.

        ASSUMPTION:

        The given value **must** be an element of the base ring. That
        assumption is not verified.

        EXAMPLES::

            sage: S.<y> = QQ[]
            sage: R.<x> = S[]
            sage: x._new_constant_poly(y+1, R)
            y + 1
            sage: parent(x._new_constant_poly(y+1, R))
            Univariate Polynomial Ring in x over Univariate Polynomial Ring in y over Rational Field
        """
        if a:
            return self._new_c([a],P)
        else:
            return self._new_c([],P)

    def __reduce__(self):
        """
        For pickling.

        TESTS::

            sage: R.<x> = QQ['a,b']['x']
            sage: f = x^3-x
            sage: loads(dumps(f)) == f
            True

        Make sure we're testing the right method.
            sage: type(f)
            <type 'sage.rings.polynomial.polynomial_element.Polynomial_generic_dense'>
        """
        return make_generic_polynomial, (self._parent, self.__coeffs)

    def __nonzero__(self):
        return len(self.__coeffs) > 0

    cdef void __normalize(self):
        x = self.__coeffs
        cdef Py_ssize_t n = len(x) - 1
        while n >= 0 and not x[n]:
            del x[n]
            n -= 1

    # you may have to replicate this boilerplate code in derived classes if you override
    # __richcmp__.  The python documentation at  http://docs.python.org/api/type-structs.html
    # explains how __richcmp__, __hash__, and __cmp__ are tied together.
    def __hash__(self):
        return self._hash_c()

    def __richcmp__(left, right, int op):
        return (<Element>left)._richcmp(right, op)

    def __getitem__(self, n):
        """
        EXAMPLES::

            sage: R.<x> = RDF[]
            sage: f = (1+2*x)^5; f
            32.0*x^5 + 80.0*x^4 + 80.0*x^3 + 40.0*x^2 + 10.0*x + 1.0
            sage: f[-1]
            0.0
            sage: f[2]
            40.0
            sage: f[6]
            0.0
            sage: f[:3]
            40.0*x^2 + 10.0*x + 1.0
            sage: f[2:5]
            80.0*x^4 + 80.0*x^3 + 40.0*x^2
            sage: f[2:]
            32.0*x^5 + 80.0*x^4 + 80.0*x^3 + 40.0*x^2
        """
        if isinstance(n, slice):
            start, stop = n.start, n.stop
            if start <= 0:
                start = 0
                zeros = []
            elif start > 0:
                zeros = [self._parent.base_ring().zero_element()] * start
            if stop is None:
                stop = len(self.__coeffs)
            return self._parent(zeros + self.__coeffs[start:stop])
        else:
            if n < 0 or n >= len(self.__coeffs):
                return self.base_ring().zero_element()
            return self.__coeffs[n]

    def _unsafe_mutate(self, n, value):
        """
        Never use this unless you really know what you are doing.

        .. warning::

           This could easily introduce subtle bugs, since Sage assumes
           everywhere that polynomials are immutable. It's OK to use
           this if you really know what you're doing.

        EXAMPLES::

            sage: R.<x> = ZZ[]
            sage: f = (1+2*x)^2; f
            4*x^2 + 4*x + 1
            sage: f._unsafe_mutate(1, -5)
            sage: f
            4*x^2 - 5*x + 1
        """
        n = int(n)
        value = self.base_ring()(value)
        if n >= 0 and n < len(self.__coeffs):
            self.__coeffs[n] = value
            if n == len(self.__coeffs) and value == 0:
                self.__normalize()
        elif n < 0:
            raise IndexError("polynomial coefficient index must be nonnegative")
        elif value != 0:
            zero = self.base_ring().zero_element()
            for _ in xrange(len(self.__coeffs), n):
                self.__coeffs.append(zero)
            self.__coeffs.append(value)

    def __floordiv__(self, right):
        """
        Return the quotient upon division (no remainder).

        EXAMPLES::

            sage: R.<x> = QQ[]
            sage: f = (1+2*x)^3 + 3*x; f
            8*x^3 + 12*x^2 + 9*x + 1
            sage: g = f // (1+2*x); g
            4*x^2 + 4*x + 5/2
            sage: f - g * (1+2*x)
            -3/2
            sage: f.quo_rem(1+2*x)
            (4*x^2 + 4*x + 5/2, -3/2)
        """
        P = (<Element>self)._parent
        if right.parent() == P:
            return Polynomial.__floordiv__(self, right)
        d = P.base_ring()(right)
        cdef Polynomial_generic_dense res = self._new_c([c // d for c in self.__coeffs], P)
        res.__normalize()
        return res

    cpdef ModuleElement _add_(self, ModuleElement right):
        cdef Polynomial_generic_dense res
        cdef Py_ssize_t check=0, i, min
        x = (<Polynomial_generic_dense>self).__coeffs
        y = (<Polynomial_generic_dense>right).__coeffs
        if len(x) > len(y):
            min = len(y)
            high = x[min:]
        elif len(x) < len(y):
            min = len(x)
            high = y[min:]
        else:
            min = len(x)
        cdef list low = [x[i] + y[i] for i from 0 <= i < min]
        if len(x) == len(y):
            res = self._new_c(low, self._parent)
            res.__normalize()
            return res
        else:
            return self._new_c(low + high, self._parent)

    cpdef ModuleElement _iadd_(self, ModuleElement right):
        cdef Py_ssize_t check=0, i, min
        x = (<Polynomial_generic_dense>self).__coeffs
        y = (<Polynomial_generic_dense>right).__coeffs
        if len(x) >= len(y):
            for i from 0 <= i < len(y):
                x[i] += y[i]
        else:
            for i from 0 <= i < len(x):
                x[i] += y[i]
            x += y[len(x):]
        if len(x) == len(y):
            self.__normalize()
        return self

    cpdef ModuleElement _sub_(self, ModuleElement right):
        cdef Polynomial_generic_dense res
        cdef Py_ssize_t check=0, i, min
        x = (<Polynomial_generic_dense>self).__coeffs
        y = (<Polynomial_generic_dense>right).__coeffs
        if len(x) > len(y):
            min = len(y)
            high = x[min:]
        elif len(x) < len(y):
            min = len(x)
            high = [-y[i] for i from min <= i < len(y)]
        else:
            min = len(x)
        low = [x[i] - y[i] for i from 0 <= i < min]
        if len(x) == len(y):
            res = self._new_c(low, self._parent)
            res.__normalize()
            return res
        else:
            return self._new_c(low + high, self._parent)

    cpdef ModuleElement _isub_(self, ModuleElement right):
        cdef Py_ssize_t check=0, i, min
        x = (<Polynomial_generic_dense>self).__coeffs
        y = (<Polynomial_generic_dense>right).__coeffs
        if len(x) >= len(y):
            for i from 0 <= i < len(y):
                x[i] -= y[i]
        else:
            for i from 0 <= i < len(x):
                x[i] -= y[i]
            x += [-c for c in y[len(x):]]
        if len(x) == len(y):
            self.__normalize()
        return self

    cpdef ModuleElement _rmul_(self, RingElement c):
        if len(self.__coeffs) == 0:
            return self
        if c._parent is not (<Element>self.__coeffs[0])._parent:
            c = (<Element>self.__coeffs[0])._parent._coerce_c(c)
        v = [c * a for a in self.__coeffs]
        cdef Polynomial_generic_dense res = self._new_c(v, self._parent)
        #if not v[len(v)-1]:
        # "normalize" checks this anyway...
        res.__normalize()
        return res

    cpdef ModuleElement _lmul_(self, RingElement c):
        if len(self.__coeffs) == 0:
            return self
        if c._parent is not (<Element>self.__coeffs[0])._parent:
            c = (<Element>self.__coeffs[0])._parent._coerce_c(c)
        v = [a * c for a in self.__coeffs]
        cdef Polynomial_generic_dense res = self._new_c(v, self._parent)
        #if not v[len(v)-1]:
        # "normalize" checks this anyway...
        res.__normalize()
        return res

    cpdef ModuleElement _ilmul_(self, RingElement c):
        if len(self.__coeffs) == 0:
            return self
        if c._parent is not (<Element>self.__coeffs[0])._parent:
            c = (<Element>self.__coeffs[0])._parent._coerce_c(c)
        cdef Py_ssize_t i, deg = len(self.__coeffs)
        for i from 0 <= i < deg:
            self.__coeffs[i] *= c
        if not self.__coeffs[deg-1]:
            self.__normalize()
        return self

    cpdef constant_coefficient(self):
        """
        Return the constant coefficient of this polynomial.

        OUTPUT:
            element of base ring

        EXAMPLES:
            sage: R.<t> = QQ[]
            sage: S.<x> = R[]
            sage: f = x*t + x + t
            sage: f.constant_coefficient()
            t
        """
        if len(self.__coeffs) == 0:
            return self.base_ring().zero_element()
        else:
            return self.__coeffs[0]

    def list(self, copy=True):
        """
        Return a new copy of the list of the underlying elements of self.

        EXAMPLES::

            sage: R.<x> = GF(17)[]
            sage: f = (1+2*x)^3 + 3*x; f
            8*x^3 + 12*x^2 + 9*x + 1
            sage: f.list()
            [1, 9, 12, 8]
        """
        if copy:
            return list(self.__coeffs)
        else:
            return self.__coeffs

    def degree(self, gen=None):
        """
        EXAMPLES::

            sage: R.<x> = RDF[]
            sage: f = (1+2*x^7)^5
            sage: f.degree()
            35
        """
        return len(self.__coeffs) - 1

    def shift(self, Py_ssize_t n):
        r"""
        Returns this polynomial multiplied by the power `x^n`. If
        `n` is negative, terms below `x^n` will be
        discarded. Does not change this polynomial.

        EXAMPLES::

            sage: R.<x> = PolynomialRing(PolynomialRing(QQ,'y'), 'x')
            sage: p = x^2 + 2*x + 4
            sage: type(p)
            <type 'sage.rings.polynomial.polynomial_element.Polynomial_generic_dense'>
            sage: p.shift(0)
             x^2 + 2*x + 4
            sage: p.shift(-1)
             x + 2
            sage: p.shift(2)
             x^4 + 2*x^3 + 4*x^2

        TESTS::

            sage: p = R(0)
            sage: p.shift(3).is_zero()
            True
            sage: p.shift(-3).is_zero()
            True

        AUTHORS:

        - David Harvey (2006-08-06)
        """
        if n == 0 or self.degree() < 0:
            return self
        if n > 0:
            output = [self.base_ring().zero_element()] * n
            output.extend(self.__coeffs)
            return self._new_c(output, self._parent)
        if n < 0:
            if n > len(self.__coeffs) - 1:
                return self._parent([])
            else:
                return self._new_c(self.__coeffs[-int(n):], self._parent)

    @coerce_binop
    def quo_rem(self, other):
        """
        Returns the quotient and remainder of the Euclidean division of
        ``self`` and ``other``.

        Raises ZerodivisionError if ``other`` is zero. Raises ArithmeticError if ``other`` has
        a nonunit leading coefficient.

        EXAMPLES::

            sage: P.<x> = QQ[]
            sage: R.<y> = P[]
            sage: f = R.random_element(10)
            sage: g = y^5+R.random_element(4)
            sage: q,r = f.quo_rem(g)
            sage: f == q*g + r
            True
            sage: g = x*y^5
            sage: f.quo_rem(g)
            Traceback (most recent call last):
            ...
            ArithmeticError: Nonunit leading coefficient
            sage: g = 0
            sage: f.quo_rem(g)
            Traceback (most recent call last):
            ...
            ZeroDivisionError: Division by zero polynomial
        """
        if other.is_zero():
            raise ZeroDivisionError("Division by zero polynomial")
        if not other.leading_coefficient().is_unit():
            raise ArithmeticError("Nonunit leading coefficient")
        if self.is_zero():
            return self, self

        R = self.parent().base_ring()
        x = (<Polynomial_generic_dense>self).__coeffs[:] # make a copy
        y = (<Polynomial_generic_dense>other).__coeffs
        m = len(x)  # deg(self)=m-1
        n = len(y)  # deg(other)=n-1
        if m < n:
            return self.parent()(0), self

        quo = list()
        for k from m-n >= k >= 0:
            q = x[n+k-1]/y[n-1]
            x[n+k-1] = R.zero_element()
            for j from n+k-2 >= j >= k:
                x[j] -= q * y[j-k]
            quo.insert(0,q)

        return self._new_c(quo,self._parent), self._new_c(x,self._parent)._inplace_truncate(n-1)

    cpdef Polynomial truncate(self, long n):
        r"""
        Returns the polynomial of degree ` < n` which is equivalent
        to self modulo `x^n`.

        EXAMPLES::

            sage: S.<q> = QQ['t']['q']
            sage: f = (1+q^10+q^11+q^12).truncate(11); f
            q^10 + 1
            sage: f = (1+q^10+q^100).truncate(50); f
            q^10 + 1
            sage: f.degree()
            10
            sage: f = (1+q^10+q^100).truncate(500); f
            q^100 + q^10 + 1

        TESTS:

        Make sure we're not actually testing a specialized
        implementation.

        ::

            sage: type(f)
            <type 'sage.rings.polynomial.polynomial_element.Polynomial_generic_dense'>
        """
        l = len(self.__coeffs)
        if n > l:
            n = l
        while n > 0 and not self.__coeffs[n-1]:
            n -= 1
        return self._new_c(self.__coeffs[:n], self._parent)

    cdef _inplace_truncate(self, long n):
        if n < len(self.__coeffs):
            while n > 0 and not self.__coeffs[n-1]:
                n -= 1
        self.__coeffs = self.__coeffs[:n]
        return self

def make_generic_polynomial(parent, coeffs):
    return parent(coeffs)

cdef class ConstantPolynomialSection(Map):
    """
    This class is used for conversion from a polynomial ring to its base ring.

    Since :trac:`9944`, it calls the constant_coefficient method,
    which can be optimized for a particular polynomial type.

    EXAMPLES::

        sage: P0.<y_1> = GF(3)[]
        sage: P1.<y_2,y_1,y_0> = GF(3)[]
        sage: P0(-y_1)    # indirect doctest
        2*y_1
        sage: phi = GF(3).convert_map_from(P0); phi
        Generic map:
          From: Univariate Polynomial Ring in y_1 over Finite Field of size 3
          To:   Finite Field of size 3
        sage: type(phi)
        <type 'sage.rings.polynomial.polynomial_element.ConstantPolynomialSection'>
        sage: phi(P0.one_element())
        1
        sage: phi(y_1)
        Traceback (most recent call last):
        ...
        TypeError: not a constant polynomial

    """
    cpdef Element _call_(self, x):
        """
        TESTS:
            sage: from sage.rings.polynomial.polynomial_element import ConstantPolynomialSection
            sage: R.<x> = QQ[]
            sage: m = ConstantPolynomialSection(R, QQ); m
            Generic map:
              From: Univariate Polynomial Ring in x over Rational Field
              To:   Rational Field
            sage: m(x-x+1/2) # implicit
            1/2
            sage: m(x-x)
            0
            sage: m(x)
            Traceback (most recent call last):
            ...
            TypeError: not a constant polynomial
        """
        if x.degree() <= 0:
            try:
                return <Element>(x.constant_coefficient())
            except AttributeError:
                return <Element>((<Polynomial>x).constant_coefficient())
        else:
            raise TypeError("not a constant polynomial")

cdef class PolynomialBaseringInjection(Morphism):
    """
    This class is used for conversion from a ring to a polynomial
    over that ring.

    It calls the _new_constant_poly method on the generator,
    which should be optimized for a particular polynomial type.

    Technically, it should be a method of the polynomial ring, but
    few polynomial rings are cython classes, and so, as a method
    of a cython polynomial class, it is faster.

    EXAMPLES:

    We demonstrate that most polynomial ring classes use
    polynomial base injection maps for coercion. They are
    supposed to be the fastest maps for that purpose. See
    trac ticket #9944::

        sage: R.<x> = Qp(3)[]
        sage: R.coerce_map_from(R.base_ring())
        Polynomial base injection morphism:
          From: 3-adic Field with capped relative precision 20
          To:   Univariate Polynomial Ring in x over 3-adic Field with capped relative precision 20
        sage: R.<x,y> = Qp(3)[]
        sage: R.coerce_map_from(R.base_ring())
        Polynomial base injection morphism:
          From: 3-adic Field with capped relative precision 20
          To:   Multivariate Polynomial Ring in x, y over 3-adic Field with capped relative precision 20
        sage: R.<x,y> = QQ[]
        sage: R.coerce_map_from(R.base_ring())
        Polynomial base injection morphism:
          From: Rational Field
          To:   Multivariate Polynomial Ring in x, y over Rational Field
        sage: R.<x> = QQ[]
        sage: R.coerce_map_from(R.base_ring())
        Polynomial base injection morphism:
          From: Rational Field
          To:   Univariate Polynomial Ring in x over Rational Field

    By trac ticket #9944, there are now only very few exceptions::

        sage: PolynomialRing(QQ,names=[]).coerce_map_from(QQ)
        Generic morphism:
          From: Rational Field
          To:   Multivariate Polynomial Ring in no variables over Rational Field

    """

    cdef RingElement _an_element
    cdef object _new_constant_poly_

    def __init__(self, domain, codomain):
        """
        TESTS::

            sage: from sage.rings.polynomial.polynomial_element import PolynomialBaseringInjection
            sage: PolynomialBaseringInjection(QQ, QQ['x'])
            Polynomial base injection morphism:
              From: Rational Field
              To:   Univariate Polynomial Ring in x over Rational Field
            sage: PolynomialBaseringInjection(ZZ, QQ['x'])
            Traceback (most recent call last):
            ...
            AssertionError: domain must be basering

        ::

            sage: R.<t> = Qp(2)[]
            sage: f = R.convert_map_from(R.base_ring())    # indirect doctest
            sage: f(Qp(2).one()*3)
            (1 + 2 + O(2^20))
            sage: (Qp(2).one()*3)*t
            (1 + 2 + O(2^20))*t

        """
        assert codomain.base_ring() is domain, "domain must be basering"
        Morphism.__init__(self, domain, codomain)
        self._an_element = codomain.gen()
        self._repr_type_str = "Polynomial base injection"
        self._new_constant_poly_ = self._an_element._new_constant_poly

    cpdef Element _call_(self, x):
        """
        TESTS:
            sage: from sage.rings.polynomial.polynomial_element import PolynomialBaseringInjection
            sage: m = PolynomialBaseringInjection(ZZ, ZZ['x']); m
            Polynomial base injection morphism:
              From: Integer Ring
              To:   Univariate Polynomial Ring in x over Integer Ring
            sage: m(2) # indirect doctest
            2
            sage: parent(m(2))
            Univariate Polynomial Ring in x over Integer Ring
        """
        return self._new_constant_poly_(x, self._codomain)

    cpdef Element _call_with_args(self, x, args=(), kwds={}):
        """
        TESTS:
            sage: from sage.rings.polynomial.polynomial_element import PolynomialBaseringInjection
            sage: m = PolynomialBaseringInjection(Qp(5), Qp(5)['x'])
            sage: m(1 + O(5^11), absprec = 5)   # indirect doctest
            (1 + O(5^11))
        """
        try:
            return self._codomain._element_constructor_(x, *args, **kwds)
        except AttributeError:
            # if there is no element constructor,
            # there is a custom call method.
            return self._codomain(x, *args, **kwds)

    def section(self):
        """
        TESTS::

            sage: from sage.rings.polynomial.polynomial_element import PolynomialBaseringInjection
            sage: m = PolynomialBaseringInjection(RDF, RDF['x'])
            sage: m.section()
            Generic map:
              From: Univariate Polynomial Ring in x over Real Double Field
              To:   Real Double Field
            sage: type(m.section())
            <type 'sage.rings.polynomial.polynomial_element.ConstantPolynomialSection'>
        """
        return ConstantPolynomialSection(self._codomain, self._domain)<|MERGE_RESOLUTION|>--- conflicted
+++ resolved
@@ -1246,17 +1246,10 @@
             ....:
 
         REFERENCES:
-<<<<<<< HEAD
 
         .. [Coh] H. Cohen, A Course in Computational Algebraic Number
            Theory.  Springer-Verlag, 1993.
 
-=======
-
-        .. [Coh] H. Cohen, A Course in Computational Algebraic Number
-           Theory.  Springer-Verlag, 1993.
-
->>>>>>> 8029bc64
         """
         if not self.base_ring().is_unique_factorization_domain():
             raise NotImplementedError, "Squarefree decomposition not implemented for " + str(self.parent())
