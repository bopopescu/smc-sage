r"""
Solving ordinary differential equations

This file contains functions useful for solving differential equations
which occur commonly in a 1st semester differential equations
course. For another numerical solver see the :meth:`ode_solver` function
and the optional package Octave.

Solutions from the Maxima package can contain the three constants
``_C``, ``_K1``, and ``_K2`` where the underscore is used to distinguish
them from symbolic variables that the user might have used. You can
substitute values for them, and make them into accessible usable
symbolic variables, for example with ``var("_C")``.

Commands:

- ``desolve`` - Compute the "general solution" to a 1st or 2nd order
  ODE via Maxima.

- ``desolve_laplace`` - Solve an ODE using Laplace transforms via
  Maxima. Initial conditions are optional.

- ``desolve_rk4`` - Solve numerically IVP for one first order
  equation, return list of points or plot.

- ``desolve_system_rk4`` - Solve numerically IVP for system of first
  order equations, return list of points.

- ``desolve_odeint`` - Solve numerically a system of first-order ordinary
  differential equations using ``odeint`` from scipy.integrate module.

- ``desolve_system`` - Solve any size system of 1st order odes using
  Maxima. Initial conditions are optional.

- ``eulers_method`` - Approximate solution to a 1st order DE,
  presented as a table.

- ``eulers_method_2x2`` - Approximate solution to a 1st order system
  of DEs, presented as a table.

- ``eulers_method_2x2_plot`` - Plot the sequence of points obtained
  from Euler's method.

AUTHORS:

- David Joyner (3-2006) - Initial version of functions

- Marshall Hampton (7-2007) - Creation of Python module and testing

- Robert Bradshaw (10-2008) - Some interface cleanup.

- Robert Marik (10-2009) - Some bugfixes and enhancements

- Miguel Marco (06-2014) - Tides desolvers

"""

##########################################################################
#  Copyright (C) 2006 David Joyner <wdjoyner@gmail.com>, Marshall Hampton,
#  Robert Marik <marik@mendelu.cz>
#
#  Distributed under the terms of the GNU General Public License (GPL):
#
#                  http://www.gnu.org/licenses/
##########################################################################

from sage.interfaces.maxima import Maxima
from sage.plot.all import line
from sage.symbolic.expression import is_SymbolicEquation
from sage.symbolic.ring import is_SymbolicVariable
from sage.calculus.functional import diff
from sage.misc.functional import N
from sage.misc.decorators import rename_keyword
from tempfile import mkdtemp
import shutil
import os
from sage.rings.real_mpfr import RealField


maxima = Maxima()

def desolve(de, dvar, ics=None, ivar=None, show_method=False, contrib_ode=False):
    r"""
    Solves a 1st or 2nd order linear ODE via maxima. Including IVP and BVP.

    *Use* ``desolve? <tab>`` *if the output in truncated in notebook.*

    INPUT:

    - ``de`` - an expression or equation representing the ODE

    - ``dvar`` - the dependent variable (hereafter called ``y``)

    - ``ics`` - (optional) the initial or boundary conditions

      - for a first-order equation, specify the initial ``x`` and ``y``

      - for a second-order equation, specify the initial ``x``, ``y``,
        and ``dy/dx``, i.e. write `[x_0, y(x_0), y'(x_0)]`

      - for a second-order boundary solution, specify initial and
        final ``x`` and ``y`` boundary conditions, i.e. write `[x_0, y(x_0), x_1, y(x_1)]`.

      - gives an error if the solution is not SymbolicEquation (as happens for
        example for a Clairaut equation)

    - ``ivar`` - (optional) the independent variable (hereafter called
      x), which must be specified if there is more than one
      independent variable in the equation.

    - ``show_method`` - (optional) if true, then Sage returns pair
      ``[solution, method]``, where method is the string describing
      the method which has been used to get a solution (Maxima uses the
      following order for first order equations: linear, separable,
      exact (including exact with integrating factor), homogeneous,
      bernoulli, generalized homogeneous) - use carefully in class,
      see below for the example of the equation which is separable but
      this property is not recognized by Maxima and the equation is solved
      as exact.

    - ``contrib_ode`` - (optional) if true, desolve allows to solve
      Clairaut, Lagrange, Riccati and some other equations. This may take
      a long time and is thus turned off by default.  Initial conditions
      can be used only if the result is one SymbolicEquation (does not
      contain a singular solution, for example)

    OUTPUT:

    In most cases return a SymbolicEquation which defines the solution
    implicitly.  If the result is in the form y(x)=... (happens for
    linear eqs.), return the right-hand side only.  The possible
    constant solutions of separable ODE's are omitted.


    EXAMPLES::

        sage: x = var('x')
        sage: y = function('y', x)
        sage: desolve(diff(y,x) + y - 1, y)
        (_C + e^x)*e^(-x)

    ::

        sage: f = desolve(diff(y,x) + y - 1, y, ics=[10,2]); f
        (e^10 + e^x)*e^(-x)

    ::

        sage: plot(f)
        Graphics object consisting of 1 graphics primitive

    We can also solve second-order differential equations.::

        sage: x = var('x')
        sage: y = function('y', x)
        sage: de = diff(y,x,2) - y == x
        sage: desolve(de, y)
        _K2*e^(-x) + _K1*e^x - x


    ::

        sage: f = desolve(de, y, [10,2,1]); f
        -x + 7*e^(x - 10) + 5*e^(-x + 10)

    ::

        sage: f(x=10)
        2

    ::

        sage: diff(f,x)(x=10)
        1

    ::

        sage: de = diff(y,x,2) + y == 0
        sage: desolve(de, y)
        _K2*cos(x) + _K1*sin(x)

    ::

        sage: desolve(de, y, [0,1,pi/2,4])
        cos(x) + 4*sin(x)

    ::

        sage: desolve(y*diff(y,x)+sin(x)==0,y)
        -1/2*y(x)^2 == _C - cos(x)

    Clairaut equation: general and singular solutions::

        sage: desolve(diff(y,x)^2+x*diff(y,x)-y==0,y,contrib_ode=True,show_method=True)
        [[y(x) == _C^2 + _C*x, y(x) == -1/4*x^2], 'clairault']

    For equations involving more variables we specify an independent variable::

        sage: a,b,c,n=var('a b c n')
        sage: desolve(x^2*diff(y,x)==a+b*x^n+c*x^2*y^2,y,ivar=x,contrib_ode=True)
        [[y(x) == 0, (b*x^(n - 2) + a/x^2)*c^2*u == 0]]

    ::

        sage: desolve(x^2*diff(y,x)==a+b*x^n+c*x^2*y^2,y,ivar=x,contrib_ode=True,show_method=True)
        [[[y(x) == 0, (b*x^(n - 2) + a/x^2)*c^2*u == 0]], 'riccati']


    Higher order equations, not involving independent variable::

        sage: desolve(diff(y,x,2)+y*(diff(y,x,1))^3==0,y).expand()
        1/6*y(x)^3 + _K1*y(x) == _K2 + x

    ::

        sage: desolve(diff(y,x,2)+y*(diff(y,x,1))^3==0,y,[0,1,1,3]).expand()
        1/6*y(x)^3 - 5/3*y(x) == x - 3/2

    ::

        sage: desolve(diff(y,x,2)+y*(diff(y,x,1))^3==0,y,[0,1,1,3],show_method=True)
        [1/6*y(x)^3 - 5/3*y(x) == x - 3/2, 'freeofx']

    Separable equations - Sage returns solution in implicit form::

        sage: desolve(diff(y,x)*sin(y) == cos(x),y)
        -cos(y(x)) == _C + sin(x)

    ::

        sage: desolve(diff(y,x)*sin(y) == cos(x),y,show_method=True)
        [-cos(y(x)) == _C + sin(x), 'separable']

    ::

        sage: desolve(diff(y,x)*sin(y) == cos(x),y,[pi/2,1])
        -cos(y(x)) == -cos(1) + sin(x) - 1

    Linear equation - Sage returns the expression on the right hand side only::

        sage: desolve(diff(y,x)+(y) == cos(x),y)
        1/2*((cos(x) + sin(x))*e^x + 2*_C)*e^(-x)

    ::

        sage: desolve(diff(y,x)+(y) == cos(x),y,show_method=True)
        [1/2*((cos(x) + sin(x))*e^x + 2*_C)*e^(-x), 'linear']

    ::

        sage: desolve(diff(y,x)+(y) == cos(x),y,[0,1])
        1/2*(cos(x)*e^x + e^x*sin(x) + 1)*e^(-x)

    This ODE with separated variables is solved as
    exact. Explanation - factor does not split `e^{x-y}` in Maxima
    into `e^{x}e^{y}`::

        sage: desolve(diff(y,x)==exp(x-y),y,show_method=True)
        [-e^x + e^y(x) == _C, 'exact']

    You can solve Bessel equations, also using initial
    conditions, but you cannot put (sometimes desired) the initial
    condition at x=0, since this point is a singular point of the
    equation. Anyway, if the solution should be bounded at x=0, then
    _K2=0.::

        sage: desolve(x^2*diff(y,x,x)+x*diff(y,x)+(x^2-4)*y==0,y)
        _K1*bessel_J(2, x) + _K2*bessel_Y(2, x)

    Example of difficult ODE producing an error::

        sage: desolve(sqrt(y)*diff(y,x)+e^(y)+cos(x)-sin(x+y)==0,y) # not tested
        Traceback (click to the left for traceback)
        ...
        NotImplementedError, "Maxima was unable to solve this ODE. Consider to set option contrib_ode to True."

    Another difficult ODE with error - moreover, it takes a long time ::

        sage: desolve(sqrt(y)*diff(y,x)+e^(y)+cos(x)-sin(x+y)==0,y,contrib_ode=True) # not tested

    Some more types of ODE's::

        sage: desolve(x*diff(y,x)^2-(1+x*y)*diff(y,x)+y==0,y,contrib_ode=True,show_method=True)
        [[y(x) == _C*e^x, y(x) == _C + log(x)], 'factor']

    ::

        sage: desolve(diff(y,x)==(x+y)^2,y,contrib_ode=True,show_method=True)
        [[[x == _C - arctan(sqrt(t)), y(x) == -x - sqrt(t)], [x == _C + arctan(sqrt(t)), y(x) == -x + sqrt(t)]], 'lagrange']

    These two examples produce an error (as expected, Maxima 5.18 cannot
    solve equations from initial conditions). Maxima 5.18
    returns false answer in this case!::

        sage: desolve(diff(y,x,2)+y*(diff(y,x,1))^3==0,y,[0,1,2]).expand() # not tested
        Traceback (click to the left for traceback)
        ...
        NotImplementedError, "Maxima was unable to solve this ODE. Consider to set option contrib_ode to True."

    ::

        sage: desolve(diff(y,x,2)+y*(diff(y,x,1))^3==0,y,[0,1,2],show_method=True) # not tested
        Traceback (click to the left for traceback)
        ...
        NotImplementedError, "Maxima was unable to solve this ODE. Consider to set option contrib_ode to True."

    Second order linear ODE::

        sage: desolve(diff(y,x,2)+2*diff(y,x)+y == cos(x),y)
        (_K2*x + _K1)*e^(-x) + 1/2*sin(x)

    ::

        sage: desolve(diff(y,x,2)+2*diff(y,x)+y == cos(x),y,show_method=True)
        [(_K2*x + _K1)*e^(-x) + 1/2*sin(x), 'variationofparameters']

    ::

        sage: desolve(diff(y,x,2)+2*diff(y,x)+y == cos(x),y,[0,3,1])
        1/2*(7*x + 6)*e^(-x) + 1/2*sin(x)

    ::

        sage: desolve(diff(y,x,2)+2*diff(y,x)+y == cos(x),y,[0,3,1],show_method=True)
        [1/2*(7*x + 6)*e^(-x) + 1/2*sin(x), 'variationofparameters']

    ::

        sage: desolve(diff(y,x,2)+2*diff(y,x)+y == cos(x),y,[0,3,pi/2,2])
        3*(x*(e^(1/2*pi) - 2)/pi + 1)*e^(-x) + 1/2*sin(x)

    ::

        sage: desolve(diff(y,x,2)+2*diff(y,x)+y == cos(x),y,[0,3,pi/2,2],show_method=True)
        [3*(x*(e^(1/2*pi) - 2)/pi + 1)*e^(-x) + 1/2*sin(x), 'variationofparameters']

    ::

        sage: desolve(diff(y,x,2)+2*diff(y,x)+y == 0,y)
        (_K2*x + _K1)*e^(-x)

    ::

        sage: desolve(diff(y,x,2)+2*diff(y,x)+y == 0,y,show_method=True)
        [(_K2*x + _K1)*e^(-x), 'constcoeff']

    ::

        sage: desolve(diff(y,x,2)+2*diff(y,x)+y == 0,y,[0,3,1])
        (4*x + 3)*e^(-x)

    ::

        sage: desolve(diff(y,x,2)+2*diff(y,x)+y == 0,y,[0,3,1],show_method=True)
        [(4*x + 3)*e^(-x), 'constcoeff']

    ::

        sage: desolve(diff(y,x,2)+2*diff(y,x)+y == 0,y,[0,3,pi/2,2])
        (2*x*(2*e^(1/2*pi) - 3)/pi + 3)*e^(-x)

    ::

        sage: desolve(diff(y,x,2)+2*diff(y,x)+y == 0,y,[0,3,pi/2,2],show_method=True)
        [(2*x*(2*e^(1/2*pi) - 3)/pi + 3)*e^(-x), 'constcoeff']

    TESTS:

    :trac:`9961` fixed (allow assumptions on the dependent variable in desolve)::

        sage: y=function('y',x); assume(x>0); assume(y>0)
        sage: sage.calculus.calculus.maxima('domain:real')  # needed since Maxima 5.26.0 to get the answer as below
        real
        sage: desolve(x*diff(y,x)-x*sqrt(y^2+x^2)-y == 0, y, contrib_ode=True)
        [x - arcsinh(y(x)/x) == _C]

    :trac:`10682` updated Maxima to 5.26, and it started to show a different
    solution in the complex domain for the ODE above::

        sage: sage.calculus.calculus.maxima('domain:complex')  # back to the default complex domain
        complex
        sage: desolve(x*diff(y,x)-x*sqrt(y^2+x^2)-y == 0, y, contrib_ode=True)
        [1/2*(2*x^2*sqrt(x^(-2)) - 2*x*sqrt(x^(-2))*arcsinh(y(x)/sqrt(x^2)) -
            2*x*sqrt(x^(-2))*arcsinh(y(x)^2/(x*sqrt(y(x)^2))) +
            log(4*(2*x^2*sqrt((x^2*y(x)^2 + y(x)^4)/x^2)*sqrt(x^(-2)) + x^2 +
            2*y(x)^2)/x^2))/(x*sqrt(x^(-2))) == _C]

    :trac:`6479` fixed::

        sage: x = var('x')
        sage: y = function('y', x)
        sage: desolve( diff(y,x,x) == 0, y, [0,0,1])
        x

    ::

        sage: desolve( diff(y,x,x) == 0, y, [0,1,1])
        x + 1

    :trac:`9835` fixed::

        sage: x = var('x')
        sage: y = function('y', x)
        sage: desolve(diff(y,x,2)+y*(1-y^2)==0,y,[0,-1,1,1])
        Traceback (most recent call last):
        ...
        NotImplementedError: Unable to use initial condition for this equation (freeofx).

    :trac:`8931` fixed::

        sage: x=var('x'); f=function('f',x); k=var('k'); assume(k>0)
        sage: desolve(diff(f,x,2)/f==k,f,ivar=x)
        _K1*e^(sqrt(k)*x) + _K2*e^(-sqrt(k)*x)

    :trac:`15775` fixed::

        sage: forget()
        sage: y = function('y')(x)
        sage: desolve(diff(y, x) == sqrt(abs(y)), dvar=y, ivar=x)
        sqrt(-y(x))*(sgn(y(x)) - 1) + (sgn(y(x)) + 1)*sqrt(y(x)) == _C + x


    AUTHORS:

    - David Joyner (1-2006)

    - Robert Bradshaw (10-2008)

    - Robert Marik (10-2009)

    """
    if is_SymbolicEquation(de):
        de = de.lhs() - de.rhs()
    if is_SymbolicVariable(dvar):
        raise ValueError("You have to declare dependent variable as a function, eg. y=function('y',x)")
    # for backwards compatibility
    if isinstance(dvar, list):
        dvar, ivar = dvar
    elif ivar is None:
        ivars = de.variables()
        ivars = [t for t in ivars if t is not dvar]
        if len(ivars) != 1:
            raise ValueError("Unable to determine independent variable, please specify.")
        ivar = ivars[0]
    de00 = de._maxima_()
    P = de00.parent()
    dvar_str=P(dvar.operator()).str()
    ivar_str=P(ivar).str()
    de00 = de00.str()
    def sanitize_var(exprs):
        return exprs.replace("'"+dvar_str+"("+ivar_str+")",dvar_str)
    de0 = sanitize_var(de00)
    ode_solver="ode2"
    cmd="(TEMP:%s(%s,%s,%s), if TEMP=false then TEMP else substitute(%s=%s(%s),TEMP))"%(ode_solver,de0,dvar_str,ivar_str,dvar_str,dvar_str,ivar_str)
    # we produce string like this
    # ode2('diff(y,x,2)+2*'diff(y,x,1)+y-cos(x),y(x),x)
    soln = P(cmd)

    if str(soln).strip() == 'false':
        if contrib_ode:
            ode_solver="contrib_ode"
            P("load('contrib_ode)")
            cmd="(TEMP:%s(%s,%s,%s), if TEMP=false then TEMP else substitute(%s=%s(%s),TEMP))"%(ode_solver,de0,dvar_str,ivar_str,dvar_str,dvar_str,ivar_str)
            # we produce string like this
            # (TEMP:contrib_ode(x*('diff(y,x,1))^2-(x*y+1)*'diff(y,x,1)+y,y,x), if TEMP=false then TEMP else substitute(y=y(x),TEMP))
            soln = P(cmd)
            if str(soln).strip() == 'false':
                raise NotImplementedError("Maxima was unable to solve this ODE.")
        else:
            raise NotImplementedError("Maxima was unable to solve this ODE. Consider to set option contrib_ode to True.")

    if show_method:
        maxima_method=P("method")

    if (ics is not None):
        if not is_SymbolicEquation(soln.sage()):
            if not show_method:
                maxima_method=P("method")
            raise NotImplementedError("Unable to use initial condition for this equation (%s)."%(str(maxima_method).strip()))
        if len(ics) == 2:
            tempic=(ivar==ics[0])._maxima_().str()
            tempic=tempic+","+(dvar==ics[1])._maxima_().str()
            cmd="(TEMP:ic1(%s(%s,%s,%s),%s),substitute(%s=%s(%s),TEMP))"%(ode_solver,de00,dvar_str,ivar_str,tempic,dvar_str,dvar_str,ivar_str)
            cmd=sanitize_var(cmd)
            # we produce string like this
            # (TEMP:ic2(ode2('diff(y,x,2)+2*'diff(y,x,1)+y-cos(x),y,x),x=0,y=3,'diff(y,x)=1),substitute(y=y(x),TEMP))
            soln=P(cmd)
        if len(ics) == 3:
            #fixed ic2 command from Maxima - we have to ensure that %k1, %k2 do not depend on variables, should be removed when fixed in Maxima
            P("ic2_sage(soln,xa,ya,dya):=block([programmode:true,backsubst:true,singsolve:true,temp,%k2,%k1,TEMP_k], \
                noteqn(xa), noteqn(ya), noteqn(dya), boundtest('%k1,%k1), boundtest('%k2,%k2), \
                temp: lhs(soln) - rhs(soln), \
                TEMP_k:solve([subst([xa,ya],soln), subst([dya,xa], lhs(dya)=-subst(0,lhs(dya),diff(temp,lhs(xa)))/diff(temp,lhs(ya)))],[%k1,%k2]), \
                if not freeof(lhs(ya),TEMP_k) or not freeof(lhs(xa),TEMP_k) then return (false), \
                temp: maplist(lambda([zz], subst(zz,soln)), TEMP_k), \
                if length(temp)=1 then return(first(temp)) else return(temp))")
            tempic=P(ivar==ics[0]).str()
            tempic=tempic+","+P(dvar==ics[1]).str()
            tempic=tempic+",'diff("+dvar_str+","+ivar_str+")="+P(ics[2]).str()
            cmd="(TEMP:ic2_sage(%s(%s,%s,%s),%s),substitute(%s=%s(%s),TEMP))"%(ode_solver,de00,dvar_str,ivar_str,tempic,dvar_str,dvar_str,ivar_str)
            cmd=sanitize_var(cmd)
            # we produce string like this
            # (TEMP:ic2(ode2('diff(y,x,2)+2*'diff(y,x,1)+y-cos(x),y,x),x=0,y=3,'diff(y,x)=1),substitute(y=y(x),TEMP))
            soln=P(cmd)
            if str(soln).strip() == 'false':
                raise NotImplementedError("Maxima was unable to solve this IVP. Remove the initial condition to get the general solution.")
        if len(ics) == 4:
            #fixed bc2 command from Maxima - we have to ensure that %k1, %k2 do not depend on variables, should be removed when fixed in Maxima
            P("bc2_sage(soln,xa,ya,xb,yb):=block([programmode:true,backsubst:true,singsolve:true,temp,%k1,%k2,TEMP_k], \
                noteqn(xa), noteqn(ya), noteqn(xb), noteqn(yb), boundtest('%k1,%k1), boundtest('%k2,%k2), \
                TEMP_k:solve([subst([xa,ya],soln), subst([xb,yb],soln)], [%k1,%k2]), \
                if not freeof(lhs(ya),TEMP_k) or not freeof(lhs(xa),TEMP_k) then return (false), \
                temp: maplist(lambda([zz], subst(zz,soln)),TEMP_k), \
                if length(temp)=1 then return(first(temp)) else return(temp))")
            cmd="bc2_sage(%s(%s,%s,%s),%s,%s=%s,%s,%s=%s)"%(ode_solver,de00,dvar_str,ivar_str,P(ivar==ics[0]).str(),dvar_str,P(ics[1]).str(),P(ivar==ics[2]).str(),dvar_str,P(ics[3]).str())
            cmd="(TEMP:%s,substitute(%s=%s(%s),TEMP))"%(cmd,dvar_str,dvar_str,ivar_str)
            cmd=sanitize_var(cmd)
            # we produce string like this
            # (TEMP:bc2(ode2('diff(y,x,2)+2*'diff(y,x,1)+y-cos(x),y,x),x=0,y=3,x=%pi/2,y=2),substitute(y=y(x),TEMP))
            soln=P(cmd)
            if str(soln).strip() == 'false':
                raise NotImplementedError("Maxima was unable to solve this BVP. Remove the initial condition to get the general solution.")

    soln=soln.sage()
    if is_SymbolicEquation(soln) and soln.lhs() == dvar:
        # Remark: Here we do not check that the right hand side does not depend on dvar.
        # This probably will not hapen for soutions obtained via ode2, anyway.
        soln = soln.rhs()
    if show_method:
        return [soln,maxima_method.str()]
    else:
        return soln


#def desolve_laplace2(de,vars,ics=None):
##     """
##     Solves an ODE using laplace transforms via maxima. Initial conditions
##     are optional.

##     INPUT:
##         de    -- a lambda expression representing the ODE
##                  (eg, de = "diff(f(x),x,2)=diff(f(x),x)+sin(x)")
##         vars  -- a list of strings representing the variables
##                  (eg, vars = ["x","f"], if x is the independent
##                   variable and f is the dependent variable)
##         ics   -- a list of numbers representing initial conditions,
##                  with symbols allowed which are represented by strings
##                  (eg, f(0)=1, f'(0)=2 is ics = [0,1,2])

##     EXAMPLES:
##         sage: from sage.calculus.desolvers import desolve_laplace
##         sage: x = var('x')
##         sage: f = function('f', x)
##         sage: de = lambda y: diff(y,x,x) - 2*diff(y,x) + y
##         sage: desolve_laplace(de(f(x)),[f,x])
##          #x*%e^x*(?%at('diff('f(x),x,1),x=0))-'f(0)*x*%e^x+'f(0)*%e^x
##         sage: desolve_laplace(de(f(x)),[f,x],[0,1,2])  ## IC option does not work
##          #x*%e^x*(?%at('diff('f(x),x,1),x=0))-'f(0)*x*%e^x+'f(0)*%e^x

##     AUTHOR: David Joyner (1st version 1-2006, 8-2007)
##     """
#    ######## this method seems reasonable but doesn't work for some reason
#    name0 = vars[0]._repr_()[0:(len(vars[0]._repr_())-2-len(str(vars[1])))]
#    name1 = str(vars[1])
#    #maxima("de:"+de+";")
#    if ics is not None:
#        ic0 = maxima("ic:"+str(vars[1])+"="+str(ics[0]))
#        d = len(ics)
#        for i in range(d-1):
#            maxima(vars[0](vars[1])).diff(vars[1],i).atvalue(ic0,ics[i+1])
#    de0 = de._maxima_()
#    #cmd = "desolve("+de+","+vars[1]+"("+vars[0]+"));"
#    #return maxima.eval(cmd)
#    return de0.desolve(vars[0]).rhs()


def desolve_laplace(de, dvar, ics=None, ivar=None):
    """
    Solve an ODE using Laplace transforms. Initial conditions are optional.

    INPUT:

    - ``de`` - a lambda expression representing the ODE (eg, de =
      diff(y,x,2) == diff(y,x)+sin(x))

    - ``dvar`` - the dependent variable (eg y)

    - ``ivar`` - (optional) the independent variable (hereafter called
      x), which must be specified if there is more than one
      independent variable in the equation.

    - ``ics`` - a list of numbers representing initial conditions, (eg,
      f(0)=1, f'(0)=2 is ics = [0,1,2])

    OUTPUT:

    Solution of the ODE as symbolic expression

    EXAMPLES::

        sage: u=function('u',x)
        sage: eq = diff(u,x) - exp(-x) - u == 0
        sage: desolve_laplace(eq,u)
        1/2*(2*u(0) + 1)*e^x - 1/2*e^(-x)

    We can use initial conditions::

        sage: desolve_laplace(eq,u,ics=[0,3])
        -1/2*e^(-x) + 7/2*e^x

    The initial conditions do not persist in the system (as they persisted
    in previous versions)::

        sage: desolve_laplace(eq,u)
        1/2*(2*u(0) + 1)*e^x - 1/2*e^(-x)

    ::

        sage: f=function('f', x)
        sage: eq = diff(f,x) + f == 0
        sage: desolve_laplace(eq,f,[0,1])
        e^(-x)

    ::

        sage: x = var('x')
        sage: f = function('f', x)
        sage: de = diff(f,x,x) - 2*diff(f,x) + f
        sage: desolve_laplace(de,f)
        -x*e^x*f(0) + x*e^x*D[0](f)(0) + e^x*f(0)

    ::

        sage: desolve_laplace(de,f,ics=[0,1,2])
        x*e^x + e^x

    TESTS:

    Trac #4839 fixed::

        sage: t=var('t')
        sage: x=function('x', t)
        sage: soln=desolve_laplace(diff(x,t)+x==1, x, ics=[0,2])
        sage: soln
        e^(-t) + 1

    ::

        sage: soln(t=3)
        e^(-3) + 1

    AUTHORS:

    - David Joyner (1-2006,8-2007)

    - Robert Marik (10-2009)
    """
    #This is the original code from David Joyner (inputs and outputs strings)
    #maxima("de:"+de._repr_()+"=0;")
    #if ics is not None:
    #    d = len(ics)
    #    for i in range(0,d-1):
    #        ic = "atvalue(diff("+vars[1]+"("+vars[0]+"),"+str(vars[0])+","+str(i)+"),"+str(vars[0])+"="+str(ics[0])+","+str(ics[1+i])+")"
    #        maxima(ic)
    #
    #cmd = "desolve("+de._repr_()+","+vars[1]+"("+vars[0]+"));"
    #return maxima(cmd).rhs()._maxima_init_()

    ## verbatim copy from desolve - begin
    if is_SymbolicEquation(de):
        de = de.lhs() - de.rhs()
    if is_SymbolicVariable(dvar):
        raise ValueError("You have to declare dependent variable as a function, eg. y=function('y',x)")
    # for backwards compatibility
    if isinstance(dvar, list):
        dvar, ivar = dvar
    elif ivar is None:
        ivars = de.variables()
        ivars = [t for t in ivars if t != dvar]
        if len(ivars) != 1:
            raise ValueError("Unable to determine independent variable, please specify.")
        ivar = ivars[0]
    ## verbatim copy from desolve - end

    dvar_str = str(dvar)
    def sanitize_var(exprs):  # 'y(x) -> y(x)
        return exprs.replace("'"+dvar_str,dvar_str)
    de0=de._maxima_()
    P = de0.parent()
    i = dvar_str.find('(')
    dvar_str = dvar_str[:i+1] + '_SAGE_VAR_' + dvar_str[i+1:]
    cmd = sanitize_var("desolve("+de0.str()+","+dvar_str+")")
    soln=P(cmd).rhs()
    if str(soln).strip() == 'false':
        raise NotImplementedError("Maxima was unable to solve this ODE.")
    soln=soln.sage()
    if ics is not None:
        d = len(ics)
        for i in range(0,d-1):
            soln=eval('soln.substitute(diff(dvar,ivar,i)('+str(ivar)+'=ics[0])==ics[i+1])')
    return soln


def desolve_system(des, vars, ics=None, ivar=None):
    """
    Solve any size system of 1st order ODE's. Initial conditions are optional.

    Onedimensional systems are passed to :meth:`desolve_laplace`.

    INPUT:

    - ``des`` - list of ODEs

    - ``vars`` - list of dependent variables

    - ``ics`` - (optional) list of initial values for ivar and vars.
      If ics is defined, it should provide initial conditions for each variable,
      otherwise an exception would be raised.

    - ``ivar`` - (optional) the independent variable, which must be
      specified if there is more than one independent variable in the
      equation.

    EXAMPLES::

        sage: t = var('t')
        sage: x = function('x', t)
        sage: y = function('y', t)
        sage: de1 = diff(x,t) + y - 1 == 0
        sage: de2 = diff(y,t) - x + 1 == 0
        sage: desolve_system([de1, de2], [x,y])
        [x(t) == (x(0) - 1)*cos(t) - (y(0) - 1)*sin(t) + 1,
         y(t) == (y(0) - 1)*cos(t) + (x(0) - 1)*sin(t) + 1]

    Now we give some initial conditions::

        sage: sol = desolve_system([de1, de2], [x,y], ics=[0,1,2]); sol
        [x(t) == -sin(t) + 1, y(t) == cos(t) + 1]

    ::

        sage: solnx, solny = sol[0].rhs(), sol[1].rhs()
        sage: plot([solnx,solny],(0,1))  # not tested
        sage: parametric_plot((solnx,solny),(0,1))  # not tested

    TESTS:

    Check that :trac:`9823` is fixed::

        sage: t = var('t')
        sage: x = function('x', t)
        sage: de1 = diff(x,t) + 1 == 0
        sage: desolve_system([de1], [x])
        -t + x(0)

    Check that :trac:`16568` is fixed::

        sage: t = var('t')
        sage: x = function('x', t)
        sage: y = function('y', t)
        sage: de1 = diff(x,t) + y - 1 == 0
        sage: de2 = diff(y,t) - x + 1 == 0
        sage: des = [de1,de2]
        sage: ics = [0,1,-1]
        sage: vars = [x,y]
        sage: sol = desolve_system(des, vars, ics); sol
        [x(t) == 2*sin(t) + 1, y(t) == -2*cos(t) + 1]

    ::

        sage: solx, soly = sol[0].rhs(), sol[1].rhs()
        sage: RR(solx(t=3))
        1.28224001611973

    ::

        sage: P1 = plot([solx,soly], (0,1))
        sage: P2 = parametric_plot((solx,soly), (0,1))

    Now type show(P1), show(P2) to view these plots.

    Check that :trac:`9824` is fixed::

        sage: t = var('t')
        sage: epsilon = var('epsilon')
        sage: x1 = function('x1', t)
        sage: x2 = function('x2', t)
        sage: de1 = diff(x1,t) == epsilon
        sage: de2 = diff(x2,t) == -2
        sage: desolve_system([de1, de2], [x1, x2], ivar=t)
        [x1(t) == epsilon*t + x1(0), x2(t) == -2*t + x2(0)]
        sage: desolve_system([de1, de2], [x1, x2], ics=[1,1], ivar=t)
        Traceback (most recent call last):
        ...
        ValueError: Initial conditions aren't complete: number of vars is different from number of dependent variables. Got ics = [1, 1], vars = [x1(t), x2(t)]


    AUTHORS:

    - Robert Bradshaw (10-2008)
    - Sergey Bykov (10-2014)
    """
    if ics is not None:
        if len(ics) != (len(vars) + 1):
            raise ValueError("Initial conditions aren't complete: number of vars is different from number of dependent variables. Got ics = {0}, vars = {1}".format(ics, vars))

    if len(des)==1:
        return desolve_laplace(des[0], vars[0], ics=ics, ivar=ivar)
    ivars = set([])
    for i, de in enumerate(des):
        if not is_SymbolicEquation(de):
            des[i] = de == 0
        ivars = ivars.union(set(de.variables()))
    if ivar is None:
        ivars = ivars - set(vars)
        if len(ivars) != 1:
            raise ValueError("Unable to determine independent variable, please specify.")
        ivar = list(ivars)[0]
    dvars = [v._maxima_() for v in vars]
    if ics is not None:
        ivar_ic = ics[0]
        for dvar, ic in zip(dvars, ics[1:]):
            dvar.atvalue(ivar==ivar_ic, ic)
    soln = dvars[0].parent().desolve(des, dvars)
    if str(soln).strip() == 'false':
        raise NotImplementedError("Maxima was unable to solve this system.")
    soln = list(soln)
    for i, sol in enumerate(soln):
        soln[i] = sol.sage()
    if ics is not None:
        ivar_ic = ics[0]
        for dvar, ic in zip(dvars, ics[:1]):
            dvar.atvalue(ivar==ivar_ic, dvar)
    return soln

@rename_keyword(deprecation=6094, method="algorithm")
def eulers_method(f,x0,y0,h,x1,algorithm="table"):
    r"""
    This implements Euler's method for finding numerically the
    solution of the 1st order ODE ``y' = f(x,y)``, ``y(a)=c``. The "x"
    column of the table increments from ``x0`` to ``x1`` by ``h`` (so
    ``(x1-x0)/h`` must be an integer). In the "y" column, the new
    y-value equals the old y-value plus the corresponding entry in the
    last column.

    *For pedagogical purposes only.*

    EXAMPLES::

        sage: from sage.calculus.desolvers import eulers_method
        sage: x,y = PolynomialRing(QQ,2,"xy").gens()
        sage: eulers_method(5*x+y-5,0,1,1/2,1)
             x                    y                  h*f(x,y)
             0                    1                   -2
           1/2                   -1                 -7/4
             1                -11/4                -11/8

    ::

        sage: x,y = PolynomialRing(QQ,2,"xy").gens()
        sage: eulers_method(5*x+y-5,0,1,1/2,1,algorithm="none")
        [[0, 1], [1/2, -1], [1, -11/4], [3/2, -33/8]]

    ::

        sage: RR = RealField(sci_not=0, prec=4, rnd='RNDU')
        sage: x,y = PolynomialRing(RR,2,"xy").gens()
        sage: eulers_method(5*x+y-5,0,1,1/2,1,algorithm="None")
        [[0, 1], [1/2, -1.0], [1, -2.7], [3/2, -4.0]]

    ::

        sage: RR = RealField(sci_not=0, prec=4, rnd='RNDU')
        sage: x,y=PolynomialRing(RR,2,"xy").gens()
        sage: eulers_method(5*x+y-5,0,1,1/2,1)
             x                    y                  h*f(x,y)
             0                    1                 -2.0
           1/2                 -1.0                 -1.7
             1                 -2.7                 -1.3

    ::

        sage: x,y=PolynomialRing(QQ,2,"xy").gens()
        sage: eulers_method(5*x+y-5,1,1,1/3,2)
                 x                    y                  h*f(x,y)
                 1                    1                  1/3
               4/3                  4/3                    1
               5/3                  7/3                 17/9
                 2                 38/9                83/27

    ::

        sage: eulers_method(5*x+y-5,0,1,1/2,1,algorithm="none")
        [[0, 1], [1/2, -1], [1, -11/4], [3/2, -33/8]]

    ::

        sage: pts = eulers_method(5*x+y-5,0,1,1/2,1,algorithm="none")
        sage: P1 = list_plot(pts)
        sage: P2 = line(pts)
        sage: (P1+P2).show()

    AUTHORS:

    - David Joyner
    """
    if algorithm=="table":
        print("%10s %20s %25s"%("x","y","h*f(x,y)"))
    n=int((1.0)*(x1-x0)/h)
    x00=x0; y00=y0
    soln = [[x00,y00]]
    for i in range(n+1):
        if algorithm=="table":
            print("%10r %20r %20r"%(x00,y00,h*f(x00,y00)))
        y00 = y00+h*f(x00,y00)
        x00=x00+h
        soln.append([x00,y00])
    if algorithm!="table":
        return soln

@rename_keyword(deprecation=6094, method="algorithm")
def eulers_method_2x2(f,g, t0, x0, y0, h, t1,algorithm="table"):
    r"""
    This implements Euler's method for finding numerically the
    solution of the 1st order system of two ODEs

    ``x' = f(t, x, y), x(t0)=x0.``

    ``y' = g(t, x, y), y(t0)=y0.``

    The "t" column of the table increments from `t_0` to `t_1` by `h`
    (so `\\frac{t_1-t_0}{h}` must be an integer). In the "x" column,
    the new x-value equals the old x-value plus the corresponding
    entry in the next (third) column.  In the "y" column, the new
    y-value equals the old y-value plus the corresponding entry in the
    next (last) column.

    *For pedagogical purposes only.*

    EXAMPLES::

        sage: from sage.calculus.desolvers import eulers_method_2x2
        sage: t, x, y = PolynomialRing(QQ,3,"txy").gens()
        sage: f = x+y+t; g = x-y
        sage: eulers_method_2x2(f,g, 0, 0, 0, 1/3, 1,algorithm="none")
        [[0, 0, 0], [1/3, 0, 0], [2/3, 1/9, 0], [1, 10/27, 1/27], [4/3, 68/81, 4/27]]

    ::

        sage: eulers_method_2x2(f,g, 0, 0, 0, 1/3, 1)
             t                    x                h*f(t,x,y)                    y           h*g(t,x,y)
             0                    0                         0                    0                    0
           1/3                    0                       1/9                    0                    0
           2/3                  1/9                      7/27                    0                 1/27
             1                10/27                     38/81                 1/27                  1/9

    ::

        sage: RR = RealField(sci_not=0, prec=4, rnd='RNDU')
        sage: t,x,y=PolynomialRing(RR,3,"txy").gens()
        sage: f = x+y+t; g = x-y
        sage: eulers_method_2x2(f,g, 0, 0, 0, 1/3, 1)
             t                    x                h*f(t,x,y)                    y           h*g(t,x,y)
             0                    0                      0.00                    0                 0.00
           1/3                 0.00                      0.13                 0.00                 0.00
           2/3                 0.13                      0.29                 0.00                0.043
             1                 0.41                      0.57                0.043                 0.15

    To numerically approximate `y(1)`, where `(1+t^2)y''+y'-y=0`,
    `y(0)=1`, `y'(0)=-1`, using 4 steps of Euler's method, first
    convert to a system: `y_1' = y_2`, `y_1(0)=1`; `y_2' =
    \\frac{y_1-y_2}{1+t^2}`, `y_2(0)=-1`.::

         sage: RR = RealField(sci_not=0, prec=4, rnd='RNDU')
         sage: t, x, y=PolynomialRing(RR,3,"txy").gens()
         sage: f = y; g = (x-y)/(1+t^2)
         sage: eulers_method_2x2(f,g, 0, 1, -1, 1/4, 1)
             t                    x                h*f(t,x,y)                    y           h*g(t,x,y)
             0                    1                     -0.25                   -1                 0.50
           1/4                 0.75                     -0.12                -0.50                 0.29
           1/2                 0.63                    -0.054                -0.21                 0.19
           3/4                 0.63                   -0.0078               -0.031                 0.11
             1                 0.63                     0.020                0.079                0.071

    To numerically approximate y(1), where `y''+ty'+y=0`, `y(0)=1`, `y'(0)=0`::

        sage: t,x,y=PolynomialRing(RR,3,"txy").gens()
        sage: f = y; g = -x-y*t
        sage: eulers_method_2x2(f,g, 0, 1, 0, 1/4, 1)
             t                    x                h*f(t,x,y)                    y           h*g(t,x,y)
             0                    1                      0.00                    0                -0.25
           1/4                  1.0                    -0.062                -0.25                -0.23
           1/2                 0.94                     -0.11                -0.46                -0.17
           3/4                 0.88                     -0.15                -0.62                -0.10
             1                 0.75                     -0.17                -0.68               -0.015

    AUTHORS:

    - David Joyner
    """
    if algorithm=="table":
        print("%10s %20s %25s %20s %20s"%("t", "x","h*f(t,x,y)","y", "h*g(t,x,y)"))
    n=int((1.0)*(t1-t0)/h)
    t00 = t0; x00 = x0; y00 = y0
    soln = [[t00,x00,y00]]
    for i in range(n+1):
        if algorithm=="table":
            print("%10r %20r %25r %20r %20r"%(t00,x00,h*f(t00,x00,y00),y00,h*g(t00,x00,y00)))
        x01 = x00 + h*f(t00,x00,y00)
        y00 = y00 + h*g(t00,x00,y00)
        x00 = x01
        t00 = t00 + h
        soln.append([t00,x00,y00])
    if algorithm!="table":
        return soln

def eulers_method_2x2_plot(f,g, t0, x0, y0, h, t1):
    r"""
    Plot solution of ODE.

    This plots the soln in the rectangle ``(xrange[0],xrange[1])
    x (yrange[0],yrange[1])`` and plots using Euler's method the
    numerical solution of the 1st order ODEs `x' = f(t,x,y)`,
    `x(a)=x_0`, `y' = g(t,x,y)`, `y(a) = y_0`.

    *For pedagogical purposes only.*

    EXAMPLES::

        sage: from sage.calculus.desolvers import eulers_method_2x2_plot

    The following example plots the solution to
    `\theta''+\sin(\theta)=0`, `\theta(0)=\frac 34`, `\theta'(0) =
    0`.  Type ``P[0].show()`` to plot the solution,
    ``(P[0]+P[1]).show()`` to plot `(t,\theta(t))` and
    `(t,\theta'(t))`::

        sage: f = lambda z : z[2]; g = lambda z : -sin(z[1])
        sage: P = eulers_method_2x2_plot(f,g, 0.0, 0.75, 0.0, 0.1, 1.0)
    """
    n=int((1.0)*(t1-t0)/h)
    t00 = t0; x00 = x0; y00 = y0
    soln = [[t00,x00,y00]]
    for i in range(n+1):
        x01 = x00 + h*f([t00,x00,y00])
        y00 = y00 + h*g([t00,x00,y00])
        x00 = x01
        t00 = t00 + h
        soln.append([t00,x00,y00])
    Q1 = line([[x[0],x[1]] for x in soln], rgbcolor=(1/4,1/8,3/4))
    Q2 = line([[x[0],x[2]] for x in soln], rgbcolor=(1/2,1/8,1/4))
    return [Q1,Q2]

def desolve_rk4_determine_bounds(ics,end_points=None):
    """
    Used to determine bounds for numerical integration.

    - If end_points is None, the interval for integration is from ics[0]
      to ics[0]+10

    - If end_points is a or [a], the interval for integration is from min(ics[0],a)
      to max(ics[0],a)

    - If end_points is [a,b], the interval for integration is from min(ics[0],a)
      to max(ics[0],b)

    EXAMPLES::

        sage: from sage.calculus.desolvers import desolve_rk4_determine_bounds
        sage: desolve_rk4_determine_bounds([0,2],1)
        (0, 1)

    ::

        sage: desolve_rk4_determine_bounds([0,2])
        (0, 10)

    ::

        sage: desolve_rk4_determine_bounds([0,2],[-2])
        (-2, 0)

    ::

        sage: desolve_rk4_determine_bounds([0,2],[-2,4])
        (-2, 4)

    """
    if end_points is None:
        return((ics[0],ics[0]+10))
    if not isinstance(end_points,list):
        end_points=[end_points]
    if len(end_points)==1:
        return (min(ics[0],end_points[0]),max(ics[0],end_points[0]))
    else:
        return (min(ics[0],end_points[0]),max(ics[0],end_points[1]))


def desolve_rk4(de, dvar, ics=None, ivar=None, end_points=None, step=0.1, output='list', **kwds):
    """
    Solve numerically one first-order ordinary differential
    equation. See also ``ode_solver``.

    INPUT:

    input is similar to ``desolve`` command. The differential equation can be
    written in a form close to the plot_slope_field or desolve command

    - Variant 1 (function in two variables)

      - ``de`` - right hand side, i.e. the function `f(x,y)` from ODE `y'=f(x,y)`

      - ``dvar`` - dependent variable (symbolic variable declared by var)

    - Variant 2 (symbolic equation)

      - ``de`` - equation, including term with ``diff(y,x)``

      - ``dvar``` - dependent variable (declared as funciton of independent variable)

    - Other parameters

      - ``ivar`` - should be specified, if there are more variables or if the equation is autonomous

      - ``ics`` - initial conditions in the form [x0,y0]

      - ``end_points`` - the end points of the interval

        - if end_points is a or [a], we integrate on between min(ics[0],a) and max(ics[0],a)
        - if end_points is None, we use end_points=ics[0]+10

        - if end_points is [a,b] we integrate on between min(ics[0],a) and max(ics[0],b)

      - ``step`` - (optional, default:0.1) the length of the step (positive number)

      - ``output`` - (optional, default: 'list') one of 'list',
        'plot', 'slope_field' (graph of the solution with slope field)

    OUTPUT:

    Return a list of points, or plot produced by list_plot,
    optionally with slope field.


    EXAMPLES::

        sage: from sage.calculus.desolvers import desolve_rk4

    Variant 2 for input - more common in numerics::

        sage: x,y=var('x y')
        sage: desolve_rk4(x*y*(2-y),y,ics=[0,1],end_points=1,step=0.5)
        [[0, 1], [0.5, 1.12419127424558], [1.0, 1.461590162288825]]

    Variant 1 for input - we can pass ODE in the form used by
    desolve function In this example we integrate bakwards, since
    ``end_points < ics[0]``::

        sage: y=function('y',x)
        sage: desolve_rk4(diff(y,x)+y*(y-1) == x-2,y,ics=[1,1],step=0.5, end_points=0)
        [[0.0, 8.904257108962112], [0.5, 1.909327945361535], [1, 1]]

    Here we show how to plot simple pictures. For more advanced
    aplications use list_plot instead. To see the resulting picture
    use ``show(P)`` in Sage notebook. ::

        sage: x,y=var('x y')
        sage: P=desolve_rk4(y*(2-y),y,ics=[0,.1],ivar=x,output='slope_field',end_points=[-4,6],thickness=3)

    ALGORITHM:

    4th order Runge-Kutta method. Wrapper for command ``rk`` in
    Maxima's dynamics package.  Perhaps could be faster by using
    fast_float instead.

    AUTHORS:

    - Robert Marik (10-2009)
    """
    if ics is None:
        raise ValueError("No initial conditions, specify with ics=[x0,y0].")

    if ivar is None:
        ivars = de.variables()
        ivars = [t for t in ivars if t != dvar]
        if len(ivars) != 1:
            raise ValueError("Unable to determine independent variable, please specify.")
        ivar = ivars[0]

    if not is_SymbolicVariable(dvar):
        from sage.calculus.var import var
        from sage.calculus.all import diff
        from sage.symbolic.relation import solve
        if is_SymbolicEquation(de):
            de = de.lhs() - de.rhs()
        dummy_dvar=var('dummy_dvar')
        # consider to add warning if the solution is not unique
        de=solve(de,diff(dvar,ivar),solution_dict=True)
        if len(de) != 1:
            raise NotImplementedError("Sorry, cannot find explicit formula for right-hand side of the ODE.")
        de=de[0][diff(dvar,ivar)].subs(dvar==dummy_dvar)
    else:
        dummy_dvar=dvar

    step=abs(step)
    de0=de._maxima_()
    maxima("load('dynamics)")
    lower_bound,upper_bound=desolve_rk4_determine_bounds(ics,end_points)
    sol_1, sol_2 = [],[]
    if lower_bound<ics[0]:
        cmd="rk(%s,%s,%s,[%s,%s,%s,%s])\
        "%(de0.str(),'_SAGE_VAR_'+str(dummy_dvar),str(ics[1]),'_SAGE_VAR_'+str(ivar),str(ics[0]),lower_bound,-step)
        sol_1=maxima(cmd).sage()
        sol_1.pop(0)
        sol_1.reverse()
    if upper_bound>ics[0]:
        cmd="rk(%s,%s,%s,[%s,%s,%s,%s])\
        "%(de0.str(),'_SAGE_VAR_'+str(dummy_dvar),str(ics[1]),'_SAGE_VAR_'+str(ivar),str(ics[0]),upper_bound,step)
        sol_2=maxima(cmd).sage()
        sol_2.pop(0)
    sol=sol_1
    sol.extend([[ics[0],ics[1]]])
    sol.extend(sol_2)

    if output=='list':
        return sol
    from sage.plot.plot import list_plot
    from sage.plot.plot_field import plot_slope_field
    R = list_plot(sol,plotjoined=True,**kwds)
    if output=='plot':
        return R
    if output=='slope_field':
        XMIN=sol[0][0]
        YMIN=sol[0][1]
        XMAX=XMIN
        YMAX=YMIN
        for s,t in sol:
            if s>XMAX:XMAX=s
            if s<XMIN:XMIN=s
            if t>YMAX:YMAX=t
            if t<YMIN:YMIN=t
        return plot_slope_field(de,(ivar,XMIN,XMAX),(dummy_dvar,YMIN,YMAX))+R

    raise ValueError("Option output should be 'list', 'plot' or 'slope_field'.")

def desolve_system_rk4(des, vars, ics=None, ivar=None, end_points=None, step=0.1):
    r"""
    Solve numerically a system of first-order ordinary differential
    equations using the 4th order Runge-Kutta method. Wrapper for
    Maxima command ``rk``. See also ``ode_solver``.

    INPUT:

    input is similar to desolve_system and desolve_rk4 commands

    - ``des`` - right hand sides of the system

    - ``vars`` - dependent variables

    - ``ivar`` - (optional) should be specified, if there are more variables or
      if the equation is autonomous and the independent variable is
      missing

    - ``ics`` - initial conditions in the form [x0,y01,y02,y03,....]

    - ``end_points`` - the end points of the interval

      - if end_points is a or [a], we integrate on between min(ics[0],a) and max(ics[0],a)
      - if end_points is None, we use end_points=ics[0]+10

      - if end_points is [a,b] we integrate on between min(ics[0],a) and max(ics[0],b)

    - ``step`` -- (optional, default: 0.1) the length of the step

    OUTPUT:

    Return a list of points.

    EXAMPLES::

        sage: from sage.calculus.desolvers import desolve_system_rk4

    Lotka Volterra system::

        sage: from sage.calculus.desolvers import desolve_system_rk4
        sage: x,y,t=var('x y t')
        sage: P=desolve_system_rk4([x*(1-y),-y*(1-x)],[x,y],ics=[0,0.5,2],ivar=t,end_points=20)
        sage: Q=[ [i,j] for i,j,k in P]
        sage: LP=list_plot(Q)

        sage: Q=[ [j,k] for i,j,k in P]
        sage: LP=list_plot(Q)

    ALGORITHM:

    4th order Runge-Kutta method. Wrapper for command ``rk`` in Maxima's
    dynamics package.  Perhaps could be faster by using ``fast_float``
    instead.

    AUTHOR:

    - Robert Marik (10-2009)
    """

    if ics is None:
        raise ValueError("No initial conditions, specify with ics=[x0,y01,y02,...].")

    ivars = set([])

    for de in des:
        ivars = ivars.union(set(de.variables()))
    if ivar is None:
        ivars = ivars - set(vars)
        if len(ivars) != 1:
            raise ValueError("Unable to determine independent variable, please specify.")
        ivar = list(ivars)[0]

    dess = [de._maxima_().str() for de in des]
    desstr = "[" + ",".join(dess) + "]"
    varss = [varsi._maxima_().str() for varsi in vars]
    varstr = "[" + ",".join(varss) + "]"
    x0=ics[0]
    icss = [ics[i]._maxima_().str() for i in range(1,len(ics))]
    icstr = "[" + ",".join(icss) + "]"
    step=abs(step)

    maxima("load('dynamics)")
    lower_bound,upper_bound=desolve_rk4_determine_bounds(ics,end_points)
    sol_1, sol_2 = [],[]
    if lower_bound<ics[0]:
        cmd="rk(%s,%s,%s,[%s,%s,%s,%s])\
        "%(desstr,varstr,icstr,'_SAGE_VAR_'+str(ivar),str(x0),lower_bound,-step)
        sol_1=maxima(cmd).sage()
        sol_1.pop(0)
        sol_1.reverse()
    if upper_bound>ics[0]:
        cmd="rk(%s,%s,%s,[%s,%s,%s,%s])\
        "%(desstr,varstr,icstr,'_SAGE_VAR_'+str(ivar),str(x0),upper_bound,step)
        sol_2=maxima(cmd).sage()
        sol_2.pop(0)
    sol=sol_1
    sol.append(ics)
    sol.extend(sol_2)

    return sol

def desolve_odeint(des, ics, times, dvars, ivar=None, compute_jac=False, args=()
, rtol=None, atol=None, tcrit=None, h0=0.0, hmax=0.0, hmin=0.0, ixpr=0
, mxstep=0, mxhnil=0, mxordn=12, mxords=5, printmessg=0):
    r"""
    Solve numerically a system of first-order ordinary differential equations
    using ``odeint`` from scipy.integrate module.

    INPUT:

    - ``des``  -- right hand sides of the system

    - ``ics``  -- initial conditions

    - ``times`` -- a sequence of time points in which the solution must be found

    - ``dvars`` -- dependent variables. ATTENTION: the order must be the same as
      in des, that means: d(dvars[i])/dt=des[i]

    - ``ivar`` -- independent variable, optional.

    - ``compute_jac`` -- boolean. If True, the Jacobian of des is computed and
      used during the integration of Stiff Systems. Default value is False.

    Other Parameters (taken from the documentation of odeint function from
      scipy.integrate module)

    - ``rtol``, ``atol`` : float
      The input parameters rtol and atol determine the error
      control performed by the solver.  The solver will control the
      vector, e, of estimated local errors in y, according to an
      inequality of the form:

        max-norm of (e / ewt) <= 1

      where ewt is a vector of positive error weights computed as:

        ewt = rtol * abs(y) + atol

      rtol and atol can be either vectors the same length as y or scalars.

    - ``tcrit`` : array
      Vector of critical points (e.g. singularities) where integration
      care should be taken.

    - ``h0`` : float, (0: solver-determined)
      The step size to be attempted on the first step.

    - ``hmax`` : float, (0: solver-determined)
      The maximum absolute step size allowed.

    - ``hmin`` : float, (0: solver-determined)
      The minimum absolute step size allowed.

    - ``ixpr`` : boolean.
      Whether to generate extra printing at method switches.

    - ``mxstep`` : integer, (0: solver-determined)
      Maximum number of (internally defined) steps allowed for each
      integration point in t.

    - ``mxhnil`` : integer, (0: solver-determined)
      Maximum number of messages printed.

    - ``mxordn`` : integer, (0: solver-determined)
      Maximum order to be allowed for the nonstiff (Adams) method.

    - ``mxords`` : integer, (0: solver-determined)
      Maximum order to be allowed for the stiff (BDF) method.

    OUTPUT:

    Return a list with the solution of the system at each time in times.

    EXAMPLES:

    Lotka Volterra Equations::

        sage: from sage.calculus.desolvers import desolve_odeint
        sage: x,y=var('x,y')
        sage: f=[x*(1-y),-y*(1-x)]
        sage: sol=desolve_odeint(f,[0.5,2],srange(0,10,0.1),[x,y])
        sage: p=line(zip(sol[:,0],sol[:,1]))
        sage: p.show()

    Lorenz Equations::

        sage: x,y,z=var('x,y,z')
        sage: # Next we define the parameters
        sage: sigma=10
        sage: rho=28
        sage: beta=8/3
        sage: # The Lorenz equations
        sage: lorenz=[sigma*(y-x),x*(rho-z)-y,x*y-beta*z]
        sage: # Time and initial conditions
        sage: times=srange(0,50.05,0.05)
        sage: ics=[0,1,1]
        sage: sol=desolve_odeint(lorenz,ics,times,[x,y,z],rtol=1e-13,atol=1e-14)

    One-dimensional Stiff system::

        sage: y= var('y')
        sage: epsilon=0.01
        sage: f=y^2*(1-y)
        sage: ic=epsilon
        sage: t=srange(0,2/epsilon,1)
        sage: sol=desolve_odeint(f,ic,t,y,rtol=1e-9,atol=1e-10,compute_jac=True)
        sage: p=points(zip(t,sol))
        sage: p.show()

    Another Stiff system with some optional parameters with no
    default value::

        sage: y1,y2,y3=var('y1,y2,y3')
        sage: f1=77.27*(y2+y1*(1-8.375*1e-6*y1-y2))
        sage: f2=1/77.27*(y3-(1+y1)*y2)
        sage: f3=0.16*(y1-y3)
        sage: f=[f1,f2,f3]
        sage: ci=[0.2,0.4,0.7]
        sage: t=srange(0,10,0.01)
        sage: v=[y1,y2,y3]
        sage: sol=desolve_odeint(f,ci,t,v,rtol=1e-3,atol=1e-4,h0=0.1,hmax=1,hmin=1e-4,mxstep=1000,mxords=17)

    AUTHOR:

    - Oriol Castejon (05-2010)
    """

    from scipy.integrate import odeint
    from sage.ext.fast_eval import fast_float
    from sage.calculus.functions import jacobian

    if ivar is None:
        if len(dvars)==0 or len(dvars)==1:
            if len(dvars)==1:
                des=des[0]
                dvars=dvars[0]
            all_vars = set(des.variables())
        else:
            all_vars = set([])
            for de in des:
                all_vars.update(set(de.variables()))
        if is_SymbolicVariable(dvars):
            ivars = all_vars - set([dvars])
        else:
            ivars = all_vars - set(dvars)

        if len(ivars)==1:
            ivar = ivars.pop()
        elif not ivars:
            from sage.symbolic.ring import var
            try:
                safe_names = [ 't_' + str(dvar) for dvar in dvars ]
            except TypeError:  # not iterable
                safe_names = [ 't_' + str(dvars) ]
            ivar = map(var, safe_names)
        else:
            raise ValueError("Unable to determine independent variable, please specify.")

    # one-dimensional systems:
    if is_SymbolicVariable(dvars):
        func = fast_float(des,dvars,ivar)
        if not compute_jac:
            Dfun=None
        else:
            J = diff(des,dvars)
            J = fast_float(J,dvars,ivar)
            Dfun = lambda y,t: [J(y,t)]

    # n-dimensional systems:
    else:
        desc = []
        variabs = dvars[:]
        variabs.append(ivar)
        for de in des:
            desc.append(fast_float(de,*variabs))

        def func(y,t):
            v = list(y[:])
            v.append(t)
            return [dec(*v) for dec in desc]

        if not compute_jac:
            Dfun=None
        else:
            J = jacobian(des,dvars)
            J = [list(v) for v in J]
            J = fast_float(J,*variabs)
            def Dfun(y,t):
                v = list(y[:])
                v.append(t)
                return [[element(*v) for element in row] for row in J]


    sol=odeint(func, ics, times, args=args, Dfun=Dfun, rtol=rtol, atol=atol,
        tcrit=tcrit, h0=h0, hmax=hmax, hmin=hmin, ixpr=ixpr, mxstep=mxstep,
        mxhnil=mxhnil, mxordn=mxordn, mxords=mxords, printmessg=printmessg)

    return sol

def desolve_mintides(f, ics, initial, final, delta,  tolrel=1e-16, tolabs=1e-16):
    r"""
    Solve numerically a system of first order differential equations using the
    taylor series integrator implemented in mintides.

    INPUT:

    - ``f`` -- symbolic function. Its first argument will be the independent
      variable. Its output should be de derivatives of the deppendent variables.

    - ``ics`` -- a list or tuple with the initial conditions.

    - ``initial`` -- the starting value for the independent variable.

    - ``final`` -- the final value for the independent value.

    - ``delta`` -- the size of the steps in the output.

    - ``tolrel`` -- the relative tolerance for the method.

    - ``tolabs`` -- the absolute tolerance for the method.


    OUTPUT:

    - A list  with the positions of the IVP.


    EXAMPLES:

    We integrate a periodic orbit of the Kepler problem along 50 periods::

        sage: var('t,x,y,X,Y')
        (t, x, y, X, Y)
        sage: f(t,x,y,X,Y)=[X, Y, -x/(x^2+y^2)^(3/2), -y/(x^2+y^2)^(3/2)]
        sage: ics = [0.8, 0, 0, 1.22474487139159]
        sage: t = 100*pi
        sage: sol = desolve_mintides(f, ics, 0, t, t, 1e-12, 1e-12) # optional -tides
        sage: sol # optional -tides # abs tol 1e-5
        [[0.000000000000000,
        0.800000000000000,
        0.000000000000000,
        0.000000000000000,
        1.22474487139159],
        [314.159265358979,
        0.800000000028622,
        -5.91973525754241e-9,
        7.56887091890590e-9,
        1.22474487136329]]


    ALGORITHM:

    Uses TIDES.

    REFERENCES:

    - A. Abad, R. Barrio, F. Blesa, M. Rodriguez. Algorithm 924. *ACM
      Transactions on Mathematical Software* , *39* (1), 1-28.

    - (http://www.unizar.es/acz/05Publicaciones/Monografias/MonografiasPublicadas/Monografia36/IndMonogr36.htm)
      A. Abad, R. Barrio, F. Blesa, M. Rodriguez.
      TIDES tutorial: Integrating ODEs by using the Taylor Series Method.
    """
    import subprocess
    if subprocess.call('command -v gcc', shell=True, stdout=subprocess.PIPE, stderr=subprocess.PIPE):
        raise RuntimeError('Unable to run because gcc cannot be found')
<<<<<<< HEAD
    from sage.misc.misc import SAGE_ROOT
=======
>>>>>>> b22c33b8
    from sage.interfaces.tides import genfiles_mintides
    from sage.misc.temporary_file import tmp_dir
    tempdir = tmp_dir()
    intfile = os.path.join(tempdir, 'integrator.c')
    drfile = os.path.join(tempdir ,'driver.c')
    fileoutput = os.path.join(tempdir, 'output')
    runmefile = os.path.join(tempdir, 'runme')
    genfiles_mintides(intfile, drfile, f, map(N, ics), N(initial), N(final), N(delta), N(tolrel),
                     N(tolabs), fileoutput)
    subprocess.check_call('gcc -o ' + runmefile + ' ' + os.path.join(tempdir, '*.c ') +
                          os.path.join('$SAGE_ROOT','local','lib','libTIDES.a') + ' -lm  -O2 ' +
                          os.path.join('-I$SAGE_ROOT','local','include ') + os.path.join('-L$SAGE_ROOT','local','lib '),
                          shell=True,  stdout=subprocess.PIPE, stderr=subprocess.PIPE)
    subprocess.check_call(os.path.join(tempdir, 'runme'), shell=True,  stdout=subprocess.PIPE, stderr=subprocess.PIPE)
    outfile = open(fileoutput)
    res = outfile.readlines()
    outfile.close()
    for i in range(len(res)):
        l=res[i]
        l = l.split(' ')
        l = filter(lambda a: len(a) > 2, l)
        res[i] = map(RealField(),l)
    shutil.rmtree(tempdir)
    return res


def desolve_tides_mpfr(f, ics, initial, final, delta,  tolrel=1e-16, tolabs=1e-16, digits=50):
    r"""
    Solve numerically a system of first order differential equations using the
    taylor series integrator in arbitrary precission implemented in tides.

    INPUT:

    - ``f`` -- symbolic function. Its first argument will be the independent
      variable. Its output should be de derivatives of the deppendent variables.

    - ``ics`` -- a list or tuple with the initial conditions.

    - ``initial`` -- the starting value for the independent variable.

    - ``final`` -- the final value for the independent value.

    - ``delta`` -- the size of the steps in the output.

    - ``tolrel`` -- the relative tolerance for the method.

    - ``tolabs`` -- the absolute tolerance for the method.

    - ``digits`` -- the digits of precission used in the computation.


    OUTPUT:

    - A list  with the positions of the IVP.


    EXAMPLES:

    We integrate the Lorenz equations with Salztman values for the parameters
    along 10 periodic orbits with 100 digits of precission::

        sage: var('t,x,y,z')
        (t, x, y, z)
        sage: s = 10
        sage: r = 28
        sage: b = 8/3
        sage: f(t,x,y,z)= [s*(y-x),x*(r-z)-y,x*y-b*z]
        sage: x0 = -13.7636106821342005250144010543616538641008648540923684535378642921202827747268115852940239346395038284
        sage: y0 = -19.5787519424517955388380414460095588661142400534276438649791334295426354746147526415973165506704676171
        sage: z0 = 27
        sage: T = 15.586522107161747275678702092126960705284805489972439358895215783190198756258880854355851082660142374
        sage: sol = desolve_tides_mpfr(f, [x0, y0, z0],0 , T, T, 1e-100, 1e-100, 100) # optional - tides
        sage: sol # optional -tides # abs tol 1e-50
        [[0.000000000000000000000000000000000000000000000000000000000000000000000000000000000000000000000000000,
        -13.7636106821342005250144010543616538641008648540923684535378642921202827747268115852940239346395038,
        -19.5787519424517955388380414460095588661142400534276438649791334295426354746147526415973165506704676,
        27.0000000000000000000000000000000000000000000000000000000000000000000000000000000000000000000000000],
        [15.5865221071617472756787020921269607052848054899724393588952157831901987562588808543558510826601424,
        -13.7636106821342005250144010543616538641008648540923684535378642921202827747268115852940239346315658,
        -19.5787519424517955388380414460095588661142400534276438649791334295426354746147526415973165506778440,
        26.9999999999999999999999999999999999999999999999999999999999999999999999999999999999999999999636628]]


    ALGORITHM:

    Uses TIDES.


    .. WARNING::

        This requires the package tides.


    REFERENCES:

    .. A. Abad, R. Barrio, F. Blesa, M. Rodriguez. Algorithm 924. *ACM
       Transactions on Mathematical Software* , *39* (1), 1-28.

    .. (http://www.unizar.es/acz/05Publicaciones/Monografias/MonografiasPublicadas/Monografia36/IndMonogr36.htm)
       A. Abad, R. Barrio, F. Blesa, M. Rodriguez.
       TIDES tutorial: Integrating ODEs by using the Taylor Series Method.

    """
    import subprocess
    if subprocess.call('command -v gcc', shell=True, stdout=subprocess.PIPE, stderr=subprocess.PIPE):
        raise RuntimeError('Unable to run because gcc cannot be found')
<<<<<<< HEAD
    from sage.misc.misc import SAGE_ROOT
=======
>>>>>>> b22c33b8
    from sage.interfaces.tides import genfiles_mpfr
    from sage.functions.other import ceil
    from sage.functions.log import log
    from sage.misc.temporary_file import tmp_dir
    tempdir = tmp_dir()
    intfile = os.path.join(tempdir, 'integrator.c')
    drfile = os.path.join(tempdir, 'driver.c')
    fileoutput = os.path.join(tempdir, 'output')
    runmefile = os.path.join(tempdir, 'runme')
    genfiles_mpfr(intfile, drfile, f, ics, initial, final, delta, [], [],
                      digits, tolrel, tolabs, fileoutput)
    subprocess.check_call('gcc -o ' + runmefile + ' ' + os.path.join(tempdir, '*.c ') +
                          os.path.join('$SAGE_ROOT','local','lib','libTIDES.a') + ' -lmpfr -lgmp -lm  -O2 -w ' +
                          os.path.join('-I$SAGE_ROOT','local','include ') + os.path.join('-L$SAGE_ROOT','local','lib '),
                          shell=True,  stdout=subprocess.PIPE, stderr=subprocess.PIPE)
    subprocess.check_call(os.path.join(tempdir, 'runme'), shell=True,  stdout=subprocess.PIPE, stderr=subprocess.PIPE)
    outfile = open(fileoutput)
    res = outfile.readlines()
    outfile.close()
    for i in range(len(res)):
        l=res[i]
        l = l.split(' ')
        l = filter(lambda a: len(a) > 2, l)
        res[i] = map(RealField(ceil(digits*log(10,2))),l)
    shutil.rmtree(tempdir)
    return res

<|MERGE_RESOLUTION|>--- conflicted
+++ resolved
@@ -1610,10 +1610,6 @@
     import subprocess
     if subprocess.call('command -v gcc', shell=True, stdout=subprocess.PIPE, stderr=subprocess.PIPE):
         raise RuntimeError('Unable to run because gcc cannot be found')
-<<<<<<< HEAD
-    from sage.misc.misc import SAGE_ROOT
-=======
->>>>>>> b22c33b8
     from sage.interfaces.tides import genfiles_mintides
     from sage.misc.temporary_file import tmp_dir
     tempdir = tmp_dir()
@@ -1720,10 +1716,6 @@
     import subprocess
     if subprocess.call('command -v gcc', shell=True, stdout=subprocess.PIPE, stderr=subprocess.PIPE):
         raise RuntimeError('Unable to run because gcc cannot be found')
-<<<<<<< HEAD
-    from sage.misc.misc import SAGE_ROOT
-=======
->>>>>>> b22c33b8
     from sage.interfaces.tides import genfiles_mpfr
     from sage.functions.other import ceil
     from sage.functions.log import log
