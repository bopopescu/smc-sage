--- conflicted
+++ resolved
@@ -338,20 +338,11 @@
                 from sage.graphs.generators.families import OrthogonalPolarGraph
                 return (OrthogonalPolarGraph, 2*m, q, "-")
 
-<<<<<<< HEAD
-@cached_function
-def is_unitary_polar(int v,int k,int l,int mu):
-    r"""
-    Test whether some Orthogonal Polar graph is `(v,k,\lambda,\mu)`-strongly regular.
-
-    For more information, see http://www.win.tue.nl/~aeb/graphs/srghub.html.
-=======
 def is_RSHCD(int v,int k,int l,int mu):
     r"""
     Test whether some RSHCD graph is `(v,k,\lambda,\mu)`-strongly regular.
 
     For more information, see :func:`SRG_from_RSHCD`.
->>>>>>> 86bf5b8f
 
     INPUT:
 
@@ -364,65 +355,6 @@
 
     EXAMPLES::
 
-<<<<<<< HEAD
-        sage: from sage.graphs.strongly_regular_db import is_orthogonal_polar
-        sage: t = is_orthogonal_polar(85, 20, 3, 5); t
-        (<function OrthogonalPolarGraph at ...>, 5, 4, '')
-        sage: g = t[0](*t[1:]); g
-        Orthogonal Polar Graph O(5, 4): Graph on 85 vertices
-        sage: g.is_strongly_regular(parameters=True)
-        (85, 20, 3, 5)
-
-        sage: t = is_orthogonal_polar(5,5,5,5); t
-
-    TESTS:
-
-    All of ``O(2m+1,q)``, ``O^+(2m,q)`` and ``O^-(2m,q)`` appear::
-
-        sage: is_orthogonal_polar(85, 20, 3, 5)
-        (<function OrthogonalPolarGraph at ...>, 5, 4, '')
-        sage: is_orthogonal_polar(119,54,21,27)
-        (<function OrthogonalPolarGraph at ...>, 8, 2, '-')
-        sage: is_orthogonal_polar(130,48,20,16)
-        (<function OrthogonalPolarGraph at ...>, 6, 3, '+')
-
-    """
-    from sage.rings.arith import divisors
-    r,s = eigenvalues(v,k,l,mu)
-    if r is None:
-        return
-    q_pow_m_minus_one = -s-1 if abs(s) > r else r+1
-
-    if is_prime_power(q_pow_m_minus_one):
-        prime,power = is_prime_power(q_pow_m_minus_one,get_data=True)
-        for d in divisors(power):
-            q = prime**d
-            m = (power//d)+1
-
-            # O(2m+1,q)
-            if (v == (q**(2*m)-1)/(q-1)              and
-                k == q*(q**(2*m-2)-1)/(q-1)          and
-                l == q**2*(q**(2*m-4)-1)/(q-1) + q-1 and
-                mu== (q**(2*m-2)-1)/(q-1)):
-                from sage.graphs.generators.families import OrthogonalPolarGraph
-                return (OrthogonalPolarGraph, 2*m+1, q, "")
-
-            # O^+(2m,q)
-            if (v ==   (q**(2*m-1)-1)/(q-1) + q**(m-1)   and
-                k == q*(q**(2*m-3)-1)/(q-1) + q**(m-1) and
-                k == q**(2*m-3) + l + 1                  and
-                mu== k/q):
-                from sage.graphs.generators.families import OrthogonalPolarGraph
-                return (OrthogonalPolarGraph, 2*m, q, "+")
-
-            # O^+(2m+1,q)
-            if (v ==   (q**(2*m-1)-1)/(q-1) - q**(m-1)   and
-                k == q*(q**(2*m-3)-1)/(q-1) - q**(m-1) and
-                k == q**(2*m-3) + l + 1                  and
-                mu== k/q):
-                from sage.graphs.generators.families import OrthogonalPolarGraph
-                return (OrthogonalPolarGraph, 2*m, q, "-")
-=======
         sage: from sage.graphs.strongly_regular_db import is_RSHCD
         sage: t = is_RSHCD(64,27,10,12); t
         [<built-in function SRG_from_RSHCD>, 64, 27, 10, 12]
@@ -507,7 +439,82 @@
     if existence:
         return False
     raise ValueError("I do not know how to build a {}-SRG from a RSHCD".format((v,k,l,mu)))
->>>>>>> 86bf5b8f
+
+@cached_function
+def is_unitary_polar(int v,int k,int l,int mu):
+    r"""
+    Test whether some Orthogonal Polar graph is `(v,k,\lambda,\mu)`-strongly regular.
+
+    For more information, see http://www.win.tue.nl/~aeb/graphs/srghub.html.
+
+    INPUT:
+
+    - ``v,k,l,mu`` (integers)
+
+    OUTPUT:
+
+    A tuple ``t`` such that ``t[0](*t[1:])`` builds the requested graph if one
+    exists, and ``None`` otherwise.
+
+    EXAMPLES::
+
+        sage: from sage.graphs.strongly_regular_db import is_orthogonal_polar
+        sage: t = is_orthogonal_polar(85, 20, 3, 5); t
+        (<function OrthogonalPolarGraph at ...>, 5, 4, '')
+        sage: g = t[0](*t[1:]); g
+        Orthogonal Polar Graph O(5, 4): Graph on 85 vertices
+        sage: g.is_strongly_regular(parameters=True)
+        (85, 20, 3, 5)
+
+        sage: t = is_orthogonal_polar(5,5,5,5); t
+
+    TESTS:
+
+    All of ``O(2m+1,q)``, ``O^+(2m,q)`` and ``O^-(2m,q)`` appear::
+
+        sage: is_orthogonal_polar(85, 20, 3, 5)
+        (<function OrthogonalPolarGraph at ...>, 5, 4, '')
+        sage: is_orthogonal_polar(119,54,21,27)
+        (<function OrthogonalPolarGraph at ...>, 8, 2, '-')
+        sage: is_orthogonal_polar(130,48,20,16)
+        (<function OrthogonalPolarGraph at ...>, 6, 3, '+')
+
+    """
+    from sage.rings.arith import divisors
+    r,s = eigenvalues(v,k,l,mu)
+    if r is None:
+        return
+    q_pow_m_minus_one = -s-1 if abs(s) > r else r+1
+
+    if is_prime_power(q_pow_m_minus_one):
+        prime,power = is_prime_power(q_pow_m_minus_one,get_data=True)
+        for d in divisors(power):
+            q = prime**d
+            m = (power//d)+1
+
+            # O(2m+1,q)
+            if (v == (q**(2*m)-1)/(q-1)              and
+                k == q*(q**(2*m-2)-1)/(q-1)          and
+                l == q**2*(q**(2*m-4)-1)/(q-1) + q-1 and
+                mu== (q**(2*m-2)-1)/(q-1)):
+                from sage.graphs.generators.families import OrthogonalPolarGraph
+                return (OrthogonalPolarGraph, 2*m+1, q, "")
+
+            # O^+(2m,q)
+            if (v ==   (q**(2*m-1)-1)/(q-1) + q**(m-1)   and
+                k == q*(q**(2*m-3)-1)/(q-1) + q**(m-1) and
+                k == q**(2*m-3) + l + 1                  and
+                mu== k/q):
+                from sage.graphs.generators.families import OrthogonalPolarGraph
+                return (OrthogonalPolarGraph, 2*m, q, "+")
+
+            # O^+(2m+1,q)
+            if (v ==   (q**(2*m-1)-1)/(q-1) - q**(m-1)   and
+                k == q*(q**(2*m-3)-1)/(q-1) - q**(m-1) and
+                k == q**(2*m-3) + l + 1                  and
+                mu== k/q):
+                from sage.graphs.generators.families import OrthogonalPolarGraph
+                return (OrthogonalPolarGraph, 2*m, q, "-")
 
 @cached_function
 def is_two_graph_descendant_of_srg(int v0, int k0, int l0, int mu0):
@@ -551,12 +558,7 @@
         (279, 150, 85, 75)
     """
     cdef int b, k, s
-<<<<<<< HEAD
-    from sage.misc.functional import is_even
-    if k0 != 2*mu0 or is_even(v0):
-=======
     if k0 != 2*mu0 or v0 % 2 == 0:
->>>>>>> 86bf5b8f
         return
     b = v0+1+4*mu0
     D = sqrt(b**2-16*v0*mu0)
@@ -1543,10 +1545,7 @@
                       is_orthogonal_array_block_graph,
                       is_steiner, is_affine_polar,
                       is_orthogonal_polar,
-<<<<<<< HEAD
-=======
                       is_RSHCD,
->>>>>>> 86bf5b8f
                       is_two_graph_descendant_of_srg]
 
     # Going through all test functions, for the set of parameters and its
