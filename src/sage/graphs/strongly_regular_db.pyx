--- conflicted
+++ resolved
@@ -36,18 +36,6 @@
 from sage.misc.cachefunc import cached_function
 from sage.combinat.designs.orthogonal_arrays import orthogonal_array
 from sage.combinat.designs.bibd import balanced_incomplete_block_design
-<<<<<<< HEAD
-from sage.graphs.generators.smallgraphs import McLaughlinGraph
-from sage.graphs.generators.smallgraphs import CameronGraph
-from sage.graphs.generators.smallgraphs import M22Graph
-from sage.graphs.generators.smallgraphs import SimsGewirtzGraph
-from sage.graphs.generators.smallgraphs import HoffmanSingletonGraph
-from sage.graphs.generators.smallgraphs import HigmanSimsGraph
-from sage.graphs.generators.smallgraphs import LocalMcLaughlinGraph
-from sage.graphs.generators.smallgraphs import MathonStronglyRegularGraph
-from sage.graphs.generators.smallgraphs import SuzukiGraph
-=======
->>>>>>> ddcb9e33
 from sage.graphs.graph import Graph
 from libc.math cimport sqrt, floor
 from sage.matrix.constructor import Matrix
@@ -2539,67 +2527,8 @@
             raise RuntimeError("Sage built an incorrect {}-SRG.".format((v,k,l,mu)))
         return G
 
-<<<<<<< HEAD
-    constructions = {
-        ( 36,  14,  4,  6): [Graph,('c~rLDEOcKTPO`U`HOIj@MWFLQFAaRIT`HIWqPsQQJ'+
-          'DXGLqYM@gRLAWLdkEW@RQYQIErcgesClhKefC_ygSGkZ`OyHETdK[?lWStCapVgKK')],
-        ( 50,   7,  0,  1): [HoffmanSingletonGraph],
-        ( 56,  10,  0,  2): [SimsGewirtzGraph],
-        ( 77,  16,   0,  4): [M22Graph],
-        ( 81,  50,  31, 30): [SRG_81_50_31_30],
-        (100,  22,   0,  6): [HigmanSimsGraph],
-        (100,  44,  18, 20): [SRG_100_44_18_20],
-        (100,  45,  20, 20): [SRG_100_45_20_20],
-        (105,  32,   4, 12): [SRG_105_32_4_12],
-        (120,  63,  30, 36): [SRG_120_63_30_36],
-        (120,  77,  52, 44): [SRG_120_77_52_44],
-        (126,  25,   8,  4): [SRG_126_25_8_4],
-        (126,  50,  13, 24): [SRG_126_50_13_24],
-        (144,  39,   6, 12): [SRG_144_39_6_12],
-        (162,  56,  10, 24): [LocalMcLaughlinGraph],
-        (175,  72,  20, 36): [SRG_175_72_20_36],
-        (176,  49,  12, 14): [SRG_176_49_12_14],
-        (176, 105,  68, 54): [SRG_176_105_68_54],
-        (196,  91,  42, 42): [SRG_196_91_42_42],
-        (210,  99,  48, 45): [SRG_210_99_48_45],
-        (220,  84,  38, 28): [SRG_220_84_38_28],
-        (231,  30,   9,  3): [CameronGraph],
-        (243, 110,  37, 60): [SRG_243_110_37_60],
-        (243, 220, 199,200): [SRG_243_220_199_200],
-        (253, 140,  87, 65): [SRG_253_140_87_65],
-        (256, 170, 114,110): [SRG_256_170_114_110],
-        (256, 187, 138,132): [SRG_256_187_138_132],
-        (256, 153,  92, 90): [SRG_256_153_92_90],
-        (275, 112,  30, 56): [McLaughlinGraph],
-        (276, 140,  58, 84): [SRG_276_140_58_84],
-        (280, 117, 44,  52): [SRG_280_117_44_52],
-        (280, 135,  70, 60): [SRG_280_135_70_60],
-        (416, 100,  36, 20): [SRG_416_100_36_20],
-        (512, 219, 106, 84): [SRG_512_219_106_84],
-        (512,  73,  12, 10): [SRG_512_73_12_10],
-        (512, 315, 202,180): [SRG_512_315_202_180],
-        (560, 208,  72, 80): [SRG_560_208_72_80],
-        (625, 364, 213,210): [SRG_625_364_213_210],
-        (625, 416, 279,272): [SRG_625_416_279_272],
-        (625, 468, 353,342): [SRG_625_468_353_342],
-        (729, 336, 153,156): [SRG_729_336_153_156],
-        (729, 616, 523,506): [SRG_729_616_523_506],
-        (729, 420, 243,240): [SRG_729_420_243_240],
-        (729, 448, 277,272): [SRG_729_448_277_272],
-        (729, 560, 433,420): [SRG_729_560_433_420],
-        (729, 476, 313,306): [SRG_729_476_313_306],
-        (729, 532, 391,380): [SRG_729_532_391_380],
-        (784, 243,  82, 72): [MathonStronglyRegularGraph, 0],
-        (784, 270, 98, 90):  [MathonStronglyRegularGraph, 1],
-        (784, 297, 116, 110):[MathonStronglyRegularGraph, 2],
-        (1024,825, 668,650): [SRG_1024_825_668_650],
-        (1288,792, 476,504): [SRG_1288_792_476_504],
-        (1782,416, 100, 96): [SuzukiGraph],
-    }
-=======
     if _small_srg_database is None:
         _build_small_srg_database()
->>>>>>> ddcb9e33
 
     if params in _small_srg_database:
         val = _small_srg_database[params]
@@ -2792,7 +2721,6 @@
 
     global _small_srg_database
     _small_srg_database = {
-        ( 27,  16, 10,  8): [SchlaefliGraph],
         ( 36,  14,  4,  6): [Graph,('c~rLDEOcKTPO`U`HOIj@MWFLQFAaRIT`HIWqPsQQJ'+
           'DXGLqYM@gRLAWLdkEW@RQYQIErcgesClhKefC_ygSGkZ`OyHETdK[?lWStCapVgKK')],
         ( 50,   7,  0,  1): [HoffmanSingletonGraph],
@@ -2824,6 +2752,10 @@
         (416, 100,  36, 20): [SRG_416_100_36_20],
         (560, 208,  72, 80): [SRG_560_208_72_80],
         (729, 336, 153,156): [SRG_729_336_153_156],
+        (784, 243,  82, 72): [MathonStronglyRegularGraph, 0],
+        (784, 270, 98, 90):  [MathonStronglyRegularGraph, 1],
+        (784, 297, 116, 110):[MathonStronglyRegularGraph, 2],
+        (1288,792, 476,504): [SRG_1288_792_476_504],
         (1782,416, 100, 96): [SuzukiGraph],
     }
 
