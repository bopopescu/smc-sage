r"""
Littelmann paths

AUTHORS:

- Mark Shimozono, Anne Schilling (2012): Initial version
- Anne Schilling (2013): Implemented
  :class:`~sage.combinat.crystals.littlemann_path.CrystalOfProjectedLevelZeroLSPaths`
"""
#****************************************************************************
#       Copyright (C) 2012 Mark Shimozono
#                          Anne Schilling
#
#  Distributed under the terms of the GNU General Public License (GPL)
#
#    This code is distributed in the hope that it will be useful,
#    but WITHOUT ANY WARRANTY; without even the implied warranty of
#    MERCHANTABILITY or FITNESS FOR A PARTICULAR PURPOSE.  See the GNU
#    General Public License for more details.
#
#  The full text of the GPL is available at:
#
#                  http://www.gnu.org/licenses/
#****************************************************************************

from sage.misc.cachefunc import cached_in_parent_method
from sage.structure.unique_representation import UniqueRepresentation
from sage.structure.element_wrapper import ElementWrapper
from sage.structure.parent import Parent
from sage.categories.highest_weight_crystals import HighestWeightCrystals
from sage.categories.regular_crystals import RegularCrystals
from sage.categories.finite_crystals import FiniteCrystals
from sage.categories.classical_crystals import ClassicalCrystals
from sage.categories.infinite_enumerated_sets import InfiniteEnumeratedSets
from sage.combinat.root_system.cartan_type import CartanType
from sage.combinat.root_system.weyl_group import WeylGroup
from sage.rings.integer import Integer
from sage.rings.rational_field import QQ
from sage.combinat.root_system.root_system import RootSystem
from sage.functions.other import floor
from sage.misc.latex import latex


class CrystalOfLSPaths(UniqueRepresentation, Parent):
    r"""
    Crystal graph of LS paths generated from the straight-line path to a given weight.

    INPUT:

    - ``cartan_type`` -- (optional) the Cartan type of a finite or affine root system
    - ``starting_weight`` -- a weight; if ``cartan_type`` is given, then the weight should
      be given as a list of coefficients of the fundamental weights, otherwise it should
      be given in the ``weight_space`` basis; for affine highest weight crystals, one needs
      to use the extended weight space.

    The crystal class of piecewise linear paths in the weight space,
    generated from a straight-line path from the origin to a given
    element of the weight lattice.

    OUTPUT:

    - a tuple of weights defining the directions of the piecewise linear segments

    EXAMPLES::

        sage: R = RootSystem(['A',2,1])
        sage: La = R.weight_space(extended = True).basis()
        sage: B = crystals.LSPaths(La[2]-La[0]); B
        The crystal of LS paths of type ['A', 2, 1] and weight -Lambda[0] + Lambda[2]

        sage: C = crystals.LSPaths(['A',2,1],[-1,0,1]); C
        The crystal of LS paths of type ['A', 2, 1] and weight -Lambda[0] + Lambda[2]
        sage: B == C
        True
        sage: c = C.module_generators[0]; c
        (-Lambda[0] + Lambda[2],)
        sage: [c.f(i) for i in C.index_set()]
        [None, None, (Lambda[1] - Lambda[2],)]

        sage: R = C.R; R
        Root system of type ['A', 2, 1]
        sage: Lambda = R.weight_space().basis(); Lambda
        Finite family {0: Lambda[0], 1: Lambda[1], 2: Lambda[2]}
        sage: b=C(tuple([-Lambda[0]+Lambda[2]]))
        sage: b==c
        True
        sage: b.f(2)
        (Lambda[1] - Lambda[2],)

    For classical highest weight crystals we can also compare the results with the tableaux implementation::

<<<<<<< HEAD
        sage: C = crystals.LSPaths(['A',2],[1,1])
        sage: list(set(C.list()))
        [(-Lambda[1] - Lambda[2],), (-Lambda[1] + 1/2*Lambda[2], Lambda[1] - 1/2*Lambda[2]), (-Lambda[1] + 2*Lambda[2],),
        (1/2*Lambda[1] - Lambda[2], -1/2*Lambda[1] + Lambda[2]), (Lambda[1] - 2*Lambda[2],), (-2*Lambda[1] + Lambda[2],),
        (2*Lambda[1] - Lambda[2],), (Lambda[1] + Lambda[2],)]
=======
        sage: C = CrystalOfLSPaths(['A',2],[1,1])
        sage: sorted(C, key=str)
        [(-2*Lambda[1] + Lambda[2],), (-Lambda[1] + 1/2*Lambda[2], Lambda[1] - 1/2*Lambda[2]),
         (-Lambda[1] + 2*Lambda[2],), (-Lambda[1] - Lambda[2],),
         (1/2*Lambda[1] - Lambda[2], -1/2*Lambda[1] + Lambda[2]), (2*Lambda[1] - Lambda[2],),
         (Lambda[1] + Lambda[2],), (Lambda[1] - 2*Lambda[2],)]
>>>>>>> 37c8a8c9
        sage: C.cardinality()
        8
        sage: B = crystals.Tableaux(['A',2],shape=[2,1])
        sage: B.cardinality()
        8
        sage: B.digraph().is_isomorphic(C.digraph())
        True

    Make sure you use the weight space and not the weight lattice for your weights::

        sage: R = RootSystem(['A',2,1])
        sage: La = R.weight_lattice(extended = True).basis()
        sage: B = crystals.LSPaths(La[2]); B
        Traceback (most recent call last):
        ...
        ValueError: Please use the weight space, rather than weight lattice for your weights

    REFERENCES:

    .. [Littelmann95] P. Littelmann, Paths and root operators in representation
       theory. Ann. of Math. (2) 142 (1995), no. 3, 499-525.
    """

    @staticmethod
    def __classcall_private__(cls, starting_weight, cartan_type = None):
        """
        Classcall to mend the input.

        Internally, the
        :class:`~sage.combinat.crystals.littlemann_path.CrystalOfLSPaths` code
        works with a ``starting_weight`` that is in the weight space associated
        to the crystal. The user can, however, also input a ``cartan_type``
        and the coefficients of the fundamental weights as
        ``starting_weight``. This code transforms the input into the right
        format (also necessary for UniqueRepresentation).

        TESTS::

            sage: crystals.LSPaths(['A',2,1],[-1,0,1])
            The crystal of LS paths of type ['A', 2, 1] and weight -Lambda[0] + Lambda[2]

            sage: R = RootSystem(['B',2,1])
            sage: La = R.weight_space().basis()
            sage: C = crystals.LSPaths(['B',2,1],[0,0,1])
            sage: B = crystals.LSPaths(La[2])
            sage: B is C
            True
        """
        if cartan_type is not None:
            cartan_type, starting_weight = CartanType(starting_weight), cartan_type
            if cartan_type.is_affine():
                extended = True
            else:
                extended = False

            R = RootSystem(cartan_type)
            P = R.weight_space(extended = extended)
            Lambda = P.basis()
            offset = R.index_set()[Integer(0)]
            starting_weight = P.sum(starting_weight[j-offset]*Lambda[j] for j in R.index_set())

        return super(CrystalOfLSPaths, cls).__classcall__(cls, starting_weight)

    def __init__(self, starting_weight):
        """
        EXAMPLES::

            sage: C = crystals.LSPaths(['A',2,1],[-1,0,1]); C
            The crystal of LS paths of type ['A', 2, 1] and weight -Lambda[0] + Lambda[2]
            sage: C.R
            Root system of type ['A', 2, 1]
            sage: C.weight
            -Lambda[0] + Lambda[2]
            sage: C.weight.parent()
            Extended weight space over the Rational Field of the Root system of type ['A', 2, 1]
            sage: C.module_generators
            [(-Lambda[0] + Lambda[2],)]

        TESTS::

            sage: C = crystals.LSPaths(['A',2,1], [-1,0,1])
            sage: TestSuite(C).run() # long time
            sage: C = crystals.LSPaths(['E',6], [1,0,0,0,0,0])
            sage: TestSuite(C).run()
        """
        cartan_type = starting_weight.parent().cartan_type()
        self.R = RootSystem(cartan_type)
        self.weight = starting_weight
        if not self.weight.parent().base_ring().has_coerce_map_from(QQ):
             raise ValueError, "Please use the weight space, rather than weight lattice for your weights"
        self._cartan_type = cartan_type
        self._name = "The crystal of LS paths of type %s and weight %s"%(cartan_type,starting_weight)
        if cartan_type.is_affine():
            if all(i>=0 for i in starting_weight.coefficients()):
                Parent.__init__( self, category = (RegularCrystals(),
                                                   HighestWeightCrystals(),
                                                   InfiniteEnumeratedSets()) )
            elif starting_weight.parent().is_extended():
                Parent.__init__(self, category = (RegularCrystals(), InfiniteEnumeratedSets()))
            else:
                Parent.__init__(self, category = (RegularCrystals(), FiniteCrystals()))
        else:
            Parent.__init__(self, category = ClassicalCrystals())

        if starting_weight == starting_weight.parent().zero():
            initial_element = self(tuple([]))
        else:
            initial_element = self(tuple([starting_weight]))
        self.module_generators = [initial_element]

    def _repr_(self):
        """
        EXAMPLES::

            sage: crystals.LSPaths(['B',3],[1,1,0]) # indirect doctest
            The crystal of LS paths of type ['B', 3] and weight Lambda[1] + Lambda[2]
        """
        return self._name

    class Element(ElementWrapper):
        """
        TESTS::

            sage: C = crystals.LSPaths(['E',6],[1,0,0,0,0,0])
            sage: c=C.an_element()
            sage: TestSuite(c).run()
        """

        def endpoint(self):
            r"""
            Computes the endpoint of the path.

            EXAMPLES::

                sage: C = crystals.LSPaths(['A',2],[1,1])
                sage: b = C.module_generators[0]
                sage: b.endpoint()
                Lambda[1] + Lambda[2]
                sage: b.f_string([1,2,2,1])
                (-Lambda[1] - Lambda[2],)
                sage: b.f_string([1,2,2,1]).endpoint()
                -Lambda[1] - Lambda[2]
                sage: b.f_string([1,2])
                (1/2*Lambda[1] - Lambda[2], -1/2*Lambda[1] + Lambda[2])
                sage: b.f_string([1,2]).endpoint()
                0
                sage: b = C([])
                sage: b.endpoint()
                0
            """
            if len(self.value) > 0:
                return sum(self.value)
            return self.parent().weight.parent().zero()
            #return self.parent().R.weight_space(extended = self.parent().extended).zero()

        def compress(self):
            r"""
            Merges consecutive positively parallel steps present in the path.

            EXAMPLES::

                sage: C = crystals.LSPaths(['A',2],[1,1])
                sage: Lambda = C.R.weight_space().fundamental_weights(); Lambda
                Finite family {1: Lambda[1], 2: Lambda[2]}
                sage: c = C(tuple([1/2*Lambda[1]+1/2*Lambda[2], 1/2*Lambda[1]+1/2*Lambda[2]]))
                sage: c.compress()
                (Lambda[1] + Lambda[2],)
            """
            def positively_parallel_weights(v, w):
                """
                Checks whether the vectors ``v`` and ``w`` are positive scalar multiples of each other.
                """
                supp = v.support()
                if len(supp) > 0:
                    i = supp[0]
                    if v[i]*w[i] > 0 and v[i]*w == w[i]*v:
                        return True
                return False

            if len(self.value) == 0:
                return self
            q = []
            curr = self.value[0]
            for i in range(1,len(self.value)):
                if positively_parallel_weights(curr,self.value[i]):
                    curr = curr + self.value[i]
                else:
                    q.append(curr)
                    curr = self.value[i]
            q.append(curr)
            return self.parent()(tuple(q))

        def split_step(self, which_step, r):
            r"""
            Splits indicated step into two parallel steps of relative lengths `r` and `1-r`.

            INPUT:

            - ``which_step`` -- a position in the tuple ``self``
            - ``r`` -- a rational number between 0 and 1

            EXAMPLES::

                sage: C = crystals.LSPaths(['A',2],[1,1])
                sage: b = C.module_generators[0]
                sage: b.split_step(0,1/3)
                (1/3*Lambda[1] + 1/3*Lambda[2], 2/3*Lambda[1] + 2/3*Lambda[2])
            """
            assert which_step in range(len(self.value))
            v = self.value[which_step]
            return self.parent()(self.value[:which_step]+tuple([r*v,(1-r)*v])+self.value[which_step+1:])

        def reflect_step(self, which_step, i):
            r"""
            Apply the `i`-th simple reflection to the indicated step in ``self``.

            EXAMPLES::

                sage: C = crystals.LSPaths(['A',2],[1,1])
                sage: b = C.module_generators[0]
                sage: b.reflect_step(0,1)
                (-Lambda[1] + 2*Lambda[2],)
                sage: b.reflect_step(0,2)
                (2*Lambda[1] - Lambda[2],)
            """
            assert i in self.index_set()
            assert which_step in range(len(self.value))
            return self.parent()(self.value[:which_step]+tuple([self.value[which_step].simple_reflection(i)])+self.value[which_step+1:])

        def _string_data(self, i):
            r"""
            Computes the `i`-string data of ``self``.

            TESTS::

                sage: C = crystals.LSPaths(['A',2],[1,1])
                sage: b = C.module_generators[0]
                sage: b._string_data(1)
                ()
                sage: b._string_data(2)
                ()
                sage: b.f(1)._string_data(1)
                ((0, -1, -1),)
                sage: b.f(1).f(2)._string_data(2)
                ((0, -1, -1),)
            """
            if len(self.value) == 0:
                return ()
            # get the i-th simple coroot
            alv = self.value[0].parent().alphacheck()[i]
            # Compute the i-heights of the steps of vs
            steps = [v.scalar(alv) for v in self.value]
            # Get the wet step data
            minima_pos = []
            ps = 0
            psmin = 0
            for ix in range(len(steps)):
                ps = ps + steps[ix]
                if ps < psmin:
                    minima_pos.append((ix,ps,steps[ix]))
                    psmin = ps
            return tuple(minima_pos)

        def epsilon(self, i):
            r"""
            Returns the distance to the beginning of the `i`-string.

            This method overrides the generic implementation in the category of crystals
            since this computation is more efficient.

            EXAMPLES::

                sage: C = crystals.LSPaths(['A',2],[1,1])
                sage: [c.epsilon(1) for c in C]
                [0, 1, 0, 0, 1, 0, 1, 2]
                sage: [c.epsilon(2) for c in C]
                [0, 0, 1, 2, 1, 1, 0, 0]
            """
            return self.e(i,length_only=True)

        def phi(self, i):
            r"""
            Returns the distance to the end of the `i`-string.

            This method overrides the generic implementation in the category of crystals
            since this computation is more efficient.

            EXAMPLES::

                sage: C = crystals.LSPaths(['A',2],[1,1])
                sage: [c.phi(1) for c in C]
                [1, 0, 0, 1, 0, 2, 1, 0]
                sage: [c.phi(2) for c in C]
                [1, 2, 1, 0, 0, 0, 0, 1]
            """
            return self.f(i,length_only=True)

        def e(self, i, power=1, to_string_end=False, length_only=False):
            r"""
            Returns the `i`-th crystal raising operator on ``self``.

            INPUT:

            - ``i`` -- element of the index set of the underlying root system
            - ``power`` -- positive integer; specifies the power of the raising operator
              to be applied (default: 1)
            - ``to_string_end`` -- boolean; if set to True, returns the dominant end of the
              `i`-string of ``self``. (default: False)
            - ``length_only`` -- boolean; if set to True, returns the distance to the dominant
              end of the `i`-string of ``self``.

            EXAMPLES::

                sage: C = crystals.LSPaths(['A',2],[1,1])
                sage: c = C[2]; c
                (1/2*Lambda[1] - Lambda[2], -1/2*Lambda[1] + Lambda[2])
                sage: c.e(1)
                sage: c.e(2)
                (-Lambda[1] + 2*Lambda[2],)
                sage: c.e(2,to_string_end=True)
                (-Lambda[1] + 2*Lambda[2],)
                sage: c.e(1,to_string_end=True)
                (1/2*Lambda[1] - Lambda[2], -1/2*Lambda[1] + Lambda[2])
                sage: c.e(1,length_only=True)
                0
            """
            assert i in self.index_set()
            data = self._string_data(i)
            # compute the minimum i-height M on the path
            if len(data) == 0:
                M = 0
            else:
                M = data[-1][1]
            max_raisings = floor(-M)
            if length_only:
                return max_raisings
            # set the power of e_i to apply
            if to_string_end:
                p = max_raisings
            else:
                p = power
            if p > max_raisings:
                return None

            # copy the vector sequence into a working vector sequence ws
            #!!! ws only needs to be the actual vector sequence, not some
            #!!! fancy crystal graph element
            ws = self.parent()(self.value)

            ix = len(data)-1
            while ix >= 0 and data[ix][1] < M + p:
            # get the index of the current step to be processed
                j = data[ix][0]
                # find the i-height where the current step might need to be split
                if ix == 0:
                    prev_ht = M + p
                else:
                    prev_ht = min(data[ix-1][1],M+p)
                # if necessary split the step. Then reflect the wet part.
                if data[ix][1] - data[ix][2] > prev_ht:
                    ws = ws.split_step(j,1-(prev_ht-data[ix][1])/(-data[ix][2]))
                    ws = ws.reflect_step(j+1,i)
                else:
                    ws = ws.reflect_step(j,i)
                ix = ix - 1
            #!!! at this point we should return the fancy crystal graph element
            #!!! corresponding to the humble vector sequence ws
            return self.parent()(ws.compress())

        def dualize(self):
            r"""
            Returns dualized path.

            EXAMPLES::

                sage: C = crystals.LSPaths(['A',2],[1,1])
                sage: for c in C:
                ...     print c, c.dualize()
                ...
                (Lambda[1] + Lambda[2],) (-Lambda[1] - Lambda[2],)
                (-Lambda[1] + 2*Lambda[2],) (Lambda[1] - 2*Lambda[2],)
                (1/2*Lambda[1] - Lambda[2], -1/2*Lambda[1] + Lambda[2]) (1/2*Lambda[1] - Lambda[2], -1/2*Lambda[1] + Lambda[2])
                (Lambda[1] - 2*Lambda[2],) (-Lambda[1] + 2*Lambda[2],)
                (-Lambda[1] - Lambda[2],) (Lambda[1] + Lambda[2],)
                (2*Lambda[1] - Lambda[2],) (-2*Lambda[1] + Lambda[2],)
                (-Lambda[1] + 1/2*Lambda[2], Lambda[1] - 1/2*Lambda[2]) (-Lambda[1] + 1/2*Lambda[2], Lambda[1] - 1/2*Lambda[2])
                (-2*Lambda[1] + Lambda[2],) (2*Lambda[1] - Lambda[2],)
            """
            if len(self.value) == 0:
                return self
            dual_path = [-v for v in self.value]
            dual_path.reverse()
            return self.parent()(tuple(dual_path))

        def f(self, i, power=1, to_string_end=False, length_only=False):
            r"""
            Returns the `i`-th crystal lowering operator on ``self``.

            INPUT:

            - ``i`` -- element of the index set of the underlying root system
            - ``power`` -- positive integer; specifies the power of the lowering operator
              to be applied (default: 1)
            - ``to_string_end`` -- boolean; if set to True, returns the anti-dominant end of the
              `i`-string of ``self``. (default: False)
            - ``length_only`` -- boolean; if set to True, returns the distance to the anti-dominant
              end of the `i`-string of ``self``.

            EXAMPLES::

                sage: C = crystals.LSPaths(['A',2],[1,1])
                sage: c = C.module_generators[0]
                sage: c.f(1)
                (-Lambda[1] + 2*Lambda[2],)
                sage: c.f(1,power=2)
                sage: c.f(2)
                (2*Lambda[1] - Lambda[2],)
                sage: c.f(2,to_string_end=True)
                (2*Lambda[1] - Lambda[2],)
                sage: c.f(2,length_only=True)
                1

                sage: C = crystals.LSPaths(['A',2,1],[-1,-1,2])
                sage: c = C.module_generators[0]
                sage: c.f(2,power=2)
                (Lambda[0] + Lambda[1] - 2*Lambda[2],)
            """
            dual_path = self.dualize()
            dual_path = dual_path.e(i, power, to_string_end, length_only)
            if length_only:
                return dual_path
            if dual_path == None:
                return None
            return dual_path.dualize()

        def s(self, i):
            r"""
            Computes the reflection of ``self`` along the `i`-string.

            This method is more efficient than the generic implementation since it uses
            powers of `e` and `f` in the Littelmann model directly.

            EXAMPLES::

                sage: C = crystals.LSPaths(['A',2],[1,1])
                sage: c = C.module_generators[0]
                sage: c.s(1)
                (-Lambda[1] + 2*Lambda[2],)
                sage: c.s(2)
                (2*Lambda[1] - Lambda[2],)

                sage: C = crystals.LSPaths(['A',2,1],[-1,0,1])
                sage: c = C.module_generators[0]; c
                (-Lambda[0] + Lambda[2],)
                sage: c.s(2)
                (Lambda[1] - Lambda[2],)
                sage: c.s(1)
                (-Lambda[0] + Lambda[2],)
                sage: c.f(2).s(1)
                (Lambda[0] - Lambda[1],)
            """
            ph = self.phi(i)
            ep = self.epsilon(i)
            diff = ph - ep
            if diff >= 0:
                return self.f(i, power=diff)
            else:
                return self.e(i, power=-diff)

        def _latex_(self):
            r"""
            Latex method for ``self``.

            EXAMPLES::

                sage: C = crystals.LSPaths(['A',2],[1,1])
                sage: c = C.module_generators[0]
                sage: c._latex_()
                [\Lambda_{1} + \Lambda_{2}]
            """
            return [latex(p) for p in self.value]


class CrystalOfProjectedLevelZeroLSPaths(CrystalOfLSPaths):
    r"""
    Crystal of projected level zero LS paths.

    INPUT:

    - ``weight`` -- a dominant weight of the weight space of an affine Kac-Moody root system

    When ``weight`` is just a single fundamental weight `\Lambda_r`, this crystal is
    isomorphic to a Kirillov-Reshetikhin (KR) crystal, see also
    :meth:`sage.combinat.crystals.kirillov_reshetikhin.crystals.KirillovReshetikhinFromLSPaths`.
    For general weights, it is isomorphic to a tensor product of single-column KR crystals.

    EXAMPLES::

        sage: R = RootSystem(['C',3,1])
        sage: La = R.weight_space().basis()
        sage: LS = crystals.ProjectedLevelZeroLSPaths(La[1]+La[3])
        sage: LS.cardinality()
        84
        sage: GLS = LS.digraph()

        sage: K1 = crystals.KirillovReshetikhin(['C',3,1],1,1)
        sage: K3 = crystals.KirillovReshetikhin(['C',3,1],3,1)
        sage: T = crystals.TensorProduct(K3,K1)
        sage: T.cardinality()
        84
        sage: GT = T.digraph() # long time
        sage: GLS.is_isomorphic(GT, edge_labels = True) # long time
        True

    TESTS::

        sage: ct = CartanType(['A',4,2]).dual()
        sage: P = RootSystem(ct).weight_space()
        sage: La = P.fundamental_weights()
<<<<<<< HEAD
        sage: C = crystals.ProjectedLevelZeroLSPaths(La[1])
        sage: C.list()
=======
        sage: C = CrystalOfProjectedLevelZeroLSPaths(La[1])
        sage: sorted(C, key=str)
>>>>>>> 37c8a8c9
        [(-Lambda[0] + Lambda[1],),
         (-Lambda[1] + 2*Lambda[2],),
         (1/2*Lambda[1] - Lambda[2], -1/2*Lambda[1] + Lambda[2]),
         (Lambda[0] - Lambda[1],),
         (Lambda[1] - 2*Lambda[2],)]
    """

    @staticmethod
    def __classcall_private__(cls, weight):
        """
        Classcall to mend the input.

        Internally, the
        :class:`~sage.combinat.crystals.littlemann_path.CrystalOfProjectedLevelZeroLSPaths`
        uses a level zero weight, which is passed on to
        :class:`~sage.combinat.crystals.littlemann_path.CrystalOfLSPaths`.
        ``weight`` is first coerced to a level zero weight.

        TESTS::

            sage: R = RootSystem(['C',3,1])
            sage: La = R.weight_space().basis()
            sage: C = crystals.ProjectedLevelZeroLSPaths(La[1] + La[2])
            sage: C2 = crystals.ProjectedLevelZeroLSPaths(La[1] + La[2])
            sage: C is C2
            True
        """
        La = weight.parent().basis()
        weight = weight - (weight.level())*La[0]/(La[0].level())
        return super(CrystalOfLSPaths, cls).__classcall__(cls, weight)

    def one_dimensional_configuration_sum(self, q = None, group_components = True):
        r"""
        Compute the one-dimensional configuration sum.

        INPUT:

        - ``q`` -- (default: ``None``) a variable or ``None``; if ``None``,
          a variable ``q`` is set in the code
        - ``group_components`` -- (default: ``True``) boolean; if ``True``,
          then the terms are grouped by classical component

        The one-dimensional configuration sum is the sum of the weights of all elements in the crystal
        weighted by the energy function. For untwisted types it uses the parabolic quantum Bruhat graph, see [LNSSS2013]_.
        In the dual-of-untwisted case, the parabolic quantum Bruhat graph is defined by
        exchanging the roles of roots and coroots (which is still conjectural at this point).

        EXAMPLES::

            sage: R = RootSystem(['A',2,1])
            sage: La = R.weight_space().basis()
            sage: LS = crystals.ProjectedLevelZeroLSPaths(2*La[1])
            sage: LS.one_dimensional_configuration_sum() # long time
            B[-2*Lambda[1] + 2*Lambda[2]] + (q+1)*B[-Lambda[1]]
            + (q+1)*B[Lambda[1] - Lambda[2]] + B[2*Lambda[1]] + B[-2*Lambda[2]] + (q+1)*B[Lambda[2]]
            sage: R.<t> = ZZ[]
            sage: LS.one_dimensional_configuration_sum(t, False) # long time
            B[-2*Lambda[1] + 2*Lambda[2]] + (t+1)*B[-Lambda[1]] + (t+1)*B[Lambda[1] - Lambda[2]]
            + B[2*Lambda[1]] + B[-2*Lambda[2]] + (t+1)*B[Lambda[2]]

        TESTS::

            sage: R = RootSystem(['B',3,1])
            sage: La = R.weight_space().basis()
            sage: LS = crystals.ProjectedLevelZeroLSPaths(La[1]+La[2])
            sage: LS.one_dimensional_configuration_sum() == LS.one_dimensional_configuration_sum(group_components=False) # long time
            True
            sage: K1 = crystals.KirillovReshetikhin(['B',3,1],1,1)
            sage: K2 = crystals.KirillovReshetikhin(['B',3,1],2,1)
            sage: T = crystals.TensorProduct(K2,K1)
            sage: T.one_dimensional_configuration_sum() == LS.one_dimensional_configuration_sum() # long time
            True

            sage: R = RootSystem(['D',4,2])
            sage: La = R.weight_space().basis()
            sage: LS = crystals.ProjectedLevelZeroLSPaths(La[1]+La[2])
            sage: K1 = crystals.KirillovReshetikhin(['D',4,2],1,1)
            sage: K2 = crystals.KirillovReshetikhin(['D',4,2],2,1)
            sage: T = crystals.TensorProduct(K2,K1)
            sage: T.one_dimensional_configuration_sum() == LS.one_dimensional_configuration_sum() # long time
            True

            sage: R = RootSystem(['A',5,2])
            sage: La = R.weight_space().basis()
            sage: LS = crystals.ProjectedLevelZeroLSPaths(3*La[1])
            sage: K1 = crystals.KirillovReshetikhin(['A',5,2],1,1)
            sage: T = crystals.TensorProduct(K1,K1,K1)
            sage: T.one_dimensional_configuration_sum() == LS.one_dimensional_configuration_sum() # long time
            True
        """
        if q is None:
            from sage.rings.all import QQ
            q = QQ['q'].gens()[0]
        P0 = self.weight_lattice_realization().classical()
        B = P0.algebra(q.parent())
        if group_components:
            G = self.digraph(index_set = self.cartan_type().classical().index_set())
            C = G.connected_components()
            return sum(q**(c[0].energy_function())*B.sum(B(P0(b.weight())) for b in c) for c in C)
        return B.sum(q**(b.energy_function())*B(P0(b.weight())) for b in self)

    def is_perfect(self, level=1):
        r"""
        Checks whether the crystal ``self`` is perfect (of level ``level``).

        INPUT:

        - ``level`` -- (default: 1) positive integer

        A crystal `\mathcal{B}` is perfect of level `\ell` if:

        #. `\mathcal{B}` is isomorphic to the crystal graph of a finite-dimensional `U_q^{'}(\mathfrak{g})`-module.
        #. `\mathcal{B}\otimes \mathcal{B}` is connected.
        #. There exists a `\lambda\in X`, such that `\mathrm{wt}(\mathcal{B}) \subset \lambda
           + \sum_{i\in I} \mathbb{Z}_{\le 0} \alpha_i` and there is a unique element in `\mathcal{B}` of classical
           weight `\lambda`.
        #. `\forall b \in \mathcal{B}, \mathrm{level}(\varepsilon (b)) \geq \ell`.
        #. `\forall \Lambda` dominant weights of level `\ell`, there exist unique elements
           `b_{\Lambda}, b^{\Lambda} \in \mathcal{B}`,
           such that `\varepsilon ( b_{\Lambda}) = \Lambda = \varphi( b^{\Lambda})`.

        Points (1)-(3) are known to hold. This method checks points (4) and (5).

        EXAMPLES::

            sage: C = CartanType(['C',2,1])
            sage: R = RootSystem(C)
            sage: La = R.weight_space().basis()
            sage: LS = crystals.ProjectedLevelZeroLSPaths(La[1])
            sage: LS.is_perfect()
            False
            sage: LS = crystals.ProjectedLevelZeroLSPaths(La[2])
            sage: LS.is_perfect()
            True

            sage: C = CartanType(['E',6,1])
            sage: R = RootSystem(C)
            sage: La = R.weight_space().basis()
            sage: LS = crystals.ProjectedLevelZeroLSPaths(La[1])
            sage: LS.is_perfect()
            True
            sage: LS.is_perfect(2)
            False

            sage: C = CartanType(['D',4,1])
            sage: R = RootSystem(C)
            sage: La = R.weight_space().basis()
            sage: all(crystals.ProjectedLevelZeroLSPaths(La[i]).is_perfect() for i in [1,2,3,4])
            True

            sage: C = CartanType(['A',6,2])
            sage: R = RootSystem(C)
            sage: La = R.weight_space().basis()
            sage: LS = crystals.ProjectedLevelZeroLSPaths(La[1]+La[2])
            sage: LS.is_perfect()
            True
            sage: LS.is_perfect(2)
            False
        """
        MPhi = []
        for b in self:
            p = b.Phi().level()
            assert p == b.Epsilon().level()
            if p < level:
                return False
            if p == level:
                MPhi += [b]
        weights = []
        I = self.index_set()
        rank = len(I)
        La = self.weight_lattice_realization().basis()
        from sage.combinat.integer_vector import IntegerVectors
        for n in range(1,level+1):
            for c in IntegerVectors(n, rank):
                w = sum(c[i]*La[i] for i in I)
                if w.level() == level:
                    weights.append(w)
        return sorted([b.Phi() for b in MPhi]) == sorted(weights)

    class Element(CrystalOfLSPaths.Element):
        """
        Element of a crystal of projected level zero LS paths.
        """

        @cached_in_parent_method
        def scalar_factors(self):
            r"""
            Obtain the scalar factors for ``self``.

            Each LS path (or ``self``) can be written as a piecewise linear map

            .. MATH::

                \pi(t) = \sum_{u'=1}^{u-1} (\sigma_{u'} - \sigma_{u'-1}) \nu_{u'} + (t-\sigma_{u-1}) \nu_{u}

            for `0<\sigma_1<\sigma_2<\cdots<\sigma_s=1` and `\sigma_{u-1} \le t \le \sigma_{u}` and `1 \le u \le s`.
            This method returns the tuple of `(\sigma_1,\ldots,\sigma_s)`.

            EXAMPLES::

                sage: R = RootSystem(['C',3,1])
                sage: La = R.weight_space().basis()
                sage: LS = crystals.ProjectedLevelZeroLSPaths(La[1]+La[3])
                sage: b = LS.module_generators[0]
                sage: b.scalar_factors()
                [1]
                sage: c = b.f(1).f(3).f(2)
                sage: c.scalar_factors()
                [1/3, 1]
            """
            weight = self.parent().weight
            l = []
            s = 0
            for c in self.value:
                supp = c.support()
                if len(supp) > 0:
                    for w in weight.orbit():
                        i = supp[0]
                        # Check whether the vectors c and w are positive scalar multiples of each other
                        if i in w.support() and c[i]*w[i] > 0 and c[i]*w == w[i]*c:
                            s += c[i] / w[i]
                            l += [s]
                            break
            return l

        @cached_in_parent_method
        def weyl_group_representation(self):
            r"""
            Transforms the weights in the LS path ``self`` to elements in the Weyl group.

            Each LS path can be written as the piecewise linear map:

            .. MATH::

                \pi(t) = \sum_{u'=1}^{u-1} (\sigma_{u'} - \sigma_{u'-1}) \nu_{u'} + (t-\sigma_{u-1}) \nu_{u}

            for `0<\sigma_1<\sigma_2<\cdots<\sigma_s=1` and `\sigma_{u-1} \le t \le \sigma_{u}` and `1 \le u \le s`.
            Each weight `\nu_u` is also associated to a Weyl group element. This method returns the list
            of Weyl group elements associated to the `\nu_u` for `1\le u\le s`.

            EXAMPLES::

                sage: R = RootSystem(['C',3,1])
                sage: La = R.weight_space().basis()
                sage: LS = crystals.ProjectedLevelZeroLSPaths(La[1]+La[3])
                sage: b = LS.module_generators[0]
                sage: c = b.f(1).f(3).f(2)
                sage: c.weyl_group_representation()
                [s2*s3*s1, s3*s1]
            """
            cartan = self.parent().weight.parent().cartan_type().classical()
            I = cartan.index_set()
            W = WeylGroup(cartan,prefix='s')
            return [W.from_reduced_word(x.to_dominant_chamber(index_set=I, reduced_word=True)[1]) for x in self.value]

        @cached_in_parent_method
        def energy_function(self):
            r"""
            Return the energy function of ``self``.

            The energy function `D(\pi)` of the level zero LS path `\pi \in \mathbb{B}_\mathrm{cl}(\lambda)`
            requires a series of definitions; for simplicity the root system is assumed to be untwisted affine.

            The LS path `\pi` is a piecewise linear map from the unit interval `[0,1]` to the weight lattice.
            It is specified by "times" `0=\sigma_0<\sigma_1<\dotsm<\sigma_s=1` and "direction vectors"
            `x_u \lambda` where `x_u \in W/W_J` for `1\le u\le s`, and `W_J` is the
            stabilizer of `\lambda` in the finite Weyl group `W`. Precisely,

            .. MATH::

                \pi(t)=\sum_{u'=1}^{u-1} (\sigma_{u'}-\sigma_{u'-1})x_{u'}\lambda+(t-\sigma_{u-1})x_{u}\lambda

            for `1\le u\le s` and `\sigma_{u-1} \le t \le \sigma_{u}`.

            For any `x,y\in W/W_J` let

            .. MATH::

                d: x= w_{0} \stackrel{\beta_{1}}{\leftarrow}
                w_{1} \stackrel{\beta_{2}}{\leftarrow} \cdots
                \stackrel{\beta_{n}}{\leftarrow} w_{n}=y

            be a shortest directed path in the parabolic quantum Bruhat graph. Define

            .. MATH::

                \mathrm{wt}(d):=\sum_{\substack{1\le k\le n \\  \ell(w_{k-1})<\ell(w_k)}}
                \beta_{k}^{\vee}

            It can be shown that `\mathrm{wt}(d)` depends only on `x,y`;
            call its value `\mathrm{wt}(x,y)`. The energy function `D(\pi)` is defined by

            .. MATH::

                D(\pi)=-\sum_{u=1}^{s-1} (1-\sigma_{u}) \langle \lambda,\mathrm{wt}(x_u,x_{u+1}) \rangle

            For more information, see [LNSSS2013]_.

            REFERENCES:

            .. [LNSSS2013] C. Lenart, S. Naito, D. Sagaki, A. Schilling, M. Shimozono,
               A uniform model for Kirillov-Reshetikhin crystals. Extended abstract.
               DMTCS proc, to appear ( {{{:arXiv:`1211.6019`}}} )

            .. NOTE::

                In the dual-of-untwisted case the parabolic quantum Bruhat graph that is used is obtained by
                exchanging the roles of roots and coroots. Moreover, in the computation of the
                pairing the short roots must be doubled (or tripled for type `G`). This factor
                is determined by the translation factor of the corresponding root.
                Type `BC` is viewed as untwisted type, whereas the dual of `BC` is viewed as twisted.
                Except for the untwisted cases, these formulas are currently still conjectural.

            EXAMPLES::

                sage: R = RootSystem(['C',3,1])
                sage: La = R.weight_space().basis()
                sage: LS = crystals.ProjectedLevelZeroLSPaths(La[1]+La[3])
                sage: b = LS.module_generators[0]
                sage: c = b.f(1).f(3).f(2)
                sage: c.energy_function()
                0
                sage: c=b.e(0)
                sage: c.energy_function()
                1

                sage: R = RootSystem(['A',2,1])
                sage: La = R.weight_space().basis()
                sage: LS = crystals.ProjectedLevelZeroLSPaths(2*La[1])
                sage: b = LS.module_generators[0]
                sage: c = b.e(0)
                sage: c.energy_function()
                1
                sage: for c in sorted(LS, key=str): print c,c.energy_function()
                (-2*Lambda[0] + 2*Lambda[1],)                    0
                (-2*Lambda[1] + 2*Lambda[2],)                    0
                (-Lambda[0] + Lambda[1], -Lambda[1] + Lambda[2]) 1
                (-Lambda[0] + Lambda[1], Lambda[0] - Lambda[2])  1
                (-Lambda[1] + Lambda[2], -Lambda[0] + Lambda[1]) 0
                (-Lambda[1] + Lambda[2], Lambda[0] - Lambda[2])  1
                (2*Lambda[0] - 2*Lambda[2],)                     0
                (Lambda[0] - Lambda[2], -Lambda[0] + Lambda[1])  0
                (Lambda[0] - Lambda[2], -Lambda[1] + Lambda[2])  0

            The next test checks that the energy function is constant on classically connected components::

                sage: R = RootSystem(['A',2,1])
                sage: La = R.weight_space().basis()
                sage: LS = crystals.ProjectedLevelZeroLSPaths(2*La[1]+La[2])
                sage: G = LS.digraph(index_set=[1,2])
                sage: C = G.connected_components()
                sage: [all(c[0].energy_function()==a.energy_function() for a in c) for c in C]
                [True, True, True, True]

                sage: R = RootSystem(['D',4,2])
                sage: La = R.weight_space().basis()
                sage: LS = crystals.ProjectedLevelZeroLSPaths(La[2])
                sage: J = R.cartan_type().classical().index_set()
                sage: hw = [x for x in LS if x.is_highest_weight(J)]
                sage: [(x.weight(), x.energy_function()) for x in hw]
                [(-2*Lambda[0] + Lambda[2], 0), (-2*Lambda[0] + Lambda[1], 1), (0, 2)]
                sage: G = LS.digraph(index_set=J)
                sage: C = G.connected_components()
                sage: [all(c[0].energy_function()==a.energy_function() for a in c) for c in C]
                [True, True, True]

                sage: R = RootSystem(CartanType(['G',2,1]).dual())
                sage: La = R.weight_space().basis()
                sage: LS = crystals.ProjectedLevelZeroLSPaths(La[1]+La[2])
                sage: G = LS.digraph(index_set=[1,2])
                sage: C = G.connected_components()
                sage: [all(c[0].energy_function()==a.energy_function() for a in c) for c in C] # long time
                [True, True, True, True, True, True, True, True, True, True, True, True, True, True, True, True]

                sage: ct = CartanType(['BC',2,2]).dual()
                sage: R = RootSystem(ct)
                sage: La = R.weight_space().basis()
                sage: LS = crystals.ProjectedLevelZeroLSPaths(2*La[1]+La[2])
                sage: G = LS.digraph(index_set=R.cartan_type().classical().index_set())
                sage: C = G.connected_components()
                sage: [all(c[0].energy_function()==a.energy_function() for a in c) for c in C] # long time
                [True, True, True, True, True, True, True, True, True, True, True]

                sage: R = RootSystem(['BC',2,2])
                sage: La = R.weight_space().basis()
                sage: LS = crystals.ProjectedLevelZeroLSPaths(2*La[1]+La[2])
                sage: G = LS.digraph(index_set=R.cartan_type().classical().index_set())
                sage: C = G.connected_components()
                sage: [all(c[0].energy_function()==a.energy_function() for a in c) for c in C] # long time
                [True, True, True, True, True, True, True, True, True, True, True, True, True, True, True,
                True, True, True, True, True, True, True, True, True, True, True, True, True, True, True, True]
            """
            weight = self.parent().weight
            P = weight.parent()
            c_weight = P.classical()(weight)
            ct = P.cartan_type()
            cartan = ct.classical()
            Qv = RootSystem(cartan).coroot_lattice()
            W = WeylGroup(cartan,prefix='s')
            J = tuple(weight.weyl_stabilizer())
            L = self.weyl_group_representation()
            if ct.is_untwisted_affine() or ct.type() == 'BC':
                untwisted = True
                G = W.quantum_bruhat_graph(J)
            else:
                untwisted = False
                cartan_dual = cartan.dual()
                Wd = WeylGroup(cartan_dual, prefix='s')
                G = Wd.quantum_bruhat_graph(J)
                Qd = RootSystem(cartan_dual).root_lattice()
                dualize = lambda x: Qv.from_vector(x.to_vector())
                L = [Wd.from_reduced_word(x.reduced_word()) for x in L]
                def stretch_short_root(a):
                    # stretches roots by translation factor
                    if ct.dual().type() == 'BC':
                        return ct.c()[a.to_simple_root()]*a
                    return ct.dual().c()[a.to_simple_root()]*a
                    #if a.is_short_root():
                    #    if cartan_dual.type() == 'G':
                    #        return 3*a
                    #    else:
                    #        return 2*a
                    #return a
            paths = [G.shortest_path(L[i+1],L[i]) for i in range(len(L)-1)]
            paths_labels = [[G.edge_label(p[i],p[i+1]) for i in range(len(p)-1) if p[i].length()+1 != p[i+1].length()] for p in paths]
            scalars = self.scalar_factors()
            if untwisted:
                s = sum((1-scalars[i])*c_weight.scalar( Qv.sum(root.associated_coroot()
                       for root in paths_labels[i]) ) for i in range(len(paths_labels)))
                if ct.type() == 'BC':
                    return 2*s
                else:
                    return s
            else:
                s = sum((1-scalars[i])*c_weight.scalar( dualize (Qd.sum(stretch_short_root(root) for root in paths_labels[i])) ) for i in range(len(paths_labels)))
                if ct.dual().type() == 'BC':
                    return s/2
                else:
                    return s<|MERGE_RESOLUTION|>--- conflicted
+++ resolved
@@ -89,20 +89,12 @@
 
     For classical highest weight crystals we can also compare the results with the tableaux implementation::
 
-<<<<<<< HEAD
         sage: C = crystals.LSPaths(['A',2],[1,1])
-        sage: list(set(C.list()))
-        [(-Lambda[1] - Lambda[2],), (-Lambda[1] + 1/2*Lambda[2], Lambda[1] - 1/2*Lambda[2]), (-Lambda[1] + 2*Lambda[2],),
-        (1/2*Lambda[1] - Lambda[2], -1/2*Lambda[1] + Lambda[2]), (Lambda[1] - 2*Lambda[2],), (-2*Lambda[1] + Lambda[2],),
-        (2*Lambda[1] - Lambda[2],), (Lambda[1] + Lambda[2],)]
-=======
-        sage: C = CrystalOfLSPaths(['A',2],[1,1])
         sage: sorted(C, key=str)
         [(-2*Lambda[1] + Lambda[2],), (-Lambda[1] + 1/2*Lambda[2], Lambda[1] - 1/2*Lambda[2]),
          (-Lambda[1] + 2*Lambda[2],), (-Lambda[1] - Lambda[2],),
          (1/2*Lambda[1] - Lambda[2], -1/2*Lambda[1] + Lambda[2]), (2*Lambda[1] - Lambda[2],),
          (Lambda[1] + Lambda[2],), (Lambda[1] - 2*Lambda[2],)]
->>>>>>> 37c8a8c9
         sage: C.cardinality()
         8
         sage: B = crystals.Tableaux(['A',2],shape=[2,1])
@@ -622,13 +614,8 @@
         sage: ct = CartanType(['A',4,2]).dual()
         sage: P = RootSystem(ct).weight_space()
         sage: La = P.fundamental_weights()
-<<<<<<< HEAD
         sage: C = crystals.ProjectedLevelZeroLSPaths(La[1])
-        sage: C.list()
-=======
-        sage: C = CrystalOfProjectedLevelZeroLSPaths(La[1])
         sage: sorted(C, key=str)
->>>>>>> 37c8a8c9
         [(-Lambda[0] + Lambda[1],),
          (-Lambda[1] + 2*Lambda[2],),
          (1/2*Lambda[1] - Lambda[2], -1/2*Lambda[1] + Lambda[2]),
