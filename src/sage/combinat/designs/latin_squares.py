# -*- coding: utf-8 -*-
r"""
Mutually Orthogonal Latin Squares (MOLS)

A Latin square is an `n\times n` array filled with `n` different symbols, each
occurring exactly once in each row and exactly once in each column. For Sage's
methods related to Latin Squares, see the module
:mod:`sage.combinat.matrices.latin`.

This module gathers constructions of Mutually Orthogonal Latin Squares, which
are equivalent to Transversal Designs and specific Orthogonal Arrays.

For more information on MOLS, see the :wikipedia:`Wikipedia entry on MOLS
<Graeco-Latin_square#Mutually_orthogonal_Latin_squares>`.

The following table prints the maximum number of MOLS that Sage can build for
every order `n<300`, similarly to the `table of MOLS
<http://books.google.fr/books?id=S9FA9rq1BgoC&dq=handbook%20combinatorial%20designs%20MOLS%2010000&pg=PA176>`_
from the Handbook of Combinatorial Designs.

::

    sage: def MOLS_table(number_of_lines):
    ....:     print "     "+join(['%3s'%str(i) for i in range(20)])
    ....:     print "    "+"_"*80
    ....:     for i in range(20*15):
    ....:         if i%20==0:
    ....:             print "\n"+'%3s'%str(i)+"|",
    ....:         print '%3s'%str(designs.mutually_orthogonal_latin_squares(i,None,existence=True) if i>1 else "+oo"),
    sage: MOLS_table(15) # long time
           0   1   2   3   4   5   6   7   8   9  10  11  12  13  14  15  16  17  18  19
        ________________________________________________________________________________
    <BLANKLINE>
      0| +oo +oo   1   2   3   4   1   6   7   8   2  10   5  12   4   4  15  16   3  18
     20|   4   5   3  22   7  24   4  26   5  28   4  30  31   5   4   5   8  36   4   5
     40|   7  40   5  42   5   6   4  46   8  48   6   5   5  52   5   6   7   3   2  58
     60|   5  60   5   6  63   7   2  66   4   4   6  70   7  72   3   7   3   6   3  78
     80|   9  80   8  82   6   6   6   3   7  88   3   6   4   4   3   6   7  96   6   8
    100|   8 100   6 102   7   4   5 106   5 108   4   6   7 112   3   7   5   8   3   6
    120|   6 120   4   6   5 124   6 126 127   5   6 130   6   6   4   6   7 136   4 138
    140|   6   7   6  10  10   7   6   7   5 148   6 150   7   8   5   5   5 156   4   6
    160|   7   7   4 162   5   7   4 166   7 168   6   8   6 172   6   6  10   6   6 178
    180|   6 180   6   6   7   8   6  10   6   6   4 190   7 192   6   7   6 196   6 198
    200|   7   7   6   7   5   6   6   8  12  10  10 210   6   7   6   7   7   8   5  10
    220|   6  12   6 222   7   8   6 226   6 228   6   6   7 232   6   7   6   6   5 238
    240|   7 240   6 242   6   7   6  12   7   7   5 250   6  10   4   7 255 256   4   7
    260|   6   8   7 262   7   8   6  10   6 268   6 270  15   7   5  10   6 276   6   8
    280|   7 280   6 282   6  12   6   7  15 288   6   6   5 292   6   6   7  10   6  12

TODO:

* Look at [ColDin01]_.

REFERENCES:

.. [Stinson2004] Douglas R. Stinson,
  Combinatorial designs: construction and analysis,
  Springer, 2004.

.. [ColDin01] Charles Colbourn, Jeffrey Dinitz,
  Mutually orthogonal latin squares: a brief survey of constructions,
  Volume 95, Issues 1-2, Pages 9-48,
  Journal of Statistical Planning and Inference,
  Springer, 1 May 2001.

Functions
---------
"""
from sage.categories.sets_cat import EmptySetError
from sage.misc.unknown import Unknown

def are_mutually_orthogonal_latin_squares(l, verbose=False):
    r"""
    Check wether the list of matrices in ``l`` form mutually orthogonal latin
    squares.

    INPUT:

    - ``verbose`` - if ``True`` then print why the list of matrices provided are
      not mutually orthogonal latin squares

    EXAMPLES::

        sage: from sage.combinat.designs.latin_squares import are_mutually_orthogonal_latin_squares
        sage: m1 = matrix([[0,1,2],[2,0,1],[1,2,0]])
        sage: m2 = matrix([[0,1,2],[1,2,0],[2,0,1]])
        sage: m3 = matrix([[0,1,2],[2,0,1],[1,2,0]])
        sage: are_mutually_orthogonal_latin_squares([m1,m2])
        True
        sage: are_mutually_orthogonal_latin_squares([m1,m3])
        False
        sage: are_mutually_orthogonal_latin_squares([m2,m3])
        True
        sage: are_mutually_orthogonal_latin_squares([m1,m2,m3], verbose=True)
        Matrices 0 and 2 are not orthogonal
        False

        sage: m = designs.mutually_orthogonal_latin_squares(8,7)
        sage: are_mutually_orthogonal_latin_squares(m)
        True
    """
    if not l:
        raise ValueError("the list must be non empty")

    n = l[0].ncols()
    k = len(l)
    if any(M.ncols() != n or M.nrows() != n for M in l):
        if verbose:
            print "Not all matrices are square matrices of the same dimensions"
        return False

    from designs_pyx import is_orthogonal_array
    return is_orthogonal_array(zip(*[[x for R in M for x in R] for M in l]),k,n, verbose=verbose, terminology="MOLS")

def mutually_orthogonal_latin_squares(n,k, partitions = False, check = True, existence=False, who_asked=tuple()):
    r"""
    Returns `k` Mutually Orthogonal `n\times n` Latin Squares (MOLS).

    For more information on Latin Squares and MOLS, see
    :mod:`~sage.combinat.designs.latin_squares` or the :wikipedia:`Latin_square`,
    or even the
    :wikipedia:`Wikipedia entry on MOLS <Graeco-Latin_square#Mutually_orthogonal_Latin_squares>`.

    INPUT:

    - ``n`` (integer) -- size of the latin square.

    - ``k`` (integer) -- number of MOLS. If ``k=None`` it is set to the largest
      value available.

    - ``partition`` (boolean) -- a Latin Square can be seen as 3 partitions of
      the `n^2` cells of the array into `n` sets of size `n`, respectively :

      * The partition of rows
      * The partition of columns
      * The partition of number (cells numbered with 0, cells numbered with 1,
        ...)

      These partitions have the additional property that any two sets from
      different partitions intersect on exactly one element.

      When ``partition`` is set to ``True``, this function returns a list of `k+2`
      partitions satisfying this intersection property instead of the `k+2` MOLS
      (though the data is exactly the same in both cases).

    - ``existence`` (boolean) -- instead of building the design, returns:

        - ``True`` -- meaning that Sage knows how to build the design

        - ``Unknown`` -- meaning that Sage does not know how to build the
          design, but that the design may exist (see :mod:`sage.misc.unknown`).

        - ``False`` -- meaning that the design does not exist.

      .. NOTE::

          When ``k=None`` and ``existence=True`` the function returns an
          integer, i.e. the largest `k` such that we can build a `k` MOLS of
          order `n`.

    - ``check`` -- (boolean) Whether to check that output is correct before
      returning it. As this is expected to be useless (but we are cautious
      guys), you may want to disable it whenever you want speed. Set to
      ``True`` by default.

    - ``who_asked`` (internal use only) -- because of the equivalence between
      OA/TD/MOLS, each of the three constructors calls the others. We must keep
      track of who calls who in order to avoid infinite loops. ``who_asked`` is
      the tuple of the other functions that were called before this one.

    EXAMPLES::

        sage: designs.mutually_orthogonal_latin_squares(5,4)
        [
        [0 2 4 1 3]  [0 3 1 4 2]  [0 4 3 2 1]  [0 1 2 3 4]
        [4 1 3 0 2]  [3 1 4 2 0]  [2 1 0 4 3]  [4 0 1 2 3]
        [3 0 2 4 1]  [1 4 2 0 3]  [4 3 2 1 0]  [3 4 0 1 2]
        [2 4 1 3 0]  [4 2 0 3 1]  [1 0 4 3 2]  [2 3 4 0 1]
        [1 3 0 2 4], [2 0 3 1 4], [3 2 1 0 4], [1 2 3 4 0]
        ]

        sage: designs.mutually_orthogonal_latin_squares(7,3)
        [
        [0 2 4 6 1 3 5]  [0 3 6 2 5 1 4]  [0 4 1 5 2 6 3]
        [6 1 3 5 0 2 4]  [5 1 4 0 3 6 2]  [4 1 5 2 6 3 0]
        [5 0 2 4 6 1 3]  [3 6 2 5 1 4 0]  [1 5 2 6 3 0 4]
        [4 6 1 3 5 0 2]  [1 4 0 3 6 2 5]  [5 2 6 3 0 4 1]
        [3 5 0 2 4 6 1]  [6 2 5 1 4 0 3]  [2 6 3 0 4 1 5]
        [2 4 6 1 3 5 0]  [4 0 3 6 2 5 1]  [6 3 0 4 1 5 2]
        [1 3 5 0 2 4 6], [2 5 1 4 0 3 6], [3 0 4 1 5 2 6]
        ]

        sage: designs.mutually_orthogonal_latin_squares(5,2,partitions=True)
        [[[0, 1, 2, 3, 4],
          [5, 6, 7, 8, 9],
          [10, 11, 12, 13, 14],
          [15, 16, 17, 18, 19],
          [20, 21, 22, 23, 24]],
         [[0, 5, 10, 15, 20],
          [1, 6, 11, 16, 21],
          [2, 7, 12, 17, 22],
          [3, 8, 13, 18, 23],
          [4, 9, 14, 19, 24]],
         [[0, 8, 11, 19, 22],
          [3, 6, 14, 17, 20],
          [1, 9, 12, 15, 23],
          [4, 7, 10, 18, 21],
          [2, 5, 13, 16, 24]],
         [[0, 9, 13, 17, 21],
          [2, 6, 10, 19, 23],
          [4, 8, 12, 16, 20],
          [1, 5, 14, 18, 22],
          [3, 7, 11, 15, 24]]]

    What is the maximum number of MOLS of size 8 that Sage knows how to build?::

        sage: designs.mutually_orthogonal_latin_squares(8,None,existence=True)
        7
<<<<<<< HEAD

    If you only want to know if Sage is able to build a given set of MOLS, just
    set the argument ``existence`` to ``True``::

        sage: designs.mutually_orthogonal_latin_squares(5, 5, existence=True)
        False
        sage: designs.mutually_orthogonal_latin_squares(6, 4, existence=True)
        Unknown

    If you ask for such a MOLS then you will respecively get an informative
    ``EmptySetError`` or ``NotImplementedError``::

=======

    If you only want to know if Sage is able to build a given set of MOLS, just
    set the argument ``existence`` to ``True``::

        sage: designs.mutually_orthogonal_latin_squares(5, 5, existence=True)
        False
        sage: designs.mutually_orthogonal_latin_squares(6, 4, existence=True)
        Unknown

    If you ask for such a MOLS then you will respecively get an informative
    ``EmptySetError`` or ``NotImplementedError``::

>>>>>>> 994324e7
        sage: designs.mutually_orthogonal_latin_squares(5, 5)
        Traceback (most recent call last):
        ...
        EmptySetError: There exist at most n-1 MOLS of size n if n>=2.
        sage: designs.mutually_orthogonal_latin_squares(6, 4)
        Traceback (most recent call last):
        ...
        NotImplementedError: I don't know how to build these MOLS!

    TESTS:

    The special case `n=1`::

        sage: designs.mutually_orthogonal_latin_squares(1, 3)
        [[0], [0], [0]]
        sage: designs.mutually_orthogonal_latin_squares(1, None, existence=True)
        +Infinity
        sage: designs.mutually_orthogonal_latin_squares(1, None)
        Traceback (most recent call last):
        ...
        ValueError: there are no bound on k when n=1.
        sage: designs.mutually_orthogonal_latin_squares(10,2,existence=True)
        True
        sage: designs.mutually_orthogonal_latin_squares(10,2)
        [
        [1 8 9 0 2 4 6 3 5 7]  [1 7 6 5 0 9 8 2 3 4]
        [7 2 8 9 0 3 5 4 6 1]  [8 2 1 7 6 0 9 3 4 5]
        [6 1 3 8 9 0 4 5 7 2]  [9 8 3 2 1 7 0 4 5 6]
        [5 7 2 4 8 9 0 6 1 3]  [0 9 8 4 3 2 1 5 6 7]
        [0 6 1 3 5 8 9 7 2 4]  [2 0 9 8 5 4 3 6 7 1]
        [9 0 7 2 4 6 8 1 3 5]  [4 3 0 9 8 6 5 7 1 2]
        [8 9 0 1 3 5 7 2 4 6]  [6 5 4 0 9 8 7 1 2 3]
        [2 3 4 5 6 7 1 8 9 0]  [3 4 5 6 7 1 2 8 0 9]
        [3 4 5 6 7 1 2 0 8 9]  [5 6 7 1 2 3 4 0 9 8]
        [4 5 6 7 1 2 3 9 0 8], [7 1 2 3 4 5 6 9 8 0]
        ]
    """
    from sage.combinat.designs.orthogonal_arrays import orthogonal_array
    from sage.matrix.constructor import Matrix
    from sage.rings.arith import factor
    from database import MOLS_constructions

    # Is k is None we find the largest available
    if k is None:
        if n == 1:
            if existence:
                from sage.rings.infinity import Infinity
                return Infinity
            raise ValueError("there are no bound on k when n=1.")
<<<<<<< HEAD

        k = orthogonal_array(None,n,existence=True) - 2
        if existence:
            return k

    if n == 1:
        if existence:
            return True
        matrices = [Matrix([[0]])]*k

=======

        k = orthogonal_array(None,n,existence=True) - 2
        if existence:
            return k

    if n == 1:
        if existence:
            return True
        matrices = [Matrix([[0]])]*k

>>>>>>> 994324e7
    elif k >= n:
        if existence:
            return False
        raise EmptySetError("There exist at most n-1 MOLS of size n if n>=2.")

    elif n in MOLS_constructions and k <= MOLS_constructions[n][0]:
        if existence:
            return True
        _, construction = MOLS_constructions[n]

        matrices = construction()[:k]

    elif (orthogonal_array not in who_asked and
        orthogonal_array(k+2,n,existence=True,who_asked = who_asked+(mutually_orthogonal_latin_squares,)) is not Unknown):

        # Forwarding non-existence results
        if orthogonal_array(k+2,n,existence=True,who_asked = who_asked+(mutually_orthogonal_latin_squares,)):
            if existence:
                return True
        else:
            if existence:
                return False
            raise EmptySetError("These MOLS do not exist!")

        OA = orthogonal_array(k+2,n,check=False, who_asked = who_asked+(mutually_orthogonal_latin_squares,))
        OA.sort() # make sure that the first two columns are "11, 12, ..., 1n, 21, 22, ..."

        # We first define matrices as lists of n^2 values
        matrices = [[] for _ in range(k)]
        for L in OA:
            for i in range(2,k+2):
                matrices[i-2].append(L[i])

        # The real matrices
        matrices = [[M[i*n:(i+1)*n] for i in range(n)] for M in matrices]
        matrices = [Matrix(M) for M in matrices]

    else:
        if existence:
            return Unknown
        raise NotImplementedError("I don't know how to build these MOLS!")

    if check:
        assert are_mutually_orthogonal_latin_squares(matrices)

    # partitions have been requested but have not been computed yet
    if partitions is True:
        partitions = [[[i*n+j for j in range(n)] for i in range(n)],
                      [[j*n+i for j in range(n)] for i in range(n)]]
        for m in matrices:
            partition = [[] for i in range(n)]
            for i in range(n):
                for j in range(n):
                    partition[m[i,j]].append(i*n+j)
            partitions.append(partition)

    if partitions:
        return partitions
    else:
        return matrices

def latin_square_product(M,N,*others):
    r"""
    Returns the product of two (or more) latin squares.

    Given two Latin Squares `M,N` of respective sizes `m,n`, the direct product
    `M\times N` of size `mn` is defined by `(M\times
    N)((i_1,i_2),(j_1,j_2))=(M(i_1,j_1),N(i_2,j_2))` where `i_1,j_1\in [m],
    i_2,j_2\in [n]`

    Each pair of values `(i,j)\in [m]\times [n]` is then relabeled to `in+j`.

    This is Lemma 6.25 of [Stinson2004]_.

    INPUT:

    An arbitrary number of latin squares (greater than 2).

    EXAMPLES::

        sage: from sage.combinat.designs.latin_squares import latin_square_product
        sage: m=designs.mutually_orthogonal_latin_squares(4,3)[0]
        sage: latin_square_product(m,m,m)
        64 x 64 sparse matrix over Integer Ring (use the '.str()' method to see the entries)
    """
    from sage.matrix.constructor import Matrix
    m = M.nrows()
    n = N.nrows()

    D = {((i,j),(ii,jj)):(M[i,ii],N[j,jj])
         for i in range(m)
         for ii in range(m)
         for j in range(n)
         for jj in range(n)}

    L = lambda i_j: i_j[0] * n + i_j[1]
    D = {(L(c[0]),L(c[1])): L(v) for c,v in D.iteritems()}
    P = Matrix(D)

    if others:
        return latin_square_product(P, others[0],*others[1:])
    else:
        return P<|MERGE_RESOLUTION|>--- conflicted
+++ resolved
@@ -216,7 +216,6 @@
 
         sage: designs.mutually_orthogonal_latin_squares(8,None,existence=True)
         7
-<<<<<<< HEAD
 
     If you only want to know if Sage is able to build a given set of MOLS, just
     set the argument ``existence`` to ``True``::
@@ -229,20 +228,6 @@
     If you ask for such a MOLS then you will respecively get an informative
     ``EmptySetError`` or ``NotImplementedError``::
 
-=======
-
-    If you only want to know if Sage is able to build a given set of MOLS, just
-    set the argument ``existence`` to ``True``::
-
-        sage: designs.mutually_orthogonal_latin_squares(5, 5, existence=True)
-        False
-        sage: designs.mutually_orthogonal_latin_squares(6, 4, existence=True)
-        Unknown
-
-    If you ask for such a MOLS then you will respecively get an informative
-    ``EmptySetError`` or ``NotImplementedError``::
-
->>>>>>> 994324e7
         sage: designs.mutually_orthogonal_latin_squares(5, 5)
         Traceback (most recent call last):
         ...
@@ -292,7 +277,6 @@
                 from sage.rings.infinity import Infinity
                 return Infinity
             raise ValueError("there are no bound on k when n=1.")
-<<<<<<< HEAD
 
         k = orthogonal_array(None,n,existence=True) - 2
         if existence:
@@ -303,18 +287,6 @@
             return True
         matrices = [Matrix([[0]])]*k
 
-=======
-
-        k = orthogonal_array(None,n,existence=True) - 2
-        if existence:
-            return k
-
-    if n == 1:
-        if existence:
-            return True
-        matrices = [Matrix([[0]])]*k
-
->>>>>>> 994324e7
     elif k >= n:
         if existence:
             return False
