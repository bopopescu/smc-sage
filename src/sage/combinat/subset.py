r"""
Subsets

The combinatorial class of the subsets of a finite set. The set can
be given as a list or a Set or else as an integer `n` which encodes the set
`\{1,2,...,n\}`. See :class:`Subsets` for more information and examples.

AUTHORS:

- Mike Hansen: initial version

- Florent Hivert (2009/02/06): doc improvements + new methods

"""
#*****************************************************************************
#       Copyright (C) 2007 Mike Hansen <mhansen@gmail.com>,
#
#  Distributed under the terms of the GNU General Public License (GPL)
#
#    This code is distributed in the hope that it will be useful,
#    but WITHOUT ANY WARRANTY; without even the implied warranty of
#    MERCHANTABILITY or FITNESS FOR A PARTICULAR PURPOSE.  See the GNU
#    General Public License for more details.
#
#  The full text of the GPL is available at:
#
#                  http://www.gnu.org/licenses/
#*****************************************************************************

from sage.sets.set import Set
from sage.rings.arith import binomial
from sage.rings.integer import Integer
import sage.combinat.subword as subword
import sage.combinat.choose_nk as choose_nk
import sage.misc.prandom as rnd
import __builtin__
import itertools
from combinat import CombinatorialClass
from sage.sets.set import Set_object_enumerated
from sage.categories.finite_enumerated_sets import FiniteEnumeratedSets


def Subsets(s, k=None, submultiset=False):
    """
    Return the combinatorial class of the subsets of the finite set
    ``s``. The set can be given as a list, Set or any iterable
    convertible to a set. Alternatively, a non-negative integer `n`
    can be provided in place of ``s``; in this case, the result is
    the combinatorial class of the subsets of the set
    `\{1,2,\dots,n\}` (i.e. of the Sage ``range(1,n+1)``).

    A second optional parameter ``k`` can be given. In this case,
    ``Subsets`` returns the combinatorial class of subsets of ``s``
    of size ``k``.

    .. WARNING::

        The subsets are returned as Sets. Do not assume that
        these Sets are ordered; they often are not!
        (E.g., ``Subsets(10).list()[619]`` returns
        ``{10, 4, 5, 6, 7}`` on my system.)
        See :class:`SubsetsSorted` for a similar class which
        returns the subsets as sorted tuples.

    Finally the option ``submultiset`` allows one to deal with sets with
    repeated elements, usually called multisets. The method then
    returns the class of all multisets in which every element is
    contained at most as often as it is contained in ``s``. These
    multisets are encoded as lists.

    EXAMPLES::

        sage: S = Subsets([1, 2, 3]); S
        Subsets of {1, 2, 3}
        sage: S.cardinality()
        8
        sage: S.first()
        {}
        sage: S.last()
        {1, 2, 3}
        sage: S.random_element()
        {2}
        sage: S.list()
        [{}, {1}, {2}, {3}, {1, 2}, {1, 3}, {2, 3}, {1, 2, 3}]

    Here is the same example where the set is given as an integer::

        sage: S = Subsets(3)
        sage: S.list()
        [{}, {1}, {2}, {3}, {1, 2}, {1, 3}, {2, 3}, {1, 2, 3}]

    We demonstrate various the effect of the various options::

        sage: S = Subsets(3, 2); S
        Subsets of {1, 2, 3} of size 2
        sage: S.list()
        [{1, 2}, {1, 3}, {2, 3}]

        sage: S = Subsets([1, 2, 2], submultiset=True); S
        SubMultiset of [1, 2, 2]
        sage: S.list()
        [[], [1], [2], [1, 2], [2, 2], [1, 2, 2]]

        sage: S = Subsets([1, 2, 2, 3], 3, submultiset=True); S
        SubMultiset of [1, 2, 2, 3] of size 3
        sage: S.list()
        [[1, 2, 2], [1, 2, 3], [2, 2, 3]]

        sage: S = Subsets(['a','b','a','b'], 2, submultiset=True); S.list()
        [['a', 'a'], ['a', 'b'], ['b', 'b']]
    """
    if k is not None:
        k=Integer(k)

    if isinstance(s, (int, Integer)):
        if s < 0:
            raise ValueError("s must be non-negative")
        s = Set(range(1,s+1))

#    if len(Set(s)) != len(s):
#        multi = True

    if k is None:
        if submultiset:
            return SubMultiset_s(s)
        else:
            return Subsets_s(s)
    else:
        if submultiset:
            return SubMultiset_sk(s, k)
        else:
            return Subsets_sk(s, k)





class Subsets_s(CombinatorialClass):
    def __init__(self, s):
        """
        TESTS::

            sage: s = Subsets(Set([1]))
            sage: e = s.first()
            sage: isinstance(e, s.element_class)
            True

        In the following "_test_elements" is temporarily disabled
        until :class:`sage.sets.set.Set_object_enumerated` objects
        pass the category tests::

            sage: S = Subsets([1,2,3])
            sage: TestSuite(S).run(skip=["_test_elements"])

            sage: S = sage.sets.set.Set_object_enumerated([1,2])
            sage: TestSuite(S).run()         # todo: not implemented
        """
        CombinatorialClass.__init__(self, category=FiniteEnumeratedSets())
        self.s = Set(s)

    def __repr__(self):
        """
        TESTS::

            sage: repr(Subsets([1,2,3]))
            'Subsets of {1, 2, 3}'
        """
        return "Subsets of {}".format(self.s)

    def __contains__(self, value):
        """
        TESTS::

            sage: S = Subsets([1,2,3])
            sage: Set([1,2]) in S
            True
            sage: Set([1,4]) in S
            False
            sage: Set([]) in S
            True
            sage: 2 in S
            False
        """
        try:
            value = Set(value)
        except TypeError:
            return False
        for v in value:
            if not v in self.s:
                return False
        return True

    def cardinality(self):
        r"""
        Returns the number of subsets of the set ``s``.

        This is given by `2^{|s|}`.

        EXAMPLES::

            sage: Subsets(Set([1,2,3])).cardinality()
            8
            sage: Subsets([1,2,3,3]).cardinality()
            8
            sage: Subsets(3).cardinality()
            8
        """
        return Integer(2**len(self.s))

    def first(self):
        """
        Returns the first subset of ``s``. Since we aren't restricted to
        subsets of a certain size, this is always the empty set.

        EXAMPLES::

            sage: Subsets([1,2,3]).first()
            {}
            sage: Subsets(3).first()
            {}
        """
        return Set([])

    def last(self):
        """
        Return the last subset of ``s``. Since we aren't restricted to
        subsets of a certain size, this is always the set ``s`` itself.

        EXAMPLES::

            sage: Subsets([1,2,3]).last()
            {1, 2, 3}
            sage: Subsets(3).last()
            {1, 2, 3}
        """
        return self.s


    def __iter__(self):
        """
        Iterate through the subsets of ``s``.

        EXAMPLES::

            sage: [sub for sub in Subsets(Set([1,2,3]))]
            [{}, {1}, {2}, {3}, {1, 2}, {1, 3}, {2, 3}, {1, 2, 3}]
            sage: [sub for sub in Subsets(3)]
            [{}, {1}, {2}, {3}, {1, 2}, {1, 3}, {2, 3}, {1, 2, 3}]
            sage: [sub for sub in Subsets([1,2,3,3])]
            [{}, {1}, {2}, {3}, {1, 2}, {1, 3}, {2, 3}, {1, 2, 3}]

        """
        lset = __builtin__.list(self.s)
        #We use the iterator for the subwords of range(len(self.s))
        ind_set = lambda index_list: Set([lset[i] for i in index_list])
        it = itertools.imap(ind_set, subword.Subwords_w(range(len(lset))))
        for sub in it:
            yield sub

    def random_element(self):
        """
        Return a random element of the class of subsets of ``s`` (in other
        words, a random subset of ``s``).

        EXAMPLES::

            sage: Subsets(3).random_element()
            {2}
            sage: Subsets([4,5,6]).random_element()
            {5}
        """
        lset = __builtin__.list(self.s)
        n = len(self.s)
        return Set(filter(lambda x: rnd.randint(0,1), lset))

    def rank(self, sub):
        """
        Return the rank of ``sub`` as a subset of ``s``.

        EXAMPLES::

            sage: Subsets(3).rank([])
            0
            sage: Subsets(3).rank([1,2])
            4
            sage: Subsets(3).rank([1,2,3])
            7
            sage: Subsets(3).rank([2,3,4]) == None
            True
        """
        subset = Set(sub)
        lset = __builtin__.list(self.s)
        lsubset = __builtin__.list(subset)

        try:
            index_list = sorted(map(lambda x: lset.index(x), lsubset))
        except ValueError:
            return None

        n = len(self.s)
        r = 0

        for i in range(len(index_list)):
            r += binomial(n,i)
        return r + choose_nk.rank(index_list,n)

    def unrank(self, r):
        """
        Return the subset of ``s`` that has rank ``k``.

        EXAMPLES::

            sage: Subsets(3).unrank(0)
            {}
            sage: Subsets([2,4,5]).unrank(1)
            {2}
        """

        lset = __builtin__.list(self.s)
        n = len(lset)

        if r >= self.cardinality() or r < 0:
            return None
        else:
            for k in range(n+1):
                bin = binomial(n,k)
                if r >= bin:
                    r = r - bin
                else:
                    return Set([lset[i] for i in choose_nk.from_rank(r, n, k)])

    def _an_element_(self):
        """
        Return an example of subset.

        EXAMPLES::

            sage: Subsets(0)._an_element_()
            {}
            sage: Subsets(3)._an_element_()
            {1, 2}
            sage: Subsets([2,4,5])._an_element_()
            {2, 4}
        """
        return self.unrank(self.cardinality() // 2)

    def _element_constructor_(self, x):
        """
        TESTS::

            sage: S3 = Subsets(3); S3([1,2])
            {1, 2}
            sage: S3([0,1,2])
            Traceback (most recent call last):
            ...
            ValueError: [0, 1, 2] not in Subsets of {1, 2, 3}
        """
        return Set(x)

    element_class = Set_object_enumerated


class Subsets_sk(CombinatorialClass):
    def __init__(self, s, k):
        """
        TESTS::

            sage: s = Subsets(Set([1]))
            sage: e = s.first()
            sage: isinstance(e, s.element_class)
            True

        In the following "_test_elements" is temporarily disabled
        until :class:`sage.sets.set.Set_object_enumerated` objects
        pass the category tests::

            sage: S = Subsets(3,2)
            sage: TestSuite(S).run(skip=["_test_elements"])
        """
        CombinatorialClass.__init__(self, category=FiniteEnumeratedSets())
        self.s = Set(s)
        self.k = k

    def __repr__(self):
        """
        TESTS::

            sage: repr(Subsets(3,2))
            'Subsets of {1, 2, 3} of size 2'
        """
        return "Subsets of %s of size %s"%(self.s, self.k)

    def __contains__(self, value):
        """
        TESTS:
            sage: S = Subsets([1,2,3], 2)
            sage: Set([1,2]) in S
            True
            sage: Set([1,4]) in S
            False
            sage: Set([]) in S
            False
        """
        value = Set(value)
        if len(value) != self.k:
            return False
        for v in value:
            if not v in self.s:
                return False
        return True

    def cardinality(self):
        """
        EXAMPLES::

            sage: Subsets(Set([1,2,3]), 2).cardinality()
            3
            sage: Subsets([1,2,3,3], 2).cardinality()
            3
            sage: Subsets([1,2,3], 1).cardinality()
            3
            sage: Subsets([1,2,3], 3).cardinality()
            1
            sage: Subsets([1,2,3], 0).cardinality()
            1
            sage: Subsets([1,2,3], 4).cardinality()
            0
            sage: Subsets(3,2).cardinality()
            3
            sage: Subsets(3,4).cardinality()
            0
        """
        if self.k not in range(len(self.s)+1):
            return 0
        else:
            return binomial(len(self.s),self.k)


    def first(self):
        """
        Returns the first subset of s of size k.

        EXAMPLES::

            sage: Subsets(Set([1,2,3]), 2).first()
            {1, 2}
            sage: Subsets([1,2,3,3], 2).first()
            {1, 2}
            sage: Subsets(3,2).first()
            {1, 2}
            sage: Subsets(3,4).first()
        """
        if self.k not in range(len(self.s)+1):
            return None
        else:
            return Set(__builtin__.list(self.s)[:self.k])



    def last(self):
        """
        Returns the last subset of s of size k.

        EXAMPLES::

            sage: Subsets(Set([1,2,3]), 2).last()
            {2, 3}
            sage: Subsets([1,2,3,3], 2).last()
            {2, 3}
            sage: Subsets(3,2).last()
            {2, 3}
            sage: Subsets(3,4).last()
        """
        if self.k not in range(len(self.s)+1):
            return None
        else:
            return Set(__builtin__.list(self.s)[-self.k:])




    def __iter__(self):
        """
        Iterates through the subsets of s of size k.

        EXAMPLES::

            sage: [sub for sub in Subsets(Set([1,2,3]), 2)]
            [{1, 2}, {1, 3}, {2, 3}]
            sage: [sub for sub in Subsets([1,2,3,3], 2)]
            [{1, 2}, {1, 3}, {2, 3}]
            sage: [sub for sub in Subsets(3,2)]
            [{1, 2}, {1, 3}, {2, 3}]
        """
        if self.k not in range(len(self.s)+1):
            return

        lset = __builtin__.list(self.s)
        #We use the iterator for the subwords of range(len(self.s))
        ind_set = lambda index_list: Set([lset[i] for i in index_list])
        for sub in choose_nk.ChooseNK(len(lset),self.k):
            yield ind_set(sub)



    def random_element(self):
        """
        Return a random element of the class of subsets of ``s`` of size
        ``k`` (in other words, a random subset of ``s`` of size ``k``).

        EXAMPLES::

            sage: Subsets(3, 2).random_element()
            {1, 2}
            sage: Subsets(3,4).random_element() is None
            True
        """
        lset = __builtin__.list(self.s)
        n = len(self.s)

        if self.k not in range(len(self.s)+1):
            return None
        else:
            return Set([lset[i] for i in choose_nk.ChooseNK(n, self.k).random_element()])

    def rank(self, sub):
        """
        Return the rank of ``sub`` as a subset of ``s`` of size ``k``.

        EXAMPLES::

            sage: Subsets(3,2).rank([1,2])
            0
            sage: Subsets([2,3,4],2).rank([3,4])
            2
            sage: Subsets([2,3,4],2).rank([2])
            sage: Subsets([2,3,4],4).rank([2,3,4,5])
        """
        subset = Set(sub)
        lset = __builtin__.list(self.s)
        lsubset = __builtin__.list(subset)

        try:
            index_list = sorted(map(lambda x: lset.index(x), lsubset))
        except ValueError:
            return None

        n = len(self.s)
        r = 0

        if self.k not in range(len(self.s)+1):
            return None
        elif self.k != len(subset):
            return None
        else:
            return choose_nk.rank(index_list,n)


    def unrank(self, r):
        """
        Return the subset of ``s`` of size ``k`` that has rank ``r``.

        EXAMPLES::

            sage: Subsets(3,2).unrank(0)
            {1, 2}
            sage: Subsets([2,4,5],2).unrank(0)
            {2, 4}
        """

        lset = __builtin__.list(self.s)
        n = len(lset)

        if self.k not in range(len(self.s)+1):
            return None
        elif r >= self.cardinality() or r < 0:
            return None
        else:
            return Set([lset[i] for i in choose_nk.from_rank(r, n, self.k)])

    def _an_element_(self):
        """
        Returns an example of subset.

        EXAMPLES::

            sage: Subsets(0,0)._an_element_()
            {}
            sage: Subsets(3,2)._an_element_()
            {1, 3}
            sage: Subsets([2,4,5],2)._an_element_()
            {2, 5}
        """
        return self.unrank(self.cardinality() // 2)

    def _element_constructor_(self, x):
        """
        TESTS::

            sage: S32 = Subsets(3,2); S32([1,2])
            {1, 2}
            sage: S32([0,1,2])
            Traceback (most recent call last):
            ...
            ValueError: [0, 1, 2] not in Subsets of {1, 2, 3} of size 2
        """
        return Set(x)

    element_class = Set_object_enumerated


class SubMultiset_s(CombinatorialClass):
    """
    The combinatorial class of the sub multisets of ``s``.

    EXAMPLES::

        sage: S = Subsets([1,2,2,3], submultiset=True)
        sage: S._s
        [1, 2, 2, 3]

    The positions of the unique elements in ``s`` are stored in::

        sage: S._indices
        [0, 1, 3]

    and their multiplicities in::

        sage: S._multiplicities
        [1, 2, 1]
        sage: Subsets([1,2,3,3], submultiset=True).cardinality()
        12
        sage: TestSuite(S).run()
    """
    def __init__(self, s):
        """
        Constructs the combinatorial class of the sub multisets of s.

        EXAMPLES::

            sage: S = Subsets([1,2,2,3], submultiset=True)
            sage: Subsets([1,2,3,3], submultiset=True).cardinality()
            12
        """
        CombinatorialClass.__init__(self, category=FiniteEnumeratedSets())

        s = sorted(list(s))
        indices = list(sorted(Set([s.index(a) for a in s])))
        multiplicities = [len([a for a in s if a == s[i]])
                          for i in indices]

        self._s = s
        self._indices = indices
        self._multiplicities = multiplicities

    def __repr__(self):
        """
        TESTS::

            sage: S = Subsets([1, 2, 2, 3], submultiset=True); S
            SubMultiset of [1, 2, 2, 3]
        """
        return "SubMultiset of %s"%self._s

    def __contains__(self, s):
        """
        TESTS::

            sage: S = Subsets([1,2,2,3], submultiset=True)
            sage: [] in S
            True
            sage: [1, 2, 2] in S
            True
            sage: all(i in S for i in S)
            True
            sage: [1, 2, 2, 2] in S
            False
            sage: [1, 3, 2, 2] in S
            True
            sage: [4] in S
            False
        """
        return sorted(s) in subword.Subwords(self._s)

    def __iter__(self):
        """
        Iterates through the subsets of the multiset ``self._s``.  Note
        that each subset is represented by a list of its elements rather than
        a set since we can have multiplicities (no multiset data structure yet
        in sage).

        EXAMPLES::

            sage: S = Subsets([1,2,2,3], submultiset=True)
            sage: S.list()
            [[],
             [1],
             [2],
             [3],
             [1, 2],
             [1, 3],
             [2, 2],
             [2, 3],
             [1, 2, 2],
             [1, 2, 3],
             [2, 2, 3],
             [1, 2, 2, 3]]

        """
        for k in range(len(self._s)+1):
            for s in SubMultiset_sk(self._s, k):
                yield s


class SubMultiset_sk(SubMultiset_s):
    """
    The combinatorial class of the subsets of size k of a multiset s.  Note
    that each subset is represented by a list of the elements rather than a
    set since we can have multiplicities (no multiset data structure yet in
    sage).

    EXAMPLES::

        sage: S = Subsets([1,2,3,3],2, submultiset=True)
        sage: S._k
        2
        sage: S.cardinality()
        4
        sage: S.first()
        [1, 2]
        sage: S.last()
        [3, 3]
        sage: [sub for sub in S]
        [[1, 2], [1, 3], [2, 3], [3, 3]]
        sage: TestSuite(S).run()
        """
    def __init__(self, s, k):
        """
        TEST::

            sage: S = Subsets([1,2,3,3],2, submultiset=True)
            sage: [sub for sub in S]
            [[1, 2], [1, 3], [2, 3], [3, 3]]
        """
        SubMultiset_s.__init__(self, s)
        self._k = k

    def __repr__(self):
        """
        TESTS::

            sage: S = Subsets([1, 2, 2, 3], 3, submultiset=True); S
            SubMultiset of [1, 2, 2, 3] of size 3
        """
        return "SubMultiset of %s of size %s"%(self._s, self._k)

    def __contains__(self, s):
        """
        TESTS::

            sage: S = Subsets([1,2,2,3], 2, submultiset=True)
            sage: [] in S
            False
            sage: [1, 2, 2] in S
            False
            sage: all(i in S for i in S)
            True
            sage: [2, 2] in S
            True
            sage: [1, 3] in S
            True
            sage: [4] in S
            False
            sage: [3, 3] in S
            False
        """
        return sorted(s) in subword.Subwords(self._s, self._k)

    def __iter__(self):
        """
        Iterates through the subsets of size ``self._k`` of the multiset
        ``self._s``. Note that each subset is represented by a list of the
        elements rather than a set since we can have multiplicities (no
        multiset data structure yet in sage).

        EXAMPLES::

            sage: S = Subsets([1,2,2,3],2, submultiset=True)
            sage: S.list()
            [[1, 2], [1, 3], [2, 2], [2, 3]]
        """
        from sage.combinat.integer_vector import IntegerVectors
        for iv in IntegerVectors(self._k, len(self._indices), outer=self._multiplicities):
            yield sum([ [self._s[self._indices[i]]]*iv[i] for i in range(len(iv))], [])

class SubsetsSorted(Subsets_s):
    """
<<<<<<< HEAD
    Lightweight class of all subsets as sorted tuples of some set `S`.
=======
    Lightweight class of all subsets of some set `S`, with each
    subset being encoded as a sorted tuple.
>>>>>>> a24b9762

    Used to model indices of algebras given by subsets (so we don't
    have to explicitly build all `2^n` subsets in memory).
    For example, :class:`CliffordAlgebra`.
    """
    def __iter__(self):
        """
        Iterate over ``self``.

        EXAMPLES::

            sage: from sage.misc.subsets_sorted import SubsetsSorted
            sage: S = SubsetsSorted(range(3))
            sage: [s for s in S]
            [(), (0,), (1,), (2,), (0, 1), (0, 2), (1, 2), (0, 1, 2)]
        """
        for x in Subsets_s.__iter__(self):
            yield tuple(sorted(x))

    def first(self):
        """
        Return the first element of ``self``.

        EXAMPLES::

            sage: from sage.combinat.subset import SubsetsSorted
            sage: S = SubsetsSorted(range(3))
            sage: S.first()
            ()
        """
        return ()

    def last(self):
        """
        Return the last element of ``self``.

        EXAMPLES::

            sage: from sage.combinat.subset import SubsetsSorted
            sage: S = SubsetsSorted(range(3))
            sage: S.last()
            (0, 1, 2)
        """
        return tuple(sorted(self.s))

    def random_element(self):
        """
        Return a random element of ``self``.

        EXAMPLES::

            sage: from sage.combinat.subset import SubsetsSorted
            sage: S = SubsetsSorted(range(3))
            sage: isinstance(S.random_element(), tuple)
            True
        """
        return tuple(sorted(Subsets_s.random_element(self)))

    def unrank(self, r):
        """
        Return the subset which has rank ``r``.

        EXAMPLES::

            sage: from sage.combinat.subset import SubsetsSorted
            sage: S = SubsetsSorted(range(3))
            sage: S.unrank(4)
            (0, 1)
        """
        return tuple(sorted(Subsets_s.unrank(self, r)))

    def _an_element_(self):
        """
        Return an element of ``self``.

        EXAMPLES::

            sage: from sage.combinat.subset import SubsetsSorted
            sage: S = SubsetsSorted(range(3))
            sage: S.an_element()
            (0, 1)
        """
        return tuple(sorted(Subsets_s._an_element_(self)))

    def _element_constructor_(self, x):
        """
        Construct an element of ``self``.

        EXAMPLES::

            sage: from sage.combinat.subset import SubsetsSorted
            sage: S = SubsetsSorted(range(3))
            sage: [s for s in S]
            [(), (0,), (1,), (2,), (0, 1), (0, 2), (1, 2), (0, 1, 2)]
        """
        return tuple(sorted(Set(x)))
<|MERGE_RESOLUTION|>--- conflicted
+++ resolved
@@ -795,12 +795,8 @@
 
 class SubsetsSorted(Subsets_s):
     """
-<<<<<<< HEAD
-    Lightweight class of all subsets as sorted tuples of some set `S`.
-=======
     Lightweight class of all subsets of some set `S`, with each
     subset being encoded as a sorted tuple.
->>>>>>> a24b9762
 
     Used to model indices of algebras given by subsets (so we don't
     have to explicitly build all `2^n` subsets in memory).
