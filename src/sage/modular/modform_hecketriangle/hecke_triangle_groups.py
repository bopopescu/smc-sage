--- conflicted
+++ resolved
@@ -128,7 +128,6 @@
 
         return '\\Gamma^{(%s)}'%(latex(self._n))
 
-<<<<<<< HEAD
     def element_repr_method(self, method=None):
         r"""
         Either return or set the representation method for elements of ``self``.
@@ -165,25 +164,6 @@
             self._element_repr_method=method
         else:
             raise ValueError("The specified method {} is not supported!").format(method)
-
-    def one_element(self):
-=======
-    def one(self):
->>>>>>> 6c5572a1
-        r"""
-        Return the identity element/matrix for ``self``.
-
-        EXAMPLES::
-
-            sage: from sage.modular.modform_hecketriangle.hecke_triangle_groups import HeckeTriangleGroup
-            sage: HeckeTriangleGroup(10).one()
-            [1 0]
-            [0 1]
-
-            sage: HeckeTriangleGroup(10).one().parent()
-            Hecke triangle group for n = 10
-        """
-        return self.I()
 
     def one(self):
         r"""
