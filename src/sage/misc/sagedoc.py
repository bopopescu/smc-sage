--- conflicted
+++ resolved
@@ -407,17 +407,10 @@
     EXAMPLES::
 
         sage: from sage.misc.sagedoc import format
-<<<<<<< HEAD
         sage: identity_matrix(2).rook_vector.__doc__[107:176]
-        'Let `A` be a general `m` by `n`\n        (0,1)-matrix with `m \\le n`. '
+        '   Let `A` be an `m` by `n` (0,1)-matrix with `m \\le n`. We identify\n'
         sage: format(identity_matrix(2).rook_vector.__doc__[107:176])
-        'Let A be a general m by n\n   (0,1)-matrix with m <= n.\n'
-=======
-        sage: identity_matrix(2).rook_vector.__doc__[115:184]
-        '   Let `A` be an `m` by `n` (0,1)-matrix with `m \\le n`. We identify\n'
-        sage: format(identity_matrix(2).rook_vector.__doc__[115:184])
         '   Let A be an m by n (0,1)-matrix with m <= n. We identify\n'
->>>>>>> b7dc1232
 
     If the first line of the string is 'nodetex', remove 'nodetex' but
     don't modify any TeX commands::
