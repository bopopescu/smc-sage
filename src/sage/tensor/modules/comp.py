r"""
Components as indexed sets of ring elements

The class :class:`Components` is a technical class to take in charge the
storage and manipulation of **indexed elements of a commutative ring** that
represent the components of some "mathematical entity" with respect to some
"frame". Examples of *entity/frame* are *vector/vector-space basis* or
*vector field/vector frame on some manifold*. More generally, the components
can be those of a tensor on a free module or those of a tensor field on a
manifold. They can also be non-tensorial quantities, like connection
coefficients or structure coefficients of a vector frame.

The individual components are assumed to belong to a given commutative ring
and are labelled by *indices*, which are *tuples of integers*.
The following operations are implemented on components with respect
to a given frame:

* arithmetics (addition, subtraction, multiplication by a ring element)
* handling of symmetries or antisymmetries on the indices
* symmetrization and antisymmetrization
* tensor product
* contraction

Various subclasses of class :class:`Components` are

* :class:`CompWithSym` for components with symmetries or antisymmetries w.r.t.
  index permutations

  * :class:`CompFullySym` for fully symmetric components w.r.t. index
    permutations

    * :class:`KroneckerDelta` for the Kronecker delta symbol

  * :class:`CompFullyAntiSym` for fully antisymmetric components w.r.t. index
    permutations

AUTHORS:

- Eric Gourgoulhon, Michal Bejger (2014-2015): initial version
- Joris Vankerschaver (2010): for the idea of storing only the non-zero
  components as dictionaries, whose keys are the component indices (see
  class :class:`~sage.tensor.differential_form_element.DifferentialForm`)
- Marco Mancini (2015) : parallelization of some computations

EXAMPLES:

Set of components with 2 indices on a 3-dimensional vector space, the frame
being some basis of the vector space::

    sage: from sage.tensor.modules.comp import Components
    sage: V = VectorSpace(QQ,3)
    sage: basis = V.basis() ; basis
    [
    (1, 0, 0),
    (0, 1, 0),
    (0, 0, 1)
    ]
    sage: c = Components(QQ, basis, 2) ; c
    2-indices components w.r.t. [
    (1, 0, 0),
    (0, 1, 0),
    (0, 0, 1)
    ]

Actually, the frame can be any object that has some length, i.e. on which
the function :func:`len()` can be called::

    sage: basis1 = V.gens() ; basis1
    ((1, 0, 0), (0, 1, 0), (0, 0, 1))
    sage: c1 = Components(QQ, basis1, 2) ; c1
    2-indices components w.r.t. ((1, 0, 0), (0, 1, 0), (0, 0, 1))
    sage: basis2 = ['a', 'b' , 'c']
    sage: c2 = Components(QQ, basis2, 2) ; c2
    2-indices components w.r.t. ['a', 'b', 'c']

A just created set of components is initialized to zero::

    sage: c.is_zero()
    True
    sage: c == 0
    True

This can also be checked on the list of components, which is returned by
the operator ``[:]``::

    sage: c[:]
    [0 0 0]
    [0 0 0]
    [0 0 0]

Individual components are accessed by providing their indices inside
square brackets::

    sage: c[1,2] = -3
    sage: c[:]
    [ 0  0  0]
    [ 0  0 -3]
    [ 0  0  0]
    sage: v = Components(QQ, basis, 1)
    sage: v[:]
    [0, 0, 0]
    sage: v[0]
    0
    sage: v[:] = (-1,3,2)
    sage: v[:]
    [-1, 3, 2]
    sage: v[0]
    -1

Sets of components with 2 indices can be converted into a matrix::

    sage: matrix(c)
    [ 0  0  0]
    [ 0  0 -3]
    [ 0  0  0]
    sage: matrix(c).parent()
    Full MatrixSpace of 3 by 3 dense matrices over Rational Field

By default, the indices range from `0` to `n-1`, where `n` is the length
of the frame. This can be changed via the argument ``start_index`` in
the :class:`Components` constructor::

    sage: v1 = Components(QQ, basis, 1, start_index=1)
    sage: v1[:]
    [0, 0, 0]
    sage: v1[0]
    Traceback (most recent call last):
    ...
    IndexError: index out of range: 0 not in [1, 3]
    sage: v1[1]
    0
    sage: v1[:] = v[:]  # list copy of all components
    sage: v1[:]
    [-1, 3, 2]
    sage: v1[1], v1[2], v1[3]
    (-1, 3, 2)
    sage: v[0], v[1], v[2]
    (-1, 3, 2)

If some formatter function or unbound method is provided via the argument
``output_formatter`` in the :class:`Components` constructor, it is used to
change the ouput of the access operator ``[...]``::

    sage: a = Components(QQ, basis, 2, output_formatter=Rational.numerical_approx)
    sage: a[1,2] = 1/3
    sage: a[1,2]
    0.333333333333333

The format can be passed to the formatter as the last argument of the
access operator ``[...]``::

    sage: a[1,2,10] # here the format is 10, for 10 bits of precision
    0.33
    sage: a[1,2,100]
    0.33333333333333333333333333333

The raw (unformatted) components are then accessed by the double bracket
operator::

    sage: a[[1,2]]
    1/3

For sets of components declared without any output formatter, there is no
difference between ``[...]`` and ``[[...]]``::

    sage: c[1,2] = 1/3
    sage: c[1,2], c[[1,2]]
    (1/3, 1/3)

The formatter is also used for the complete list of components::

    sage: a[:]
    [0.000000000000000 0.000000000000000 0.000000000000000]
    [0.000000000000000 0.000000000000000 0.333333333333333]
    [0.000000000000000 0.000000000000000 0.000000000000000]
    sage: a[:,10] # with a format different from the default one (53 bits)
    [0.00 0.00 0.00]
    [0.00 0.00 0.33]
    [0.00 0.00 0.00]

The complete list of components in raw form can be recovered by the double
bracket operator, replacing ``:`` by ``slice(None)`` (since ``a[[:]]``
generates a Python syntax error)::

    sage: a[[slice(None)]]
    [  0   0   0]
    [  0   0 1/3]
    [  0   0   0]

Another example of formatter: the Python built-in function :func:`str`
to generate string outputs::

    sage: b = Components(QQ, V.basis(), 1, output_formatter=str)
    sage: b[:] = (1, 0, -4)
    sage: b[:]
    ['1', '0', '-4']

For such a formatter, 2-indices components are no longer displayed as a
matrix::

    sage: b = Components(QQ, basis, 2, output_formatter=str)
    sage: b[0,1] = 1/3
    sage: b[:]
    [['0', '1/3', '0'], ['0', '0', '0'], ['0', '0', '0']]

But unformatted outputs still are::

    sage: b[[slice(None)]]
    [  0 1/3   0]
    [  0   0   0]
    [  0   0   0]

Internally, the components are stored as a dictionary (:attr:`_comp`) whose
keys are the indices; only the non-zero components are stored::

    sage: a[:]
    [0.000000000000000 0.000000000000000 0.000000000000000]
    [0.000000000000000 0.000000000000000 0.333333333333333]
    [0.000000000000000 0.000000000000000 0.000000000000000]
    sage: a._comp
    {(1, 2): 1/3}
    sage: v[:] = (-1, 0, 3)
    sage: v._comp  # random output order of the component dictionary
    {(0,): -1, (2,): 3}

In case of symmetries, only non-redundant components are stored::

    sage: from sage.tensor.modules.comp import CompFullyAntiSym
    sage: c = CompFullyAntiSym(QQ, basis, 2)
    sage: c[0,1] = 3
    sage: c[:]
    [ 0  3  0]
    [-3  0  0]
    [ 0  0  0]
    sage: c._comp
    {(0, 1): 3}

"""

#******************************************************************************
#       Copyright (C) 2015 Eric Gourgoulhon <eric.gourgoulhon@obspm.fr>
#       Copyright (C) 2015 Michal Bejger <bejger@camk.edu.pl>
#       Copyright (C) 2015 Marco Mancini <marco.mancini@obspm.fr>
#
#  Distributed under the terms of the GNU General Public License (GPL)
#  as published by the Free Software Foundation; either version 2 of
#  the License, or (at your option) any later version.
#                  http://www.gnu.org/licenses/
#******************************************************************************

from sage.structure.sage_object import SageObject
from sage.rings.integer import Integer
<<<<<<< HEAD
from sage.parallel.decorate import parallel
from sage.parallel.parallelism import Parallelism
=======
from sage.parallel.all import parallel
from sage.tensor.modules.parallel_utilities import TensorParallelCompute
>>>>>>> 7c9cfd09
from operator import itemgetter
import time

class Components(SageObject):
    r"""
    Indexed set of ring elements forming some components with respect
    to a given "frame".

    The "frame" can be a basis of some vector space or a vector frame on some
    manifold (i.e. a field of bases).
    The stored quantities can be tensor components or non-tensorial quantities,
    such as connection coefficients or structure coefficents. The symmetries
    over some indices are dealt by subclasses of the class :class:`Components`.

    INPUT:

    - ``ring`` -- commutative ring in which each component takes its value
    - ``frame`` -- frame with respect to which the components are defined;
      whatever type ``frame`` is, it should have a method ``__len__()``
      implemented, so that ``len(frame)`` returns the dimension, i.e. the size
      of a single index range
    - ``nb_indices`` -- number of integer indices labeling the components
    - ``start_index`` -- (default: 0) first value of a single index;
      accordingly a component index i must obey
      ``start_index <= i <= start_index + dim - 1``, where ``dim = len(frame)``.
    - ``output_formatter`` -- (default: ``None``) function or unbound
      method called to format the output of the component access
      operator ``[...]`` (method __getitem__); ``output_formatter`` must take
      1 or 2 arguments: the 1st argument must be an element of ``ring`` and
      the second one, if any, some format specification.

    EXAMPLES:

    Set of components with 2 indices on a 3-dimensional vector space, the frame
    being some basis of the vector space::

        sage: from sage.tensor.modules.comp import Components
        sage: V = VectorSpace(QQ,3)
        sage: basis = V.basis() ; basis
        [
        (1, 0, 0),
        (0, 1, 0),
        (0, 0, 1)
        ]
        sage: c = Components(QQ, basis, 2) ; c
        2-indices components w.r.t. [
        (1, 0, 0),
        (0, 1, 0),
        (0, 0, 1)
        ]

    Actually, the frame can be any object that has some length, i.e. on which
    the function :func:`len()` can be called::

        sage: basis1 = V.gens() ; basis1
        ((1, 0, 0), (0, 1, 0), (0, 0, 1))
        sage: c1 = Components(QQ, basis1, 2) ; c1
        2-indices components w.r.t. ((1, 0, 0), (0, 1, 0), (0, 0, 1))
        sage: basis2 = ['a', 'b' , 'c']
        sage: c2 = Components(QQ, basis2, 2) ; c2
        2-indices components w.r.t. ['a', 'b', 'c']

    By default, the indices range from `0` to `n-1`, where `n` is the length
    of the frame. This can be changed via the argument ``start_index``::

        sage: c1 = Components(QQ, basis, 2, start_index=1)
        sage: c1[0,1]
        Traceback (most recent call last):
        ...
        IndexError: index out of range: 0 not in [1, 3]
        sage: c[0,1]  # for c, the index 0 is OK
        0
        sage: c[0,1] = -3
        sage: c1[:] = c[:] # list copy of all components
        sage: c1[1,2]  # (1,2) = (0,1) shifted by 1
        -3

    If some formatter function or unbound method is provided via the argument
    ``output_formatter``, it is used to change the ouput of the access
    operator ``[...]``::

        sage: a = Components(QQ, basis, 2, output_formatter=Rational.numerical_approx)
        sage: a[1,2] = 1/3
        sage: a[1,2]
        0.333333333333333

    The format can be passed to the formatter as the last argument of the
    access operator ``[...]``::

        sage: a[1,2,10] # here the format is 10, for 10 bits of precision
        0.33
        sage: a[1,2,100]
        0.33333333333333333333333333333

    The raw (unformatted) components are then accessed by the double bracket
    operator::

        sage: a[[1,2]]
        1/3

    For sets of components declared without any output formatter, there is no
    difference between ``[...]`` and ``[[...]]``::

        sage: c[1,2] = 1/3
        sage: c[1,2], c[[1,2]]
        (1/3, 1/3)

    The formatter is also used for the complete list of components::

        sage: a[:]
        [0.000000000000000 0.000000000000000 0.000000000000000]
        [0.000000000000000 0.000000000000000 0.333333333333333]
        [0.000000000000000 0.000000000000000 0.000000000000000]
        sage: a[:,10] # with a format different from the default one (53 bits)
        [0.00 0.00 0.00]
        [0.00 0.00 0.33]
        [0.00 0.00 0.00]

    The complete list of components in raw form can be recovered by the double
    bracket operator, replacing ``:`` by ``slice(None)`` (since ``a[[:]]``
    generates a Python syntax error)::

        sage: a[[slice(None)]]
        [  0   0   0]
        [  0   0 1/3]
        [  0   0   0]

    Another example of formatter: the Python built-in function :func:`str`
    to generate string outputs::

        sage: b = Components(QQ, V.basis(), 1, output_formatter=str)
        sage: b[:] = (1, 0, -4)
        sage: b[:]
        ['1', '0', '-4']

    For such a formatter, 2-indices components are no longer displayed as a
    matrix::

        sage: b = Components(QQ, basis, 2, output_formatter=str)
        sage: b[0,1] = 1/3
        sage: b[:]
        [['0', '1/3', '0'], ['0', '0', '0'], ['0', '0', '0']]

    But unformatted outputs still are::

        sage: b[[slice(None)]]
        [  0 1/3   0]
        [  0   0   0]
        [  0   0   0]

    Internally, the components are stored as a dictionary (:attr:`_comp`) whose
    keys are the indices; only the non-zero components are stored::

        sage: a[:]
        [0.000000000000000 0.000000000000000 0.000000000000000]
        [0.000000000000000 0.000000000000000 0.333333333333333]
        [0.000000000000000 0.000000000000000 0.000000000000000]
        sage: a._comp
        {(1, 2): 1/3}
        sage: v = Components(QQ, basis, 1)
        sage: v[:] = (-1, 0, 3)
        sage: v._comp  # random output order of the component dictionary
        {(0,): -1, (2,): 3}


    .. RUBRIC:: ARITHMETIC EXAMPLES:

    Unary plus operator::

        sage: a = Components(QQ, basis, 1)
        sage: a[:] = (-1, 0, 3)
        sage: s = +a ; s[:]
        [-1, 0, 3]
        sage: +a == a
        True

    Unary minus operator::

        sage: s = -a ; s[:]
        [1, 0, -3]

    Addition::

        sage: b = Components(QQ, basis, 1)
        sage: b[:] = (2, 1, 4)
        sage: s = a + b ; s[:]
        [1, 1, 7]
        sage: a + b == b + a
        True
        sage: a + (-a) == 0
        True

    Subtraction::

        sage: s = a - b ; s[:]
        [-3, -1, -1]
        sage: s + b == a
        True
        sage: a - b == - (b - a)
        True

    Multiplication by a scalar::

        sage: s = 2*a ; s[:]
        [-2, 0, 6]

    Division by a scalar::

        sage: s = a/2 ; s[:]
        [-1/2, 0, 3/2]
        sage: 2*(a/2) == a
        True

    Tensor product (by means of the operator ``*``)::

        sage: c = a*b ; c
        2-indices components w.r.t. [
        (1, 0, 0),
        (0, 1, 0),
        (0, 0, 1)
        ]
        sage: a[:], b[:]
        ([-1, 0, 3], [2, 1, 4])
        sage: c[:]
        [-2 -1 -4]
        [ 0  0  0]
        [ 6  3 12]
        sage: d = c*a ; d
        3-indices components w.r.t. [
        (1, 0, 0),
        (0, 1, 0),
        (0, 0, 1)
        ]
        sage: d[:]
        [[[2, 0, -6], [1, 0, -3], [4, 0, -12]],
         [[0, 0, 0], [0, 0, 0], [0, 0, 0]],
         [[-6, 0, 18], [-3, 0, 9], [-12, 0, 36]]]
        sage: d[0,1,2] == a[0]*b[1]*a[2]
        True

    """
    def __init__(self, ring, frame, nb_indices, start_index=0,
                 output_formatter=None):
        r"""
        TEST::

            sage: from sage.tensor.modules.comp import Components
            sage: Components(ZZ, [1,2,3], 2)
            2-indices components w.r.t. [1, 2, 3]

        """
        # For efficiency, no test is performed regarding the type and range of
        # the arguments:
        self._ring = ring
        self._frame = frame
        self._nid = nb_indices
        self._dim = len(frame)
        self._sindex = start_index
        self._output_formatter = output_formatter
        self._comp = {} # the dictionary of components, with the index tuples
                        # as keys

    def _repr_(self):
        r"""
        Return a string representation of ``self``.

        EXAMPLE::

            sage: from sage.tensor.modules.comp import Components
            sage: c = Components(ZZ, [1,2,3], 2)
            sage: c._repr_()
            '2-indices components w.r.t. [1, 2, 3]'

        """
        description = str(self._nid)
        if self._nid == 1:
            description += "-index"
        else:
            description += "-indices"
        description += " components w.r.t. " + str(self._frame)
        return description

    def _new_instance(self):
        r"""
        Creates a :class:`Components` instance of the same number of indices
        and w.r.t. the same frame.

        This method must be redefined by derived classes of
        :class:`Components`.

        EXAMPLE::

            sage: from sage.tensor.modules.comp import Components
            sage: c = Components(ZZ, [1,2,3], 2)
            sage: c._new_instance()
            2-indices components w.r.t. [1, 2, 3]

        """
        return Components(self._ring, self._frame, self._nid, self._sindex,
                          self._output_formatter)

    def copy(self):
        r"""
        Return an exact copy of ``self``.

        EXAMPLES:

        Copy of a set of components with a single index::

            sage: from sage.tensor.modules.comp import Components
            sage: V = VectorSpace(QQ,3)
            sage: a = Components(QQ, V.basis(), 1)
            sage: a[:] = -2, 1, 5
            sage: b = a.copy() ; b
            1-index components w.r.t. [
            (1, 0, 0),
            (0, 1, 0),
            (0, 0, 1)
            ]
            sage: b[:]
            [-2, 1, 5]
            sage: b == a
            True
            sage: b is a  # b is a distinct object
            False

        """
        result = self._new_instance()
        for ind, val in self._comp.iteritems():
            if hasattr(val, 'copy'):
                result._comp[ind] = val.copy()
            else:
                result._comp[ind] = val
        return result

    def _del_zeros(self):
        r"""
        Deletes all the zeros in the dictionary :attr:`_comp`

        NB: The use case of this method must be rare because zeros are not
            stored in :attr:`_comp`.

        EXAMPLE::

            sage: from sage.tensor.modules.comp import Components
            sage: c = Components(ZZ, [1,2,3], 2)
            sage: c._comp = {(0,1): 3, (0,2): 0, (1,2): -5, (2,2): 0}  # enforcing zero storage
            sage: c._del_zeros()
            sage: c._comp
            {(0, 1): 3, (1, 2): -5}

        """
        # The zeros are first searched; they are deleted in a second stage, to
        # avoid changing the dictionary while it is read
        zeros = []
        for ind, value in self._comp.iteritems():
            if value == 0:
                zeros.append(ind)
        for ind in zeros:
            del self._comp[ind]

    def _check_indices(self, indices):
        r"""
        Check the validity of a list of indices and returns a tuple from it

        INPUT:

        - ``indices`` -- list of indices (possibly a single integer if
          self is a 1-index object)

        OUTPUT:

        - a tuple containing valid indices

        EXAMPLES::

            sage: from sage.tensor.modules.comp import Components
            sage: c = Components(ZZ, [1,2,3], 2)
            sage: c._check_indices((0,1))
            (0, 1)
            sage: c._check_indices([0,1])
            (0, 1)
            sage: c._check_indices([2,1])
            (2, 1)
            sage: c._check_indices([2,3])
            Traceback (most recent call last):
            ...
            IndexError: index out of range: 3 not in [0, 2]
            sage: c._check_indices(1)
            Traceback (most recent call last):
            ...
            ValueError: wrong number of indices: 2 expected, while 1 are provided
            sage: c._check_indices([1,2,3])
            Traceback (most recent call last):
            ...
            ValueError: wrong number of indices: 2 expected, while 3 are provided

        """
        if isinstance(indices, (int, Integer)):
            ind = (indices,)
        else:
            ind = tuple(indices)
        if len(ind) != self._nid:
            raise ValueError(("wrong number of indices: {} expected,"
                             " while {} are provided").format(self._nid, len(ind)))
        si = self._sindex
        imax = self._dim - 1 + si
        for k in range(self._nid):
            i = ind[k]
            if i < si or i > imax:
                raise IndexError("index out of range: " +
                                 "{} not in [{}, {}]".format(i, si, imax))
        return ind

    def __getitem__(self, args):
        r"""
        Returns the component corresponding to the given indices.

        INPUT:

        - ``args`` -- list of indices (possibly a single integer if
          self is a 1-index object) or the character ``:`` for the full list
          of components

        OUTPUT:

        - the component corresponding to ``args`` or, if ``args`` = ``:``,
          the full list of components, in the form ``T[i][j]...`` for the
          components `T_{ij...}` (for a 2-indices object, a matrix is returned)

        EXAMPLES::

            sage: from sage.tensor.modules.comp import Components
            sage: c = Components(ZZ, [1,2,3], 2)
            sage: c[1,2]    # unset components are zero
            0
            sage: c.__getitem__((1,2))
            0
            sage: c.__getitem__([1,2])
            0
            sage: c[1,2] = -4
            sage: c[1,2]
            -4
            sage: c.__getitem__((1,2))
            -4
            sage: c[:]
            [ 0  0  0]
            [ 0  0 -4]
            [ 0  0  0]
            sage: c.__getitem__(slice(None))
            [ 0  0  0]
            [ 0  0 -4]
            [ 0  0  0]

        """
        no_format = self._output_formatter is None
        format_type = None # default value, possibly redefined below
        if isinstance(args, list):  # case of [[...]] syntax
            no_format = True
            if isinstance(args[0], slice):
                indices = args[0]
            elif isinstance(args[0], (tuple, list)): # to ensure equivalence between
                indices = args[0]           # [[(i,j,...)]] or [[[i,j,...]]] and [[i,j,...]]
            else:
                indices = tuple(args)
        else:
            # Determining from the input the list of indices and the format
            if isinstance(args, (int, Integer, slice)):
                indices = args
            elif isinstance(args[0], slice):
                indices = args[0]
                if len(args) == 2:
                    format_type = args[1]
            elif len(args) == self._nid:
                indices = args
            else:
                format_type = args[-1]
                indices = args[:-1]
        if isinstance(indices, slice):
            return self._get_list(indices, no_format, format_type)
        else:
            ind = self._check_indices(indices)
            if ind in self._comp:
                if no_format:
                    return self._comp[ind]
                elif format_type is None:
                    return self._output_formatter(self._comp[ind])
                else:
                    return self._output_formatter(self._comp[ind], format_type)
            else:  # if the value is not stored in self._comp, it is zero:
                if no_format:
                    return self._ring.zero()
                elif format_type is None:
                    return self._output_formatter(self._ring.zero())
                else:
                    return self._output_formatter(self._ring.zero(),
                                                 format_type)

    def _get_list(self, ind_slice, no_format=True, format_type=None):
        r"""
        Return the list of components.

        INPUT:

        - ``ind_slice`` --  a slice object

        OUTPUT:

        - the full list of components if  ``ind_slice = [:]``, or a slice
          of it if ``ind_slice = [a:b]`` (1-D case), in the form
          ``T[i][j]...`` for the components `T_{ij...}` (for a 2-indices
          object, a matrix is returned).

        EXAMPLES::

            sage: from sage.tensor.modules.comp import Components
            sage: c = Components(ZZ, [1,2,3], 2)
            sage: c[0,1], c[1,2] = 5, -4
            sage: c._get_list(slice(None))
            [ 0  5  0]
            [ 0  0 -4]
            [ 0  0  0]
            sage: v = Components(ZZ, [1,2,3], 1)
            sage: v[:] = 4, 5, 6
            sage: v._get_list(slice(None))
            [4, 5, 6]
            sage: v._get_list(slice(0,1))
            [4]
            sage: v._get_list(slice(0,2))
            [4, 5]
            sage: v._get_list(slice(2,3))
            [6]

        """
        from sage.matrix.constructor import matrix
        si = self._sindex
        nsi = si + self._dim
        if self._nid == 1:
            if ind_slice.start is None:
                start = si
            else:
                start = ind_slice.start
            if ind_slice.stop is None:
                stop = nsi
            else:
                stop = ind_slice.stop
            if ind_slice.step is not None:
                raise NotImplementedError("function [start:stop:step] not implemented")
            if no_format:
                return [self[[i]] for i in range(start, stop)]
            else:
                return [self[i, format_type] for i in range(start, stop)]
        if ind_slice.start is not None or ind_slice.stop is not None:
            raise NotImplementedError("function [start:stop] not " +
                      "implemented for components with {} indices".format(self._nid))
        resu = [self._gen_list([i], no_format, format_type)
                for i in range(si, nsi)]
        if self._nid == 2:
            try:
                for i in range(self._dim):
                    for j in range(self._dim):
                        a = resu[i][j]
                        if hasattr(a, '_express'):
                            resu[i][j] = a._express
                resu = matrix(resu)  # for a nicer output
            except TypeError:
                pass
        return resu

    def _gen_list(self, ind, no_format=True, format_type=None):
        r"""
        Recursive function to generate the list of values.

        EXAMPLES::

            sage: from sage.tensor.modules.comp import Components
            sage: c = Components(ZZ, [1,2,3], 2)
            sage: c[0,1], c[1,2] = 5, -4
            sage: c._gen_list([])
            [[0, 5, 0], [0, 0, -4], [0, 0, 0]]
            sage: c._gen_list([0])
            [0, 5, 0]
            sage: c._gen_list([1])
            [0, 0, -4]
            sage: c._gen_list([2])
            [0, 0, 0]
            sage: c._gen_list([0,1])
            5

        """
        if len(ind) == self._nid:
            if no_format:
                return self[ind]
            else:
                args = tuple(ind + [format_type])
                return self[args]
        else:
            si = self._sindex
            nsi = si + self._dim
            return [self._gen_list(ind + [i], no_format, format_type)
                                                       for i in range(si, nsi)]

    def __setitem__(self, args, value):
        r"""
        Sets the component corresponding to the given indices.

        INPUT:

        - ``args`` -- list of indices (possibly a single integer if
          self is a 1-index object); if ``[:]`` is provided, all the
          components are set
        - ``value`` -- the value to be set or a list of values if
          ``args = [:]`` (``slice(None)``)

        EXAMPLES::

            sage: from sage.tensor.modules.comp import Components
            sage: c = Components(ZZ, [1,2,3], 2)
            sage: c.__setitem__((0,1), -4)
            sage: c[:]
            [ 0 -4  0]
            [ 0  0  0]
            [ 0  0  0]
            sage: c[0,1] = -4
            sage: c[:]
            [ 0 -4  0]
            [ 0  0  0]
            [ 0  0  0]
            sage: c.__setitem__(slice(None), [[0, 1, 2], [3, 4, 5], [6, 7, 8]])
            sage: c[:]
            [0 1 2]
            [3 4 5]
            [6 7 8]

        """
        format_type = None # default value, possibly redefined below
        if isinstance(args, list):  # case of [[...]] syntax
            if isinstance(args[0], slice):
                indices = args[0]
            elif isinstance(args[0], (tuple, list)): # to ensure equivalence between
                indices = args[0]           # [[(i,j,...)]] or [[[i,j,...]]] and [[i,j,...]]
            else:
                indices = tuple(args)
        else:
            # Determining from the input the list of indices and the format
            if isinstance(args, (int, Integer, slice)):
                indices = args
            elif isinstance(args[0], slice):
                indices = args[0]
                if len(args) == 2:
                    format_type = args[1]
            elif len(args) == self._nid:
                indices = args
            else:
                format_type = args[-1]
                indices = args[:-1]
        if isinstance(indices, slice):
            self._set_list(indices, format_type, value)
        else:
            ind = self._check_indices(indices)
            if value == 0:
                # if the component has been set previously, it is deleted,
                # otherwise nothing is done:
                if ind in self._comp:
                    del self._comp[ind]
            else:
                if format_type is None:
                    self._comp[ind] = self._ring(value)
                else:
                    self._comp[ind] = self._ring({format_type: value})
                    # NB: the writing
                    #   self._comp[ind] = self._ring(value, format_type)
                    # is not allowed when ring is an algebra and value some
                    # element of the algebra's base ring, cf. the discussion at
                    # http://trac.sagemath.org/ticket/16054

    def _set_list(self, ind_slice, format_type, values):
        r"""
        Set the components from a list.

        INPUT:

        - ``ind_slice`` --  a slice object
        - ``format_type`` -- format possibly used to construct a ring element
        - ``values`` -- list of values for the components : the full list if
          ``ind_slice = [:]``, in the form ``T[i][j]...`` for the
          component `T_{ij...}`; in the 1-D case, ``ind_slice`` can be
          a slice of the full list, in the form  ``[a:b]``

        EXAMPLE::

            sage: from sage.tensor.modules.comp import Components
            sage: c = Components(ZZ, [1,2,3], 2)
            sage: c._set_list(slice(None), None, [[0, 1, 2], [3, 4, 5], [6, 7, 8]])
            sage: c[:]
            [0 1 2]
            [3 4 5]
            [6 7 8]

        """
        si = self._sindex
        nsi = si + self._dim
        if self._nid == 1:
            if ind_slice.start is None:
                start = si
            else:
                start = ind_slice.start
            if ind_slice.stop is None:
                stop = nsi
            else:
                stop = ind_slice.stop
            if ind_slice.step is not None:
                raise NotImplementedError("function [start:stop:step] not implemented")
            for i in range(start, stop):
                self[i, format_type] = values[i-start]
        else:
            if ind_slice.start is not None or ind_slice.stop is not None:
                raise NotImplementedError("function [start:stop] not " +
                      "implemented for components with {} indices".format(self._nid))
            for i in range(si, nsi):
                self._set_value_list([i], format_type, values[i-si])

    def _set_value_list(self, ind, format_type, val):
        r"""
        Recursive function to set a list of values to ``self``.

        EXAMPLE::

            sage: from sage.tensor.modules.comp import Components
            sage: c = Components(ZZ, [1,2,3], 2)
            sage: c._set_value_list([], None, [[1,2,3], [4,5,6], [7,8,9]])
            sage: c[:]
            [1 2 3]
            [4 5 6]
            [7 8 9]
            sage: c._set_value_list([0], None, [-1,-2,-3])
            sage: c[:]
            [-1 -2 -3]
            [ 4  5  6]
            [ 7  8  9]
            sage: c._set_value_list([2,1], None, -8)
            sage: c[:]
            [-1 -2 -3]
            [ 4  5  6]
            [ 7 -8  9]

        """
        if len(ind) == self._nid:
            if format_type is not None:
                ind = tuple(ind + [format_type])
            self[ind] = val
        else:
            si = self._sindex
            nsi = si + self._dim
            for i in range(si, nsi):
                self._set_value_list(ind + [i], format_type, val[i-si])

    def display(self, symbol, latex_symbol=None, index_positions=None,
                index_labels=None, index_latex_labels=None,
                format_spec=None, only_nonzero=True, only_nonredundant=False):
        r"""
        Display all the components, one per line.

        The output is either text-formatted (console mode) or LaTeX-formatted
        (notebook mode).

        INPUT:

        - ``symbol`` -- string (typically a single letter) specifying the
          symbol for the components
        - ``latex_symbol`` -- (default: ``None``) string specifying the LaTeX
          symbol for the components; if ``None``, ``symbol`` is used
        - ``index_positions`` -- (default: ``None``) string of length the
          number of indices of the components and composed of characters 'd'
          (for "down") or 'u' (for "up") to specify the position of each index:
          'd' corresponds to a subscript and 'u' to a superscript. If
          ``index_positions`` is ``None``, all indices are printed as
          subscripts
        - ``index_labels`` -- (default: ``None``) list of strings representing
          the labels of each of the individual indices within the index range
          defined at the construction of the object; if ``None``, integer
          labels are used
        - ``index_latex_labels`` -- (default: ``None``) list of strings
          representing the LaTeX labels of each of the individual indices
          within the index range defined at the construction of the object; if
          ``None``, integers labels are used
        - ``format_spec`` -- (default: ``None``) format specification passed
          to the output formatter declared at the construction of the object
        - ``only_nonzero`` -- (default: ``True``) boolean; if ``True``, only
          nonzero components are displayed
        - ``only_nonredundant`` -- (default: ``False``) boolean; if ``True``,
          only nonredundant components are displayed in case of symmetries

        EXAMPLES:

        Display of 3-indices components w.r.t. to the canonical basis of the
        free module `\ZZ^2` over the integer ring::

            sage: from sage.tensor.modules.comp import Components
            sage: c = Components(ZZ, (ZZ^2).basis(), 3)
            sage: c[0,1,0], c[1,0,1], c[1,1,1] = -2, 5, 3
            sage: c.display('c')
            c_010 = -2
            c_101 = 5
            c_111 = 3

        By default, only nonzero components are shown; to display all the
        components, it suffices to set the parameter ``only_nonzero`` to
        ``False``::

            sage: c.display('c', only_nonzero=False)
            c_000 = 0
            c_001 = 0
            c_010 = -2
            c_011 = 0
            c_100 = 0
            c_101 = 5
            c_110 = 0
            c_111 = 3

        By default, all indices are printed as subscripts, but any index
        position can be specifed::

            sage: c.display('c', index_positions='udd')
            c^0_10 = -2
            c^1_01 = 5
            c^1_11 = 3
            sage: c.display('c', index_positions='udu')
            c^0_1^0 = -2
            c^1_0^1 = 5
            c^1_1^1 = 3
            sage: c.display('c', index_positions='ddu')
            c_01^0 = -2
            c_10^1 = 5
            c_11^1 = 3

        The LaTeX output is performed as an array, with the symbol adjustable
        if it differs from the text symbol::

            sage: latex(c.display('c', latex_symbol=r'\Gamma', index_positions='udd'))
            \begin{array}{lcl} \Gamma_{\phantom{\, 0}\,1\,0}^{\,0\phantom{\, 1}\phantom{\, 0}} & = & -2 \\ \Gamma_{\phantom{\, 1}\,0\,1}^{\,1\phantom{\, 0}\phantom{\, 1}} & = & 5 \\ \Gamma_{\phantom{\, 1}\,1\,1}^{\,1\phantom{\, 1}\phantom{\, 1}} & = & 3 \end{array}

        The index labels can differ from integers::

            sage: c.display('c', index_labels=['x','y'])
            c_xyx = -2
            c_yxy = 5
            c_yyy = 3

        If the index labels are longer than a single character, they are
        separated by a comma::

            sage: c.display('c', index_labels=['r', 'th'])
            c_r,th,r = -2
            c_th,r,th = 5
            c_th,th,th = 3

        The LaTeX labels for the indices can be specified if they differ
        from the text ones::

            sage: c.display('c', index_labels=['r', 'th'],
            ....:           index_latex_labels=['r', r'\theta'])
            c_r,th,r = -2
            c_th,r,th = 5
            c_th,th,th = 3

        The display of components with symmetries is governed by the parameter
        ``only_nonredundant``::

            sage: from sage.tensor.modules.comp import CompWithSym
            sage: c = CompWithSym(ZZ, (ZZ^2).basis(), 3, sym=(1,2)) ; c
            3-indices components w.r.t. [
            (1, 0),
            (0, 1)
            ], with symmetry on the index positions (1, 2)
            sage: c[0,0,1] = 2
            sage: c.display('c')
            c_001 = 2
            c_010 = 2
            sage: c.display('c', only_nonredundant=True)
            c_001 = 2

        If some nontrivial output formatter has been set, the format can be
        specified by means of the argument ``format_spec``::

            sage: c = Components(QQ, (QQ^3).basis(), 2,
            ....:                output_formatter=Rational.numerical_approx)
            sage: c[0,1] = 1/3
            sage: c[2,1] = 2/7
            sage: c.display('C')  # default format (53 bits of precision)
            C_01 = 0.333333333333333
            C_21 = 0.285714285714286
            sage: c.display('C', format_spec=10)  # 10 bits of precision
            C_01 = 0.33
            C_21 = 0.29

        """
        from sage.misc.latex import latex
        from sage.tensor.modules.format_utilities import FormattedExpansion
        si = self._sindex
        nsi = si + self._dim
        if latex_symbol is None:
            latex_symbol = symbol
        if index_positions is None:
            index_positions = self._nid * 'd'
        elif len(index_positions) != self._nid:
            raise ValueError("the argument 'index_positions' must contain " +
                             "{} characters".format(self._nid))
        if index_labels is None:
            index_labels = [str(i) for i in range(si, nsi)]
        elif len(index_labels) != self._dim:
            raise ValueError("the argument 'index_labels' must contain " +
                             "{} items".format(self._dim))
        # Index separator:
        max_len_symbols = max([len(s) for s in index_labels])
        if max_len_symbols==1:
            sep = ''
        else:
            sep = ','
        if index_latex_labels is None:
            index_latex_labels = index_labels
        elif len(index_latex_labels) != self._dim:
            raise ValueError("the argument 'index_latex_labels' must " +
                             "contain {} items".format(self._dim))
        if only_nonredundant:
            generator = self.non_redundant_index_generator()
        else:
            generator = self.index_generator()
        rtxt = ''
        rlatex = r'\begin{array}{lcl}'
        for ind in generator:
            ind_arg = ind + (format_spec,)
            val = self[ind_arg]
            if val != 0 or not only_nonzero:
                indices = ''  # text indices
                d_indices = '' # LaTeX down indices
                u_indices = '' # LaTeX up indices
                previous = None  # position of previous index
                for k in range(self._nid):
                    i = ind[k] - si
                    if index_positions[k]=='d':
                        if previous == 'd':
                            indices += sep + index_labels[i]
                        else:
                            indices += '_' + index_labels[i]
                        d_indices += r'\,' + index_latex_labels[i]
                        u_indices += r'\phantom{\, ' + index_latex_labels[i] + \
                                     r'}'
                        previous = 'd'
                    else:
                        if previous == 'u':
                            indices += sep + index_labels[i]
                        else:
                            indices += '^' + index_labels[i]
                        d_indices += r'\phantom{\, ' + index_latex_labels[i] + \
                                     r'}'
                        u_indices += r'\,' + index_latex_labels[i]
                        previous = 'u'
                rtxt += symbol + indices + ' = {} \n'.format(val)
                rlatex += latex_symbol + r'_{' + d_indices + r'}^{' + \
                              u_indices + r'} & = & ' + latex(val) + r'\\'
        if rtxt == '':
            # no component has been displayed
            rlatex = ''
        else:
            # closing the display
            rtxt = rtxt[:-1]  # remove the last new line
            rlatex = rlatex[:-2] + r'\end{array}'
        return FormattedExpansion(rtxt, rlatex)

    def swap_adjacent_indices(self, pos1, pos2, pos3):
        r"""
        Swap two adjacent sets of indices.

        This method is essentially required to reorder the covariant and
        contravariant indices in the computation of a tensor product.

        INPUT:

        - ``pos1`` -- position of the first index of set 1 (with the convention
          ``position=0`` for the first slot)
        - ``pos2`` -- position of the first index of set 2 equals 1 plus the
          position of the last index of set 1 (since the two sets are adjacent)
        - ``pos3`` -- 1 plus position of the last index of set 2

        OUTPUT:

        - Components with index set 1 permuted with index set 2.

        EXAMPLES:

        Swap of the two indices of a 2-indices set of components::

            sage: from sage.tensor.modules.comp import Components
            sage: V = VectorSpace(QQ, 3)
            sage: c = Components(QQ, V.basis(), 2)
            sage: c[:] = [[1,2,3], [4,5,6], [7,8,9]]
            sage: c1 = c.swap_adjacent_indices(0,1,2)
            sage: c[:], c1[:]
            (
            [1 2 3]  [1 4 7]
            [4 5 6]  [2 5 8]
            [7 8 9], [3 6 9]
            )

        Swap of two pairs of indices on a 4-indices set of components::

            sage: d = c*c1 ; d
            4-indices components w.r.t. [
            (1, 0, 0),
            (0, 1, 0),
            (0, 0, 1)
            ]
            sage: d1 = d.swap_adjacent_indices(0,2,4)
            sage: d[0,1,1,2]
            16
            sage: d1[1,2,0,1]
            16
            sage: d1[0,1,1,2]
            24
            sage: d[1,2,0,1]
            24

        """
        result = self._new_instance()
        for ind, val in self._comp.iteritems():
            new_ind = ind[:pos1] + ind[pos2:pos3] + ind[pos1:pos2] + ind[pos3:]
            result._comp[new_ind] = val
            # the above writing is more efficient than result[new_ind] = val
            # it does not work for the derived class CompWithSym, but for the
            # latter, the function CompWithSym.swap_adjacent_indices will be
            # called and not the present function.
        return result

    def is_zero(self):
        r"""
        Return ``True`` if all the components are zero and ``False`` otherwise.

        EXAMPLES:

        A just-created set of components is initialized to zero::

            sage: from sage.tensor.modules.comp import Components
            sage: V = VectorSpace(QQ,3)
            sage: c = Components(QQ, V.basis(), 1)
            sage: c.is_zero()
            True
            sage: c[:]
            [0, 0, 0]
            sage: c[0] = 1 ; c[:]
            [1, 0, 0]
            sage: c.is_zero()
            False
            sage: c[0] = 0 ; c[:]
            [0, 0, 0]
            sage: c.is_zero()
            True

        It is equivalent to use the operator == to compare to zero::

            sage: c == 0
            True
            sage: c != 0
            False

        Comparing to a nonzero number is meaningless::

            sage: c == 1
            Traceback (most recent call last):
            ...
            TypeError: cannot compare a set of components to a number

        """
        if not self._comp:
            return True

        #!# What follows could be skipped since _comp should not contain
        # any zero value
        # In other words, the full method should be
        #   return self.comp == {}
        for val in self._comp.itervalues():
            if val != 0:
                return False
        return True

    def __eq__(self, other):
        r"""
        Comparison (equality) operator.

        INPUT:

        - ``other`` -- a set of components or 0

        OUTPUT:

        - ``True`` if ``self`` is equal to ``other``,  or ``False`` otherwise

        EXAMPLES::

            sage: from sage.tensor.modules.comp import Components
            sage: c = Components(ZZ, [1,2,3], 2)
            sage: c.__eq__(0)  # uninitialized components are zero
            True
            sage: c[0,1], c[1,2] = 5, -4
            sage: c.__eq__(0)
            False
            sage: c1 = Components(ZZ, [1,2,3], 2)
            sage: c1[0,1] = 5
            sage: c.__eq__(c1)
            False
            sage: c1[1,2] = -4
            sage: c.__eq__(c1)
            True
            sage: v = Components(ZZ, [1,2,3], 1)
            sage: c.__eq__(v)
            False

        """
        if isinstance(other, (int, Integer)): # other is 0
            if other == 0:
                return self.is_zero()
            else:
                raise TypeError("cannot compare a set of components to a number")
        else: # other is another Components
            if not isinstance(other, Components):
                raise TypeError("an instance of Components is expected")
            if other._frame != self._frame:
                return False
            if other._nid != self._nid:
                return False
            if other._sindex != self._sindex:
                return False
            if other._output_formatter != self._output_formatter:
                return False
            return (self - other).is_zero()

    def __ne__(self, other):
        r"""
        Non-equality operator.

        INPUT:

        - ``other`` -- a set of components or 0

        OUTPUT:

        - True if ``self`` is different from ``other``,  or False otherwise

        EXAMPLES::

            sage: from sage.tensor.modules.comp import Components
            sage: c = Components(ZZ, [1,2,3], 1)
            sage: c.__ne__(0)  # uninitialized components are zero
            False
            sage: c1 = Components(ZZ, [1,2,3], 1)
            sage: c.__ne__(c1)  # c and c1 are both zero
            False
            sage: c[0] = 4
            sage: c.__ne__(0)
            True
            sage: c.__ne__(c1)
            True

        """
        return not self == other

    def __pos__(self):
        r"""
        Unary plus operator.

        OUTPUT:

        - an exact copy of ``self``

        EXAMPLE::

            sage: from sage.tensor.modules.comp import Components
            sage: c = Components(ZZ, [1,2,3], 1)
            sage: c[:] = 5, 0, -4
            sage: a = c.__pos__() ; a
            1-index components w.r.t. [1, 2, 3]
            sage: a[:]
            [5, 0, -4]
            sage: a == +c
            True
            sage: a == c
            True

        """
        return self.copy()

    def __neg__(self):
        r"""
        Unary minus operator.

        OUTPUT:

        - the opposite of the components represented by ``self``

        EXAMPLE::

            sage: from sage.tensor.modules.comp import Components
            sage: c = Components(ZZ, [1,2,3], 1)
            sage: c[:] = 5, 0, -4
            sage: a = c.__neg__() ; a
            1-index components w.r.t. [1, 2, 3]
            sage: a[:]
            [-5, 0, 4]
            sage: a == -c
            True

        """
        result = self._new_instance()
        for ind, val in self._comp.iteritems():
             result._comp[ind] = - val
        return result

    def __add__(self, other):
        r"""
        Component addition.

        INPUT:

        - ``other`` -- components of the same number of indices and defined
          on the same frame as ``self``

        OUTPUT:

        - components resulting from the addition of ``self`` and ``other``

        EXAMPLE::

            sage: from sage.tensor.modules.comp import Components
            sage: a = Components(ZZ, [1,2,3], 1)
            sage: a[:] = 1, 0, -3
            sage: b = Components(ZZ, [1,2,3], 1)
            sage: b[:] = 4, 5, 6
            sage: s = a.__add__(b) ; s
            1-index components w.r.t. [1, 2, 3]
            sage: s[:]
            [5, 5, 3]
            sage: s == a+b
            True

        Parallel computation::

<<<<<<< HEAD
            sage: Parallelism().set('tensor', nproc=2)
            sage: Parallelism().get('tensor')
            2
            sage: s_par = a.__add__(b) ; s_par
            1-index components w.r.t. [1, 2, 3]
            sage: s_par[:]
            [5, 5, 3]
            sage: s_par == s
            True
            sage: Parallelism().set('tensor', nproc=1)  # switch off parallelization
=======
            sage: set_nproc(2); print get_nproc()
            2
            sage: s = a.__add__(b) ; s
            1-index components w.r.t. [1, 2, 3]
            sage: s[:]
            [5, 5, 3]
            sage: s == a+b
            True
            sage: set_nproc(1)
>>>>>>> 7c9cfd09

        """
        if other == 0:
            return +self
        if not isinstance(other, Components):
            raise TypeError("the second argument for the addition must be " +
                            "an instance of Components")
        if isinstance(other, CompWithSym):
            return other + self     # to deal properly with symmetries
        if other._frame != self._frame:
            raise ValueError("the two sets of components are not defined on " +
                             "the same frame")
        if other._nid != self._nid:
            raise ValueError("the two sets of components do not have the " +
                             "same number of indices")
        if other._sindex != self._sindex:
            raise ValueError("the two sets of components do not have the " +
                             "same starting index")

<<<<<<< HEAD

        if Parallelism().get('tensor') != 1 :
            # parallel sum
            result = self._new_instance()
            nproc = Parallelism().get('tensor')
=======
        marco_t0 = time.time()
        if TensorParallelCompute()._use_paral :
            # parallel sum
            result = self._new_instance()
            nproc = TensorParallelCompute()._nproc
>>>>>>> 7c9cfd09
            lol = lambda lst, sz: [lst[i:i+sz] for i in range(0, len(lst), sz)]

            ind_list = [ ind for ind, ocomp  in other._comp.iteritems()]
            ind_step = max(1,int(len(ind_list)/nproc/2))
            local_list = lol(ind_list,ind_step)

            # definition of the list of input parameters
            listParalInput = [(self,other,ind_part) for ind_part in local_list]

            @parallel(p_iter='multiprocessing',ncpus=nproc)
            def paral_sum(a,b,local_list_ind):
                partial = []
                for ind in local_list_ind:
                    partial.append([ind,a[[ind]]+b[[ind]]])
                return partial

            for ii,val in paral_sum(listParalInput):
                for jj in val:
                    result[[jj[0]]] = jj[1]

        else:
            # sequential
            result = self.copy()

            for ind, val in other._comp.iteritems():
                result[[ind]] += val
<<<<<<< HEAD

=======
        #print "time add :",time.time()-marco_t0
>>>>>>> 7c9cfd09
        return result

    def __radd__(self, other):
        r"""
        Reflected addition (addition on the right to `other``)

        EXAMPLE::

            sage: from sage.tensor.modules.comp import Components
            sage: a = Components(ZZ, [1,2,3], 1)
            sage: a[:] = 1, 0, -3
            sage: b = Components(ZZ, [1,2,3], 1)
            sage: b[:] = 4, 5, 6
            sage: s = a.__radd__(b) ; s
            1-index components w.r.t. [1, 2, 3]
            sage: s[:]
            [5, 5, 3]
            sage: s == a+b
            True
            sage: s = 0 + a ; s
            1-index components w.r.t. [1, 2, 3]
            sage: s == a
            True

        """
        return self + other


    def __sub__(self, other):
        r"""
        Component subtraction.

        INPUT:

        - ``other`` -- components, of the same type as ``self``

        OUTPUT:

        - components resulting from the subtraction of ``other`` from ``self``

        EXAMPLE::

            sage: from sage.tensor.modules.comp import Components
            sage: a = Components(ZZ, [1,2,3], 1)
            sage: a[:] = 1, 0, -3
            sage: b = Components(ZZ, [1,2,3], 1)
            sage: b[:] = 4, 5, 6
            sage: s = a.__sub__(b) ; s
            1-index components w.r.t. [1, 2, 3]
            sage: s[:]
            [-3, -5, -9]
            sage: s == a - b
            True

        Parallel computation::

<<<<<<< HEAD
            sage: Parallelism().set('tensor', nproc=2)
            sage: Parallelism().get('tensor')
            2
            sage: s_par = a.__sub__(b) ; s_par
            1-index components w.r.t. [1, 2, 3]
            sage: s_par[:]
            [-3, -5, -9]
            sage: s_par == s
            True
            sage: Parallelism().set('tensor', nproc=1)  # switch off parallelization
=======
            sage: set_nproc(2); print get_nproc()
            2
            sage: s = a.__sub__(b) ; s
            1-index components w.r.t. [1, 2, 3]
            sage: s[:]
            [-3, -5, -9]
            sage: s == a - b
            True
            sage: set_nproc(1)
>>>>>>> 7c9cfd09

        """
        if other == 0:
            return +self
        return self + (-other)  #!# correct, deals properly with
                                # symmetries, but is probably not optimal

    def __rsub__(self, other):
        r"""
        Reflected subtraction (subtraction from ``other``).

        EXAMPLES::

            sage: from sage.tensor.modules.comp import Components
            sage: a = Components(ZZ, [1,2,3], 1)
            sage: a[:] = 1, 0, -3
            sage: b = Components(ZZ, [1,2,3], 1)
            sage: b[:] = 4, 5, 6
            sage: s = a.__rsub__(b) ; s
            1-index components w.r.t. [1, 2, 3]
            sage: s[:]
            [3, 5, 9]
            sage: s == b - a
            True
            sage: s = 0 - a ; s
            1-index components w.r.t. [1, 2, 3]
            sage: s[:]
            [-1, 0, 3]
            sage: s == -a
            True

        """
        return (-self) + other


    def __mul__(self, other):
        r"""
        Component tensor product.

        INPUT:

        - ``other`` -- components, on the same frame as ``self``

        OUTPUT:

        - the tensor product of ``self`` by ``other``

        EXAMPLES::

            sage: from sage.tensor.modules.comp import Components
            sage: a = Components(ZZ, [1,2,3], 1)
            sage: a[:] = 1, 0, -3
            sage: b = Components(ZZ, [1,2,3], 1)
            sage: b[:] = 4, 5, 6
            sage: s = a.__mul__(b) ; s
            2-indices components w.r.t. [1, 2, 3]
            sage: s[:]
            [  4   5   6]
            [  0   0   0]
            [-12 -15 -18]
            sage: s == a*b
            True

        Parallel computation::
<<<<<<< HEAD

            sage: Parallelism().set('tensor', nproc=2)
            sage: Parallelism().get('tensor')
            2
            sage: s_par = a.__mul__(b) ; s_par
            2-indices components w.r.t. [1, 2, 3]
            sage: s_par[:]
            [  4   5   6]
            [  0   0   0]
            [-12 -15 -18]
            sage: s_par == s
            True
            sage: Parallelism().set('tensor', nproc=1)  # switch off parallelization
=======
            sage: set_nproc(2);print get_nproc()
            2
            sage: s = a.__mul__(b) ; s
            2-indices components w.r.t. [1, 2, 3]
            sage: s[:]
            [  4   5   6]
            [  0   0   0]
            [-12 -15 -18]
            sage: s == a*b
            True
            sage: set_nproc(1);print get_nproc()
            1
>>>>>>> 7c9cfd09

        """
        if not isinstance(other, Components):
            raise TypeError("the second argument for the tensor product " +
                            "must be an instance of Components")
        if other._frame != self._frame:
            raise ValueError("the two sets of components are not defined on " +
                             "the same frame")
        if other._sindex != self._sindex:
            raise ValueError("the two sets of components do not have the " +
                             "same starting index")
        marco_t0 = time.time()
        if isinstance(other, CompWithSym):
            sym = []
            if other._sym != []:
                for s in other._sym:
                    ns = tuple(s[i]+self._nid for i in range(len(s)))
                    sym.append(ns)
            antisym = []
            if other._antisym != []:
                for s in other._antisym:
                    ns = tuple(s[i]+self._nid for i in range(len(s)))
                    antisym.append(ns)
            result = CompWithSym(self._ring, self._frame, self._nid + other._nid,
                                 self._sindex, self._output_formatter, sym,
                                 antisym)
        elif self._nid == 1 and other._nid == 1:
            if self is other:  # == would be dangerous here
                # The result is symmetric:
                result = CompFullySym(self._ring, self._frame, 2, self._sindex,
                                      self._output_formatter)
                # The loop below on self._comp.iteritems() and
                # other._comp.iteritems() cannot be used in the present case
                # (it would not deal correctly with redundant indices)
                # So we use a loop specific to the current case and return the
                # result:

<<<<<<< HEAD
                if Parallelism().get('tensor') != 1 :
                    nproc = Parallelism().get('tensor')
=======
                if TensorParallelCompute()._use_paral :
                    nproc = TensorParallelCompute()._nproc
>>>>>>> 7c9cfd09
                    lol = lambda lst, sz: [lst[i:i+sz] for i in range(0, len(lst), sz)]

                    ind_list = [ ind for ind  in result.non_redundant_index_generator()]
                    ind_step = max(1,int(len(ind_list)/nproc))
                    local_list = lol(ind_list,ind_step)

                    # definition of the list of input parameters
                    listParalInput = [(self,ind_part) for ind_part in local_list]

                    @parallel(p_iter='multiprocessing',ncpus=nproc)
                    def paral_mul(a,local_list_ind):
                        return [[ind,a[[ind[0]]]*a[[ind[1]]]] for ind in local_list_ind]

                    for ii,val in paral_mul(listParalInput):
                        for jj in val:
                            result[[jj[0]]] = jj[1]
                else:

                    for ind in result.non_redundant_index_generator():
                        result[[ind]] = self[[ind[0]]] * self[[ind[1]]]
<<<<<<< HEAD
=======
                    #print "time mul (same) :",time.time()-marco_t0
>>>>>>> 7c9cfd09
                    return result
            else:
                result = Components(self._ring, self._frame, 2, self._sindex,
                                    self._output_formatter)
        else:
            result = Components(self._ring, self._frame, self._nid + other._nid,
                                self._sindex, self._output_formatter)

<<<<<<< HEAD
        if Parallelism().get('tensor') != 1 :
            nproc = Parallelism().get('tensor')
=======
        if TensorParallelCompute()._use_paral :
            nproc = TensorParallelCompute()._nproc
>>>>>>> 7c9cfd09
            lol = lambda lst, sz: [lst[i:i+sz] for i in range(0, len(lst), sz)]

            ind_list = [ ind for ind, ocomp  in self._comp.iteritems()]
            ind_step = max(1,int(len(ind_list)/nproc))
            local_list = lol(ind_list,ind_step)

            # definition of the list of input parameters
            listParalInput = [(self,other,ind_part) for ind_part in local_list]

            @parallel(p_iter='multiprocessing',ncpus=nproc)
            def paral_mul(a,b,local_list_ind):
                partial = []
                for ind in local_list_ind:
                    for ind_o, val_o in b._comp.iteritems():
                        partial.append([ind + ind_o,a._comp[ind]*val_o])
                return partial

            for ii,val in paral_mul(listParalInput):
                for jj in val:
                    result._comp[jj[0]] = jj[1]
        else:
            for ind_s, val_s in self._comp.iteritems():
                for ind_o, val_o in other._comp.iteritems():
                    result._comp[ind_s + ind_o] = val_s * val_o
<<<<<<< HEAD

=======
        #print "time mul :",time.time()-marco_t0
>>>>>>> 7c9cfd09
        return result


    def __rmul__(self, other):
        r"""
        Reflected multiplication (multiplication on the left by ``other``).

        EXAMPLES::

            sage: from sage.tensor.modules.comp import Components
            sage: a = Components(ZZ, [1,2,3], 1)
            sage: a[:] = 1, 0, -3
            sage: s = a.__rmul__(2) ; s
            1-index components w.r.t. [1, 2, 3]
            sage: s[:]
            [2, 0, -6]
            sage: s == 2*a
            True
            sage: a.__rmul__(0) == 0
            True

        """
        if isinstance(other, Components):
            raise NotImplementedError("left tensor product not implemented")
        # Left multiplication by a "scalar":
        result = self._new_instance()
        if other == 0:
            return result   # because a just created Components is zero
        for ind, val in self._comp.iteritems():
            result._comp[ind] = other * val
        return result


    def __div__(self, other):
        r"""
        Division (by a scalar).

        EXAMPLES::

            sage: from sage.tensor.modules.comp import Components
            sage: a = Components(QQ, [1,2,3], 1)
            sage: a[:] = 1, 0, -3
            sage: s = a.__div__(3) ; s
            1-index components w.r.t. [1, 2, 3]
            sage: s[:]
            [1/3, 0, -1]
            sage: s == a/3
            True
            sage: 3*s == a
            True

        """
        if isinstance(other, Components):
            raise NotImplementedError("division by an object of type " +
                                      "Components not implemented")
        result = self._new_instance()
        for ind, val in self._comp.iteritems():
            result._comp[ind] = val / other
        return result

    def trace(self, pos1, pos2):
        r"""
        Index contraction.

        INPUT:

        - ``pos1`` -- position of the first index for the contraction (with the
          convention position=0 for the first slot)
        - ``pos2`` -- position of the second index for the contraction

        OUTPUT:

        - set of components resulting from the (pos1, pos2) contraction

        EXAMPLES:

        Self-contraction of a set of components with 2 indices::

            sage: from sage.tensor.modules.comp import Components
            sage: V = VectorSpace(QQ, 3)
            sage: c = Components(QQ, V.basis(), 2)
            sage: c[:] = [[1,2,3], [4,5,6], [7,8,9]]
            sage: c.trace(0,1)
            15
            sage: c[0,0] + c[1,1] + c[2,2]  # check
            15

        Three self-contractions of a set of components with 3 indices::

            sage: v = Components(QQ, V.basis(), 1)
            sage: v[:] = (-1,2,3)
            sage: a = c*v ; a
            3-indices components w.r.t. [
            (1, 0, 0),
            (0, 1, 0),
            (0, 0, 1)
            ]
            sage: s = a.trace(0,1) ; s  # contraction on the first two indices
            1-index components w.r.t. [
            (1, 0, 0),
            (0, 1, 0),
            (0, 0, 1)
            ]
            sage: s[:]
            [-15, 30, 45]
            sage: [sum(a[j,j,i] for j in range(3)) for i in range(3)]  # check
            [-15, 30, 45]
            sage: s = a.trace(0,2) ; s[:]  # contraction on the first and last indices
            [28, 32, 36]
            sage: [sum(a[j,i,j] for j in range(3)) for i in range(3)]  # check
            [28, 32, 36]
            sage: s = a.trace(1,2) ; s[:] # contraction on the last two indices
            [12, 24, 36]
            sage: [sum(a[i,j,j] for j in range(3)) for i in range(3)]  # check
            [12, 24, 36]

        """
        if self._nid < 2:
            raise ValueError("contraction can be perfomed only on " +
                             "components with at least 2 indices")
        if pos1 < 0 or pos1 > self._nid - 1:
            raise IndexError("pos1 out of range")
        if pos2 < 0 or pos2 > self._nid - 1:
            raise IndexError("pos2 out of range")
        if pos1 == pos2:
            raise IndexError("the two positions must differ for the " +
                             "contraction to be meaningful")
        si = self._sindex
        nsi = si + self._dim
        if self._nid == 2:
            res = 0
            for i in range(si, nsi):
                res += self[[i,i]]
            return res
        else:
            # More than 2 indices
            result = Components(self._ring, self._frame, self._nid - 2,
                                self._sindex, self._output_formatter)
            if pos1 > pos2:
                pos1, pos2 = (pos2, pos1)
            for ind, val in self._comp.iteritems():
                if ind[pos1] == ind[pos2]:
                    # there is a contribution to the contraction
                    ind_res = ind[:pos1] + ind[pos1+1:pos2] + ind[pos2+1:]
                    result[[ind_res]] += val
            return result

    def contract(self, *args):
        r"""
        Contraction on one or many indices with another instance of
        :class:`Components`.

        INPUT:

        - ``pos1`` -- positions of the indices in ``self`` involved in the
          contraction; ``pos1`` must be a sequence of integers, with 0 standing
          for the first index position, 1 for the second one, etc. If ``pos1``
          is not provided, a single contraction on the last index position of
          ``self`` is assumed
        - ``other`` -- the set of components to contract with
        - ``pos2`` -- positions of the indices in ``other`` involved in the
          contraction, with the same conventions as for ``pos1``. If ``pos2``
          is not provided, a single contraction on the first index position of
          ``other`` is assumed

        OUTPUT:

        - set of components resulting from the contraction

        EXAMPLES:

        Contraction of a 1-index set of components with a 2-index one::

            sage: from sage.tensor.modules.comp import Components
            sage: V = VectorSpace(QQ, 3)
            sage: a = Components(QQ, V.basis(), 1)
            sage: a[:] = (-1, 2, 3)
            sage: b = Components(QQ, V.basis(), 2)
            sage: b[:] = [[1,2,3], [4,5,6], [7,8,9]]
            sage: s0 = a.contract(0, b, 0) ; s0
            1-index components w.r.t. [
            (1, 0, 0),
            (0, 1, 0),
            (0, 0, 1)
            ]
            sage: s0[:]
            [28, 32, 36]
            sage: s0[:] == [sum(a[j]*b[j,i] for j in range(3)) for i in range(3)]  # check
            True
            sage: s1 = a.contract(0, b, 1) ; s1[:]
            [12, 24, 36]
            sage: s1[:] == [sum(a[j]*b[i,j] for j in range(3)) for i in range(3)]  # check
            True

        Parallel computations (see
        :class:`~sage.parallel.parallelism.Parallelism`)::

            sage: Parallelism().set('tensor', nproc=2)
            sage: Parallelism().get('tensor')
            2
            sage: s0_par = a.contract(0, b, 0) ; s0_par
            1-index components w.r.t. [
            (1, 0, 0),
            (0, 1, 0),
            (0, 0, 1)
            ]
            sage: s0_par[:]
            [28, 32, 36]
            sage: s0_par == s0
            True
            sage: s1_par = a.contract(0, b, 1) ; s1_par[:]
            [12, 24, 36]
            sage: s1_par == s1
            True
            sage: Parallelism().set('tensor', nproc = 1)  # switch off parallelization

        Parallel computation::

            sage: set_nproc(2); print get_nproc()
            2
            sage: s = a.contract(0, b, 0) ; s
            1-index components w.r.t. [
            (1, 0, 0),
            (0, 1, 0),
            (0, 0, 1)
            ]
            sage: s[:]
            [28, 32, 36]
            sage: s = a.contract(0, b, 1) ; s[:]
            [12, 24, 36]
            sage: set_nproc(1)


        Contraction on 2 indices::

            sage: c = a*b ; c
            3-indices components w.r.t. [
            (1, 0, 0),
            (0, 1, 0),
            (0, 0, 1)
            ]
            sage: s = c.contract(1,2, b, 0,1) ; s
            1-index components w.r.t. [
            (1, 0, 0),
            (0, 1, 0),
            (0, 0, 1)
            ]
            sage: s[:]
            [-285, 570, 855]
            sage: [sum(sum(c[i,j,k]*b[j,k] for k in range(3)) # check
            ....:      for j in range(3)) for i in range(3)]
            [-285, 570, 855]

        Parallel computation::

<<<<<<< HEAD
            sage: Parallelism().set('tensor', nproc=2)
            sage: c_par = a*b ; c_par
=======
            sage: set_nproc(2); print get_nproc()
            2
            sage: c = a*b ; c
>>>>>>> 7c9cfd09
            3-indices components w.r.t. [
            (1, 0, 0),
            (0, 1, 0),
            (0, 0, 1)
            ]
<<<<<<< HEAD
            sage: c_par == c
            True
            sage: s_par = c_par.contract(1,2, b, 0,1) ; s_par
=======
            sage: s = c.contract(1,2, b, 0,1) ; s
>>>>>>> 7c9cfd09
            1-index components w.r.t. [
            (1, 0, 0),
            (0, 1, 0),
            (0, 0, 1)
            ]
<<<<<<< HEAD
            sage: s_par[:]
            [-285, 570, 855]
            sage: s_par == s
            True
            sage: Parallelism().set('tensor', nproc=1)  # switch off parallelization
=======
            sage: s[:]
            [-285, 570, 855]
            sage: set_nproc(1)

>>>>>>> 7c9cfd09

        Consistency check with :meth:`trace`::

            sage: b = a*a ; b   # the tensor product of a with itself
            Fully symmetric 2-indices components w.r.t. [
            (1, 0, 0),
            (0, 1, 0),
            (0, 0, 1)
            ]
            sage: b[:]
            [ 1 -2 -3]
            [-2  4  6]
            [-3  6  9]
            sage: b.trace(0,1)
            14
            sage: a.contract(0, a, 0) == b.trace(0,1)
            True

        """
        #
        # Treatment of the input
        #
        nargs = len(args)
        for i, arg in enumerate(args):
            if isinstance(arg, Components):
                other = arg
                it = i
                break
        else:
            raise ValueError("a set of components must be provided in the " +
                             "argument list")
        if it == 0:
            pos1 = (self._nid - 1,)
        else:
            pos1 = args[:it]
        if it == nargs-1:
            pos2 = (0,)
        else:
            pos2 = args[it+1:]
        ncontr = len(pos1) # number of contractions
        if len(pos2) != ncontr:
            raise TypeError("Different number of indices for the contraction.")
        if other._frame != self._frame:
            raise TypeError("The two sets of components are not defined on " +
                            "the same frame.")
        if other._sindex != self._sindex:
            raise TypeError("The two sets of components do not have the " +
                            "same starting index.")
        contractions = [(pos1[i], pos2[i]) for i in range(ncontr)]
        res_nid = self._nid + other._nid - 2*ncontr
        #
        # Special case of a scalar result
        #
        if res_nid == 0:
            # To generate the indices tuples (of size ncontr) involved in the
            # the contraction, we create an empty instance of Components with
            # ncontr indices and call the method index_generator() on it:
            comp_for_contr = Components(self._ring, self._frame, ncontr,
                                        start_index=self._sindex)
            res = 0


<<<<<<< HEAD
            if Parallelism().get('tensor') != 1:
                # parallel contraction to scalar

                # parallel multiplication
                @parallel(p_iter='multiprocessing',ncpus=Parallelism().get('tensor'))
=======
            if TensorParallelCompute()._use_paral:
                # parallel contraction to scalar

                # parallel multiplication
                @parallel(p_iter='multiprocessing',ncpus=TensorParallelCompute()._nproc)
>>>>>>> 7c9cfd09
                def compprod(a,b):
                    return a*b

                # parallel list of inputs
                partial = list(compprod([(other[[ind]],self[[ind]]) for ind in
                                     comp_for_contr.index_generator()
                    ]))
                res = sum(map(itemgetter(1),partial))
            else:
                # sequential
                res = 0
                for ind in comp_for_contr.index_generator():
                    res += self[[ind]] * other[[ind]]

            return res


        #
        # Positions of self and other indices in the result
        #  (None = the position is involved in a contraction and therefore
        #   does not appear in the final result)
        #
        pos_s = [None for i in range(self._nid)]  # initialization
        pos_o = [None for i in range(other._nid)] # initialization
        shift = 0
        for pos in range(self._nid):
            for contract_pair in contractions:
                if pos == contract_pair[0]:
                    shift += 1
                    break
            else:
                pos_s[pos] = pos - shift
        for pos in range(other._nid):
            for contract_pair in contractions:
                if pos == contract_pair[1]:
                    shift += 1
                    break
            else:
                pos_o[pos] = self._nid + pos - shift
        rev_s = [pos_s.index(i) for i in range(self._nid-ncontr)]
        rev_o = [pos_o.index(i) for i in range(self._nid-ncontr, res_nid)]
        #
        # Determination of the symmetries of the result
        #
        max_len_sym = 0 # maximum length of symmetries in the result
        max_len_antisym = 0 # maximum length of antisymmetries in the result
        if res_nid > 1:  # no need to search for symmetries if res_nid == 1
            if isinstance(self, CompWithSym):
                s_sym = self._sym
                s_antisym = self._antisym
            else:
                s_sym = []
                s_antisym = []
            if isinstance(other, CompWithSym):
                o_sym = other._sym
                o_antisym = other._antisym
            else:
                o_sym = []
                o_antisym = []
            # print "s_sym, s_antisym: ", s_sym, s_antisym
            # print "o_sym, o_antisym: ", o_sym, o_antisym
            res_sym = []
            res_antisym = []
            for isym in s_sym:
                r_isym = []
                for pos in isym:
                    if pos_s[pos] is not None:
                        r_isym.append(pos_s[pos])
                if len(r_isym) > 1:
                    res_sym.append(r_isym)
                    max_len_sym = max(max_len_sym, len(r_isym))
            for isym in s_antisym:
                r_isym = []
                for pos in isym:
                    if pos_s[pos] is not None:
                        r_isym.append(pos_s[pos])
                if len(r_isym) > 1:
                    res_antisym.append(r_isym)
                    max_len_antisym = max(max_len_antisym, len(r_isym))
            for isym in o_sym:
                r_isym = []
                for pos in isym:
                    if pos_o[pos] is not None:
                        r_isym.append(pos_o[pos])
                if len(r_isym) > 1:
                    res_sym.append(r_isym)
                    max_len_sym = max(max_len_sym, len(r_isym))
            for isym in o_antisym:
                r_isym = []
                for pos in isym:
                    if pos_o[pos] is not None:
                        r_isym.append(pos_o[pos])
                if len(r_isym) > 1:
                    res_antisym.append(r_isym)
                    max_len_antisym = max(max_len_antisym, len(r_isym))
            # print "res_sym: ", res_sym
            # print "res_antisym: ", res_antisym
            # print "max_len_sym: ", max_len_sym
            # print "max_len_antisym: ", max_len_antisym
        #
        # Construction of the result object in view of the remaining symmetries:
        #
        if max_len_sym == 0 and max_len_antisym == 0:
            res = Components(self._ring, self._frame, res_nid,
                             start_index=self._sindex,
                             output_formatter=self._output_formatter)
        elif max_len_sym == res_nid:
            res = CompFullySym(self._ring, self._frame, res_nid,
                               start_index=self._sindex,
                               output_formatter=self._output_formatter)
        elif max_len_antisym == res_nid:
            res = CompFullyAntiSym(self._ring, self._frame, res_nid,
                                   start_index=self._sindex,
                                   output_formatter=self._output_formatter)
        else:
            res = CompWithSym(self._ring, self._frame, res_nid,
                              start_index=self._sindex,
                              output_formatter=self._output_formatter,
                              sym=res_sym, antisym=res_antisym)
        #
        # Performing the contraction
        #
        # To generate the indices tuples (of size ncontr) involved in the
        # the contraction, we create an empty instance of Components with
        # ncontr indices and call the method index_generator() on it:
        comp_for_contr = Components(self._ring, self._frame, ncontr,
                                    start_index=self._sindex)
        shift_o = self._nid - ncontr

<<<<<<< HEAD
        if Parallelism().get('tensor') != 1:
            # parallel computation
            nproc = Parallelism().get('tensor')
=======
        if TensorParallelCompute()._use_paral:
            # parallel computation
            nproc = TensorParallelCompute()._nproc
>>>>>>> 7c9cfd09
            lol = lambda lst, sz: [lst[i:i+sz] for i in range(0, len(lst), sz)]
            ind_list = [ind for ind in res.non_redundant_index_generator()]
            ind_step = max(1,int(len(ind_list)/nproc/2))
            local_list = lol(ind_list,ind_step)

            listParalInput = []
            for ind_part in local_list:
                listParalInput.append((self,other,ind_part,rev_s,rev_o,shift_o,contractions,comp_for_contr))

            # definition of the parallel function
            @parallel(p_iter='multiprocessing',ncpus=nproc)
            def make_Contraction(this,other,local_list,rev_s,rev_o,shift_o,contractions,comp_for_contr):
                local_res = []
                for ind in local_list:
                    ind_s = [None for i in range(this._nid)]  # initialization
                    ind_o = [None for i in range(other._nid)] # initialization
                    for i, pos in enumerate(rev_s):
                        ind_s[pos] = ind[i]
                    for i, pos in enumerate(rev_o):
                        ind_o[pos] = ind[shift_o+i]
                    sm = 0
                    for ind_c in comp_for_contr.index_generator():
                        ic = 0
                        for pos_s, pos_o in contractions:
                            k = ind_c[ic]
                            ind_s[pos_s] = k
                            ind_o[pos_o] = k
                            ic += 1
                        sm += this[[ind_s]] * other[[ind_o]]
                    local_res.append([ind,sm])
                return local_res

            for ii, val in make_Contraction(listParalInput):
                for jj in val :
                      res[[jj[0]]] = jj[1]
        else:
            # sequential
            for ind in res.non_redundant_index_generator():
                ind_s = [None for i in range(self._nid)]  # initialization
                ind_o = [None for i in range(other._nid)] # initialization
                for i, pos in enumerate(rev_s):
                    ind_s[pos] = ind[i]
                for i, pos in enumerate(rev_o):
                    ind_o[pos] = ind[shift_o+i]
                sm = 0
                for ind_c in comp_for_contr.index_generator():
                    ic = 0
                    for pos_s, pos_o in contractions:
                        k = ind_c[ic]
                        ind_s[pos_s] = k
                        ind_o[pos_o] = k
                        ic += 1
                    sm += self[[ind_s]] * other[[ind_o]]
                res[[ind]] = sm

        return res


    def index_generator(self):
        r"""
        Generator of indices.

        OUTPUT:

        - an iterable index

        EXAMPLES:

        Indices on a 3-dimensional vector space::

            sage: from sage.tensor.modules.comp import Components
            sage: V = VectorSpace(QQ,3)
            sage: c = Components(QQ, V.basis(), 1)
            sage: for ind in c.index_generator(): print ind,
            (0,) (1,) (2,)
            sage: c = Components(QQ, V.basis(), 1, start_index=1)
            sage: for ind in c.index_generator(): print ind,
            (1,) (2,) (3,)
            sage: c = Components(QQ, V.basis(), 2)
            sage: for ind in c.index_generator(): print ind,
            (0, 0) (0, 1) (0, 2) (1, 0) (1, 1) (1, 2) (2, 0) (2, 1) (2, 2)

        """
        si = self._sindex
        imax = self._dim - 1 + si
        ind = [si for k in range(self._nid)]
        ind_end = [si for k in range(self._nid)]
        ind_end[0] = imax+1
        while ind != ind_end:
            yield tuple(ind)
            ret = 1
            for pos in range(self._nid-1,-1,-1):
                if ind[pos] != imax:
                    ind[pos] += ret
                    ret = 0
                elif ret == 1:
                    if pos == 0:
                        ind[pos] = imax + 1 # end point reached
                    else:
                        ind[pos] = si
                        ret = 1

    def non_redundant_index_generator(self):
        r"""
        Generator of non redundant indices.

        In the absence of declared symmetries, all possible indices are
        generated. So this method is equivalent to :meth:`index_generator`.
        Only versions for derived classes with symmetries or antisymmetries
        are not trivial.

        OUTPUT:

        - an iterable index

        EXAMPLES:

        Indices on a 3-dimensional vector space::

            sage: from sage.tensor.modules.comp import Components
            sage: V = VectorSpace(QQ,3)
            sage: c = Components(QQ, V.basis(), 2)
            sage: for ind in c.non_redundant_index_generator(): print ind,
            (0, 0) (0, 1) (0, 2) (1, 0) (1, 1) (1, 2) (2, 0) (2, 1) (2, 2)
            sage: c = Components(QQ, V.basis(), 2, start_index=1)
            sage: for ind in c.non_redundant_index_generator(): print ind,
            (1, 1) (1, 2) (1, 3) (2, 1) (2, 2) (2, 3) (3, 1) (3, 2) (3, 3)

        """
        for ind in self.index_generator():
            yield ind


    def symmetrize(self, *pos):
        r"""
        Symmetrization over the given index positions.

        INPUT:

        - ``pos`` -- list of index positions involved in the
          symmetrization (with the convention position=0 for the first slot);
          if none, the symmetrization is performed over all the indices

        OUTPUT:

        - an instance of :class:`CompWithSym` describing the symmetrized
          components

        EXAMPLES:

        Symmetrization of 2-indices components::

            sage: from sage.tensor.modules.comp import Components
            sage: V = VectorSpace(QQ, 3)
            sage: c = Components(QQ, V.basis(), 2)
            sage: c[:] = [[1,2,3], [4,5,6], [7,8,9]]
            sage: s = c.symmetrize() ; s
            Fully symmetric 2-indices components w.r.t. [
            (1, 0, 0),
            (0, 1, 0),
            (0, 0, 1)
            ]
            sage: c[:], s[:]
            (
            [1 2 3]  [1 3 5]
            [4 5 6]  [3 5 7]
            [7 8 9], [5 7 9]
            )
            sage: c.symmetrize() == c.symmetrize(0,1)
            True

        Full symmetrization of 3-indices components::

            sage: c = Components(QQ, V.basis(), 3)
            sage: c[:] = [[[1,2,3], [4,5,6], [7,8,9]], [[10,11,12], [13,14,15], [16,17,18]], [[19,20,21], [22,23,24], [25,26,27]]]
            sage: s = c.symmetrize() ; s
            Fully symmetric 3-indices components w.r.t. [
            (1, 0, 0),
            (0, 1, 0),
            (0, 0, 1)
            ]
            sage: c[:], s[:]
            ([[[1, 2, 3], [4, 5, 6], [7, 8, 9]],
              [[10, 11, 12], [13, 14, 15], [16, 17, 18]],
              [[19, 20, 21], [22, 23, 24], [25, 26, 27]]],
             [[[1, 16/3, 29/3], [16/3, 29/3, 14], [29/3, 14, 55/3]],
              [[16/3, 29/3, 14], [29/3, 14, 55/3], [14, 55/3, 68/3]],
              [[29/3, 14, 55/3], [14, 55/3, 68/3], [55/3, 68/3, 27]]])
            sage: all(s[i,j,k] == (c[i,j,k]+c[i,k,j]+c[j,k,i]+c[j,i,k]+c[k,i,j]+c[k,j,i])/6  # Check of the result:
            ....:     for i in range(3) for j in range(3) for k in range(3))
            True
            sage: c.symmetrize() == c.symmetrize(0,1,2)
            True

        Partial symmetrization of 3-indices components::

            sage: s = c.symmetrize(0,1) ; s   # symmetrization on the first two indices
            3-indices components w.r.t. [
            (1, 0, 0),
            (0, 1, 0),
            (0, 0, 1)
            ], with symmetry on the index positions (0, 1)
            sage: c[:], s[:]
            ([[[1, 2, 3], [4, 5, 6], [7, 8, 9]],
              [[10, 11, 12], [13, 14, 15], [16, 17, 18]],
              [[19, 20, 21], [22, 23, 24], [25, 26, 27]]],
             [[[1, 2, 3], [7, 8, 9], [13, 14, 15]],
              [[7, 8, 9], [13, 14, 15], [19, 20, 21]],
              [[13, 14, 15], [19, 20, 21], [25, 26, 27]]])
            sage: all(s[i,j,k] == (c[i,j,k]+c[j,i,k])/2   # Check of the result:
            ....:     for i in range(3) for j in range(3) for k in range(3))
            True
            sage: s = c.symmetrize(1,2) ; s   # symmetrization on the last two indices
            3-indices components w.r.t. [
            (1, 0, 0),
            (0, 1, 0),
            (0, 0, 1)
            ], with symmetry on the index positions (1, 2)
            sage: c[:], s[:]
            ([[[1, 2, 3], [4, 5, 6], [7, 8, 9]],
              [[10, 11, 12], [13, 14, 15], [16, 17, 18]],
              [[19, 20, 21], [22, 23, 24], [25, 26, 27]]],
             [[[1, 3, 5], [3, 5, 7], [5, 7, 9]],
              [[10, 12, 14], [12, 14, 16], [14, 16, 18]],
              [[19, 21, 23], [21, 23, 25], [23, 25, 27]]])
            sage: all(s[i,j,k] == (c[i,j,k]+c[i,k,j])/2   # Check of the result:
            ....:     for i in range(3) for j in range(3) for k in range(3))
            True
            sage: s = c.symmetrize(0,2) ; s   # symmetrization on the first and last indices
            3-indices components w.r.t. [
            (1, 0, 0),
            (0, 1, 0),
            (0, 0, 1)
            ], with symmetry on the index positions (0, 2)
            sage: c[:], s[:]
            ([[[1, 2, 3], [4, 5, 6], [7, 8, 9]],
              [[10, 11, 12], [13, 14, 15], [16, 17, 18]],
              [[19, 20, 21], [22, 23, 24], [25, 26, 27]]],
             [[[1, 6, 11], [4, 9, 14], [7, 12, 17]],
              [[6, 11, 16], [9, 14, 19], [12, 17, 22]],
              [[11, 16, 21], [14, 19, 24], [17, 22, 27]]])
            sage: all(s[i,j,k] == (c[i,j,k]+c[k,j,i])/2   # Check of the result:
            ....:     for i in range(3) for j in range(3) for k in range(3))
            True

        """
        from sage.groups.perm_gps.permgroup_named import SymmetricGroup
        if not pos:
            pos = range(self._nid)
        else:
            if len(pos) < 2:
                raise ValueError("at least two index positions must be given")
            if len(pos) > self._nid:
                raise ValueError("number of index positions larger than the "
                                 "total number of indices")
        n_sym = len(pos) # number of indices involved in the symmetry
        if n_sym == self._nid:
            result = CompFullySym(self._ring, self._frame, self._nid, self._sindex,
                                  self._output_formatter)
        else:
            result = CompWithSym(self._ring, self._frame, self._nid, self._sindex,
                                 self._output_formatter, sym=pos)
        sym_group = SymmetricGroup(n_sym)
        for ind in result.non_redundant_index_generator():
            sum = 0
            for perm in sym_group.list():
                # action of the permutation on [0,1,...,n_sym-1]:
                perm_action = map(lambda x: x-1, perm.domain())
                ind_perm = list(ind)
                for k in range(n_sym):
                    ind_perm[pos[perm_action[k]]] = ind[pos[k]]
                sum += self[[ind_perm]]
            result[[ind]] = sum / sym_group.order()
        return result

    def antisymmetrize(self, *pos):
        r"""
        Antisymmetrization over the given index positions

        INPUT:

        - ``pos`` -- list of index positions involved in the antisymmetrization
          (with the convention position=0 for the first slot); if none, the
          antisymmetrization is performed over all the indices

        OUTPUT:

        - an instance of :class:`CompWithSym` describing the antisymmetrized
          components.

        EXAMPLES:

        Antisymmetrization of 2-indices components::

            sage: from sage.tensor.modules.comp import Components
            sage: V = VectorSpace(QQ, 3)
            sage: c = Components(QQ, V.basis(), 2)
            sage: c[:] = [[1,2,3], [4,5,6], [7,8,9]]
            sage: s = c.antisymmetrize() ; s
            Fully antisymmetric 2-indices components w.r.t. [
            (1, 0, 0),
            (0, 1, 0),
            (0, 0, 1)
            ]
            sage: c[:], s[:]
            (
            [1 2 3]  [ 0 -1 -2]
            [4 5 6]  [ 1  0 -1]
            [7 8 9], [ 2  1  0]
            )
            sage: c.antisymmetrize() == c.antisymmetrize(0,1)
            True

        Full antisymmetrization of 3-indices components::

            sage: c = Components(QQ, V.basis(), 3)
            sage: c[:] = [[[-1,-2,3], [4,-5,4], [-7,8,9]], [[10,10,12], [13,-14,15], [-16,17,19]], [[-19,20,21], [1,2,3], [-25,26,27]]]
            sage: s = c.antisymmetrize() ; s
            Fully antisymmetric 3-indices components w.r.t. [
            (1, 0, 0),
            (0, 1, 0),
            (0, 0, 1)
            ]
            sage: c[:], s[:]
            ([[[-1, -2, 3], [4, -5, 4], [-7, 8, 9]],
              [[10, 10, 12], [13, -14, 15], [-16, 17, 19]],
              [[-19, 20, 21], [1, 2, 3], [-25, 26, 27]]],
             [[[0, 0, 0], [0, 0, -13/6], [0, 13/6, 0]],
              [[0, 0, 13/6], [0, 0, 0], [-13/6, 0, 0]],
              [[0, -13/6, 0], [13/6, 0, 0], [0, 0, 0]]])
            sage: all(s[i,j,k] == (c[i,j,k]-c[i,k,j]+c[j,k,i]-c[j,i,k]+c[k,i,j]-c[k,j,i])/6  # Check of the result:
            ....:     for i in range(3) for j in range(3) for k in range(3))
            True
            sage: c.symmetrize() == c.symmetrize(0,1,2)
            True

        Partial antisymmetrization of 3-indices components::

            sage: s = c.antisymmetrize(0,1) ; s  # antisymmetrization on the first two indices
            3-indices components w.r.t. [
            (1, 0, 0),
            (0, 1, 0),
            (0, 0, 1)
            ], with antisymmetry on the index positions (0, 1)
            sage: c[:], s[:]
            ([[[-1, -2, 3], [4, -5, 4], [-7, 8, 9]],
              [[10, 10, 12], [13, -14, 15], [-16, 17, 19]],
              [[-19, 20, 21], [1, 2, 3], [-25, 26, 27]]],
             [[[0, 0, 0], [-3, -15/2, -4], [6, -6, -6]],
              [[3, 15/2, 4], [0, 0, 0], [-17/2, 15/2, 8]],
              [[-6, 6, 6], [17/2, -15/2, -8], [0, 0, 0]]])
            sage: all(s[i,j,k] == (c[i,j,k]-c[j,i,k])/2  # Check of the result:
            ....:     for i in range(3) for j in range(3) for k in range(3))
            True
            sage: s = c.antisymmetrize(1,2) ; s  # antisymmetrization on the last two indices
            3-indices components w.r.t. [
            (1, 0, 0),
            (0, 1, 0),
            (0, 0, 1)
            ], with antisymmetry on the index positions (1, 2)
            sage: c[:], s[:]
            ([[[-1, -2, 3], [4, -5, 4], [-7, 8, 9]],
              [[10, 10, 12], [13, -14, 15], [-16, 17, 19]],
              [[-19, 20, 21], [1, 2, 3], [-25, 26, 27]]],
             [[[0, -3, 5], [3, 0, -2], [-5, 2, 0]],
              [[0, -3/2, 14], [3/2, 0, -1], [-14, 1, 0]],
              [[0, 19/2, 23], [-19/2, 0, -23/2], [-23, 23/2, 0]]])
            sage: all(s[i,j,k] == (c[i,j,k]-c[i,k,j])/2  # Check of the result:
            ....:     for i in range(3) for j in range(3) for k in range(3))
            True
            sage: s = c.antisymmetrize(0,2) ; s  # antisymmetrization on the first and last indices
            3-indices components w.r.t. [
            (1, 0, 0),
            (0, 1, 0),
            (0, 0, 1)
            ], with antisymmetry on the index positions (0, 2)
            sage: c[:], s[:]
            ([[[-1, -2, 3], [4, -5, 4], [-7, 8, 9]],
              [[10, 10, 12], [13, -14, 15], [-16, 17, 19]],
              [[-19, 20, 21], [1, 2, 3], [-25, 26, 27]]],
             [[[0, -6, 11], [0, -9, 3/2], [0, 12, 17]],
              [[6, 0, -4], [9, 0, 13/2], [-12, 0, -7/2]],
              [[-11, 4, 0], [-3/2, -13/2, 0], [-17, 7/2, 0]]])
            sage: all(s[i,j,k] == (c[i,j,k]-c[k,j,i])/2  # Check of the result:
            ....:     for i in range(3) for j in range(3) for k in range(3))
            True

        The order of index positions in the argument does not matter::

            sage: c.antisymmetrize(1,0) == c.antisymmetrize(0,1)
            True
            sage: c.antisymmetrize(2,1) == c.antisymmetrize(1,2)
            True
            sage: c.antisymmetrize(2,0) == c.antisymmetrize(0,2)
            True

        """
        from sage.groups.perm_gps.permgroup_named import SymmetricGroup
        if not pos:
            pos = range(self._nid)
        else:
            if len(pos) < 2:
                raise ValueError("at least two index positions must be given")
            if len(pos) > self._nid:
                raise ValueError("number of index positions larger than the "
                                 "total number of indices")
        n_sym = len(pos) # number of indices involved in the antisymmetry
        if n_sym == self._nid:
            result = CompFullyAntiSym(self._ring, self._frame, self._nid,
                                      self._sindex, self._output_formatter)
        else:
            result = CompWithSym(self._ring, self._frame, self._nid, self._sindex,
                                 self._output_formatter, antisym=pos)
        sym_group = SymmetricGroup(n_sym)
        for ind in result.non_redundant_index_generator():
            sum = 0
            for perm in sym_group.list():
                # action of the permutation on [0,1,...,n_sym-1]:
                perm_action = map(lambda x: x-1, perm.domain())
                ind_perm = list(ind)
                for k in range(n_sym):
                    ind_perm[pos[perm_action[k]]] = ind[pos[k]]
                if perm.sign() == 1:
                    sum += self[[ind_perm]]
                else:
                    sum -= self[[ind_perm]]
            result[[ind]] = sum / sym_group.order()
        return result

    def _matrix_(self):
        r"""
        Convert a set of ring components with 2 indices into a matrix.

        EXAMPLE::

            sage: from sage.tensor.modules.comp import Components
            sage: V = VectorSpace(QQ, 3)
            sage: c = Components(QQ, V.basis(), 2, start_index=1)
            sage: c[:] = [[-1,2,3], [4,-5,6], [7,8,-9]]
            sage: c._matrix_()
            [-1  2  3]
            [ 4 -5  6]
            [ 7  8 -9]

            sage: matrix(c) == c._matrix_()
            True

        """
        from sage.matrix.constructor import matrix
        if self._nid != 2:
            raise ValueError("the set of components must have 2 indices")
        si = self._sindex
        nsi = self._dim + si
        tab = [[self[[i,j]] for j in range(si, nsi)] for i in range(si, nsi)]
        return matrix(tab)


#******************************************************************************

class CompWithSym(Components):
    r"""
    Indexed set of ring elements forming some components with respect to a
    given "frame", with symmetries or antisymmetries regarding permutations
    of the indices.

    The "frame" can be a basis of some vector space or a vector frame on some
    manifold (i.e. a field of bases).
    The stored quantities can be tensor components or non-tensorial quantities,
    such as connection coefficients or structure coefficents.

    Subclasses of :class:`CompWithSym` are

    * :class:`CompFullySym` for fully symmetric components.
    * :class:`CompFullyAntiSym` for fully antisymmetric components.

    INPUT:

    - ``ring`` -- commutative ring in which each component takes its value
    - ``frame`` -- frame with respect to which the components are defined;
      whatever type ``frame`` is, it should have some method ``__len__()``
      implemented, so that ``len(frame)`` returns the dimension, i.e. the size
      of a single index range
    - ``nb_indices`` -- number of indices labeling the components
    - ``start_index`` -- (default: 0) first value of a single index;
      accordingly a component index i must obey
      ``start_index <= i <= start_index + dim - 1``, where ``dim = len(frame)``.
    - ``output_formatter`` -- (default: ``None``) function or unbound
      method called to format the output of the component access
      operator ``[...]`` (method __getitem__); ``output_formatter`` must take
      1 or 2 arguments: the 1st argument must be an instance of ``ring`` and
      the second one, if any, some format specification.
    - ``sym`` -- (default: ``None``) a symmetry or a list of symmetries among
      the indices: each symmetry is described by a tuple containing the
      positions of the involved indices, with the convention ``position=0``
      for the first slot; for instance:

        * ``sym = (0, 1)`` for a symmetry between the 1st and 2nd indices
        * ``sym = [(0,2), (1,3,4)]`` for a symmetry between the 1st and 3rd
          indices and a symmetry between the 2nd, 4th and 5th indices.

    - ``antisym`` -- (default: ``None``) antisymmetry or list of antisymmetries
      among the indices, with the same convention as for ``sym``

    EXAMPLES:

    Symmetric components with 2 indices::

        sage: from sage.tensor.modules.comp import Components, CompWithSym
        sage: V = VectorSpace(QQ,3)
        sage: c = CompWithSym(QQ, V.basis(), 2, sym=(0,1))  # for demonstration only: it is preferable to use CompFullySym in this case
        sage: c[0,1] = 3
        sage: c[:]  # note that c[1,0] has been set automatically
        [0 3 0]
        [3 0 0]
        [0 0 0]

    Antisymmetric components with 2 indices::

        sage: c = CompWithSym(QQ, V.basis(), 2, antisym=(0,1))  # for demonstration only: it is preferable to use CompFullyAntiSym in this case
        sage: c[0,1] = 3
        sage: c[:]  # note that c[1,0] has been set automatically
        [ 0  3  0]
        [-3  0  0]
        [ 0  0  0]

    Internally, only non-redundant components are stored::

        sage: c._comp
        {(0, 1): 3}

    Components with 6 indices, symmetric among 3 indices (at position
    `(0, 1, 5)`) and antisymmetric among 2 indices (at position `(2, 4)`)::

        sage: c = CompWithSym(QQ, V.basis(), 6, sym=(0,1,5), antisym=(2,4))
        sage: c[0,1,2,0,1,2] = 3
        sage: c[1,0,2,0,1,2]  # symmetry between indices in position 0 and 1
        3
        sage: c[2,1,2,0,1,0]  # symmetry between indices in position 0 and 5
        3
        sage: c[0,2,2,0,1,1]  # symmetry between indices in position 1 and 5
        3
        sage: c[0,1,1,0,2,2]  # antisymmetry between indices in position 2 and 4
        -3

    Components with 4 indices, antisymmetric with respect to the first pair of
    indices as well as with the second pair of indices::

        sage: c = CompWithSym(QQ, V.basis(), 4, antisym=[(0,1),(2,3)])
        sage: c[0,1,0,1] = 3
        sage: c[1,0,0,1]  # antisymmetry on the first pair of indices
        -3
        sage: c[0,1,1,0]  # antisymmetry on the second pair of indices
        -3
        sage: c[1,0,1,0]  # consequence of the above
        3

    .. RUBRIC:: ARITHMETIC EXAMPLES

    Addition of a symmetric set of components with a non-symmetric one: the
    symmetry is lost::

        sage: V = VectorSpace(QQ, 3)
        sage: a = Components(QQ, V.basis(), 2)
        sage: a[:] = [[1,-2,3], [4,5,-6], [-7,8,9]]
        sage: b = CompWithSym(QQ, V.basis(), 2, sym=(0,1))  # for demonstration only: it is preferable to declare b = CompFullySym(QQ, V.basis(), 2)
        sage: b[0,0], b[0,1], b[0,2] = 1, 2, 3
        sage: b[1,1], b[1,2] = 5, 7
        sage: b[2,2] = 11
        sage: s = a + b ; s
        2-indices components w.r.t. [
        (1, 0, 0),
        (0, 1, 0),
        (0, 0, 1)
        ]
        sage: a[:], b[:], s[:]
        (
        [ 1 -2  3]  [ 1  2  3]  [ 2  0  6]
        [ 4  5 -6]  [ 2  5  7]  [ 6 10  1]
        [-7  8  9], [ 3  7 11], [-4 15 20]
        )
        sage: a + b == b + a
        True

    Addition of two symmetric set of components: the symmetry is preserved::

        sage: c = CompWithSym(QQ, V.basis(), 2, sym=(0,1)) # for demonstration only: it is preferable to declare c = CompFullySym(QQ, V.basis(), 2)
        sage: c[0,0], c[0,1], c[0,2] = -4, 7, -8
        sage: c[1,1], c[1,2] = 2, -4
        sage: c[2,2] = 2
        sage: s = b + c ; s
        2-indices components w.r.t. [
        (1, 0, 0),
        (0, 1, 0),
        (0, 0, 1)
        ], with symmetry on the index positions (0, 1)
        sage: b[:], c[:], s[:]
        (
        [ 1  2  3]  [-4  7 -8]  [-3  9 -5]
        [ 2  5  7]  [ 7  2 -4]  [ 9  7  3]
        [ 3  7 11], [-8 -4  2], [-5  3 13]
        )
        sage: b + c == c + b
        True

    Check of the addition with counterparts not declared symmetric::

        sage: bn = Components(QQ, V.basis(), 2)
        sage: bn[:] = b[:]
        sage: bn == b
        True
        sage: cn = Components(QQ, V.basis(), 2)
        sage: cn[:] = c[:]
        sage: cn == c
        True
        sage: bn + cn == b + c
        True

    Addition of an antisymmetric set of components with a non-symmetric one:
    the antisymmetry is lost::

        sage: d = CompWithSym(QQ, V.basis(), 2, antisym=(0,1))  # for demonstration only: it is preferable to declare d = CompFullyAntiSym(QQ, V.basis(), 2)
        sage: d[0,1], d[0,2], d[1,2] = 4, -1, 3
        sage: s = a + d ; s
        2-indices components w.r.t. [
        (1, 0, 0),
        (0, 1, 0),
        (0, 0, 1)
        ]
        sage: a[:], d[:], s[:]
        (
        [ 1 -2  3]  [ 0  4 -1]  [ 1  2  2]
        [ 4  5 -6]  [-4  0  3]  [ 0  5 -3]
        [-7  8  9], [ 1 -3  0], [-6  5  9]
        )
        sage: d + a == a + d
        True

    Addition of two antisymmetric set of components: the antisymmetry is preserved::

        sage: e = CompWithSym(QQ, V.basis(), 2, antisym=(0,1))  # for demonstration only: it is preferable to declare e = CompFullyAntiSym(QQ, V.basis(), 2)
        sage: e[0,1], e[0,2], e[1,2] = 2, 3, -1
        sage: s = d + e ; s
        2-indices components w.r.t. [
        (1, 0, 0),
        (0, 1, 0),
        (0, 0, 1)
        ], with antisymmetry on the index positions (0, 1)
        sage: d[:], e[:], s[:]
        (
        [ 0  4 -1]  [ 0  2  3]  [ 0  6  2]
        [-4  0  3]  [-2  0 -1]  [-6  0  2]
        [ 1 -3  0], [-3  1  0], [-2 -2  0]
        )
        sage: e + d == d + e
        True

    """
    def __init__(self, ring, frame, nb_indices, start_index=0,
                 output_formatter=None, sym=None, antisym=None):
        r"""
        TEST::

            sage: from sage.tensor.modules.comp import CompWithSym
            sage: C = CompWithSym(ZZ, [1,2,3], 4, sym=(0,1), antisym=(2,3))
            sage: TestSuite(C).run()

        """
        Components.__init__(self, ring, frame, nb_indices, start_index,
                            output_formatter)
        self._sym = []
        if sym is not None and sym != []:
            if isinstance(sym[0], (int, Integer)):
                # a single symmetry is provided as a tuple -> 1-item list:
                sym = [tuple(sym)]
            for isym in sym:
                if len(isym) < 2:
                    raise IndexError("at least two index positions must be " +
                                     "provided to define a symmetry")
                for i in isym:
                    if i<0 or i>self._nid-1:
                        raise IndexError("invalid index position: " + str(i) +
                                         " not in [0," + str(self._nid-1) + "]")
                self._sym.append(tuple(isym))
        self._antisym = []
        if antisym is not None and antisym != []:
            if isinstance(antisym[0], (int, Integer)):
                # a single antisymmetry is provided as a tuple -> 1-item list:
                antisym = [tuple(antisym)]
            for isym in antisym:
                if len(isym) < 2:
                    raise IndexError("at least two index positions must be " +
                                     "provided to define an antisymmetry")
                for i in isym:
                    if i<0 or i>self._nid-1:
                        raise IndexError("invalid index position: " + str(i) +
                                         " not in [0," + str(self._nid-1) + "]")
                self._antisym.append(tuple(isym))
        # Final consistency check:
        index_list = []
        for isym in self._sym:
            index_list += isym
        for isym in self._antisym:
            index_list += isym
        if len(index_list) != len(set(index_list)):
            # There is a repeated index position:
            raise IndexError("incompatible lists of symmetries: the same " +
                             "index position appears more then once")

    def _repr_(self):
        r"""
        Return a string representation of ``self``.

        EXAMPLES::

            sage: from sage.tensor.modules.comp import CompWithSym
            sage: CompWithSym(ZZ, [1,2,3], 4, sym=(0,1))
            4-indices components w.r.t. [1, 2, 3],
             with symmetry on the index positions (0, 1)
            sage: CompWithSym(ZZ, [1,2,3], 4, sym=(0,1), antisym=(2,3))
            4-indices components w.r.t. [1, 2, 3],
             with symmetry on the index positions (0, 1),
             with antisymmetry on the index positions (2, 3)

        """
        description = str(self._nid)
        if self._nid == 1:
            description += "-index"
        else:
            description += "-indices"
        description += " components w.r.t. " + str(self._frame)
        for isym in self._sym:
            description += ", with symmetry on the index positions " + \
                           str(tuple(isym))
        for isym in self._antisym:
            description += ", with antisymmetry on the index positions " + \
                           str(tuple(isym))
        return description

    def _new_instance(self):
        r"""
        Create a :class:`CompWithSym` instance w.r.t. the same frame,
        and with the same number of indices and the same symmetries.

        EXAMPLES::

            sage: from sage.tensor.modules.comp import CompWithSym
            sage: c = CompWithSym(ZZ, [1,2,3], 4, sym=(0,1))
            sage: a = c._new_instance() ; a
            4-indices components w.r.t. [1, 2, 3], with symmetry on the index positions (0, 1)

        """
        return CompWithSym(self._ring, self._frame, self._nid, self._sindex,
                          self._output_formatter, self._sym, self._antisym)

    def _ordered_indices(self, indices):
        r"""
        Given a set of indices, return a set of indices with the indices
        at the positions of symmetries or antisymmetries being ordered,
        as well as some antisymmetry indicator.

        INPUT:

        - ``indices`` -- list of indices (possibly a single integer if
          self is a 1-index object)

        OUTPUT:

        - a pair ``(s,ind)`` where ``ind`` is a tuple that differs from the
          original list of indices by a reordering at the positions of
          symmetries and antisymmetries and

          * ``s = 0`` if the value corresponding to ``indices`` vanishes by
            antisymmetry (repeated indices); `ind` is then set to ``None``
          * ``s = 1`` if the value corresponding to ``indices`` is the same as
            that corresponding to ``ind``
          * ``s = -1`` if the value corresponding to ``indices`` is the
            opposite of that corresponding to ``ind``

        EXAMPLES::

            sage: from sage.tensor.modules.comp import CompWithSym
            sage: c = CompWithSym(ZZ, [1,2,3], 4, sym=(0,1), antisym=(2,3))
            sage: c._ordered_indices([0,1,1,2])
            (1, (0, 1, 1, 2))
            sage: c._ordered_indices([1,0,1,2])
            (1, (0, 1, 1, 2))
            sage: c._ordered_indices([0,1,2,1])
            (-1, (0, 1, 1, 2))
            sage: c._ordered_indices([0,1,2,2])
            (0, None)

        """
        from sage.combinat.permutation import Permutation
        ind = list(self._check_indices(indices))
        for isym in self._sym:
            indsym = []
            for pos in isym:
                indsym.append(ind[pos])
            indsym_ordered = sorted(indsym)
            for k, pos in enumerate(isym):
                ind[pos] = indsym_ordered[k]
        sign = 1
        for isym in self._antisym:
            indsym = []
            for pos in isym:
                indsym.append(ind[pos])
            # Returns zero if some index appears twice:
            if len(indsym) != len(set(indsym)):
                return (0, None)
            # From here, all the indices in indsym are distinct and we need
            # to determine whether they form an even permutation of their
            # ordered series
            indsym_ordered = sorted(indsym)
            for k, pos in enumerate(isym):
                ind[pos] = indsym_ordered[k]
            if indsym_ordered != indsym:
                # Permutation linking indsym_ordered to indsym:
                #  (the +1 is required to fulfill the convention of Permutation)
                perm = [indsym.index(i) +1 for i in indsym_ordered]
                #c# print "indsym_ordered, indsym: ", indsym_ordered, indsym
                #c# print "Permutation: ", Permutation(perm), " signature = ",  \
                #c#     Permutation(perm).signature()
                sign *= Permutation(perm).signature()
        ind = tuple(ind)
        return (sign, ind)

    def __getitem__(self, args):
        r"""
        Return the component corresponding to the given indices.

        INPUT:

        - ``args`` -- list of indices (possibly a single integer if
          self is a 1-index object) or the character ``:`` for the full list
          of components

        OUTPUT:

        - the component corresponding to ``args`` or, if ``args`` = ``:``,
          the full list of components, in the form ``T[i][j]...`` for the components
          `T_{ij...}` (for a 2-indices object, a matrix is returned).

        EXAMPLES::

            sage: from sage.tensor.modules.comp import CompWithSym
            sage: c = CompWithSym(ZZ, [1,2,3], 4, sym=(0,1), antisym=(2,3))
            sage: c.__getitem__((0,1,1,2)) # uninitialized components are zero
            0
            sage: c[0,1,1,2] = 5
            sage: c.__getitem__((0,1,1,2))
            5
            sage: c.__getitem__((1,0,1,2))
            5
            sage: c.__getitem__((0,1,2,1))
            -5
            sage: c[0,1,2,1]
            -5

        """
        no_format = self._output_formatter is None
        format_type = None # default value, possibly redefined below
        if isinstance(args, list):  # case of [[...]] syntax
            no_format = True
            if isinstance(args[0], slice):
                indices = args[0]
            elif isinstance(args[0], (tuple, list)): # to ensure equivalence between
                indices = args[0]           # [[(i,j,...)]] or [[[i,j,...]]] and [[i,j,...]]
            else:
                indices = tuple(args)
        else:
            # Determining from the input the list of indices and the format
            if isinstance(args, (int, Integer, slice)):
                indices = args
            elif isinstance(args[0], slice):
                indices = args[0]
                if len(args) == 2:
                    format_type = args[1]
            elif len(args) == self._nid:
                indices = args
            else:
                format_type = args[-1]
                indices = args[:-1]
        if isinstance(indices, slice):
            return self._get_list(indices, no_format, format_type)
        else:
            sign, ind = self._ordered_indices(indices)
            if (sign == 0) or (ind not in self._comp): # the value is zero:
                if no_format:
                    return self._ring.zero()
                elif format_type is None:
                    return self._output_formatter(self._ring.zero())
                else:
                    return self._output_formatter(self._ring.zero(),
                                                 format_type)
            else: # non zero value
                if no_format:
                    if sign == 1:
                        return self._comp[ind]
                    else: # sign = -1
                        return -self._comp[ind]
                elif format_type is None:
                    if sign == 1:
                        return self._output_formatter(self._comp[ind])
                    else: # sign = -1
                        return self._output_formatter(-self._comp[ind])
                else:
                    if sign == 1:
                        return self._output_formatter(
                                                 self._comp[ind], format_type)
                    else: # sign = -1
                        return self._output_formatter(
                                                -self._comp[ind], format_type)

    def __setitem__(self, args, value):
        r"""
        Sets the component corresponding to the given indices.

        INPUT:

        - ``args`` -- list of indices (possibly a single integer if
          self is a 1-index object) ; if ``[:]`` is provided, all the
          components are set
        - ``value`` -- the value to be set or a list of values if
          ``args = [:]``

        EXAMPLES::

            sage: from sage.tensor.modules.comp import CompWithSym
            sage: c = CompWithSym(ZZ, [1,2,3], 2, sym=(0,1))
            sage: c.__setitem__((1,2), 5)
            sage: c[:]
            [0 0 0]
            [0 0 5]
            [0 5 0]
            sage: c = CompWithSym(ZZ, [1,2,3], 2, antisym=(0,1))
            sage: c.__setitem__((1,2), 5)
            sage: c[:]
            [ 0  0  0]
            [ 0  0  5]
            [ 0 -5  0]
            sage: c.__setitem__((2,2), 5)
            Traceback (most recent call last):
            ...
            ValueError: by antisymmetry, the component cannot have a nonzero value for the indices (2, 2)

        """
        format_type = None # default value, possibly redefined below
        if isinstance(args, list):  # case of [[...]] syntax
            if isinstance(args[0], slice):
                indices = args[0]
            elif isinstance(args[0], (tuple, list)): # to ensure equivalence between
                indices = args[0]           # [[(i,j,...)]] or [[[i,j,...]]] and [[i,j,...]]
            else:
                indices = tuple(args)
        else:
            # Determining from the input the list of indices and the format
            if isinstance(args, (int, Integer, slice)):
                indices = args
            elif isinstance(args[0], slice):
                indices = args[0]
                if len(args) == 2:
                    format_type = args[1]
            elif len(args) == self._nid:
                indices = args
            else:
                format_type = args[-1]
                indices = args[:-1]
        if isinstance(indices, slice):
            self._set_list(indices, format_type, value)
        else:
            sign, ind = self._ordered_indices(indices)
            if sign == 0:
                if value != 0:
                    raise ValueError("by antisymmetry, the component cannot " +
                                     "have a nonzero value for the indices " +
                                     str(indices))
                if ind in self._comp:
                    del self._comp[ind]  # zero values are not stored
            elif value == 0:
                if ind in self._comp:
                    del self._comp[ind]  # zero values are not stored
            else:
                if format_type is None:
                    if sign == 1:
                        self._comp[ind] = self._ring(value)
                    else:   # sign = -1
                        self._comp[ind] = -self._ring(value)
                else:
                    if sign == 1:
                        self._comp[ind] = self._ring({format_type: value})
                    else:   # sign = -1
                        self._comp[ind] = -self._ring({format_type: value})

    def swap_adjacent_indices(self, pos1, pos2, pos3):
        r"""
        Swap two adjacent sets of indices.

        This method is essentially required to reorder the covariant and
        contravariant indices in the computation of a tensor product.

        The symmetries are preserved and the corresponding indices are adjusted
        consequently.

        INPUT:

        - ``pos1`` -- position of the first index of set 1 (with the convention
          position=0 for the first slot)
        - ``pos2`` -- position of the first index of set 2 = 1 + position of
          the last index of set 1 (since the two sets are adjacent)
        - ``pos3`` -- 1 + position of the last index of set 2

        OUTPUT:

        - Components with index set 1 permuted with index set 2.

        EXAMPLES:

        Swap of the index in position 0 with the pair of indices in position
        (1,2) in a set of components antisymmetric with respect to the indices
        in position (1,2)::

            sage: from sage.tensor.modules.comp import CompWithSym
            sage: V = VectorSpace(QQ, 3)
            sage: c = CompWithSym(QQ, V.basis(), 3, antisym=(1,2))
            sage: c[0,0,1], c[0,0,2], c[0,1,2] = (1,2,3)
            sage: c[1,0,1], c[1,0,2], c[1,1,2] = (4,5,6)
            sage: c[2,0,1], c[2,0,2], c[2,1,2] = (7,8,9)
            sage: c[:]
            [[[0, 1, 2], [-1, 0, 3], [-2, -3, 0]],
             [[0, 4, 5], [-4, 0, 6], [-5, -6, 0]],
             [[0, 7, 8], [-7, 0, 9], [-8, -9, 0]]]
            sage: c1 = c.swap_adjacent_indices(0,1,3)
            sage: c._antisym   # c is antisymmetric with respect to the last pair of indices...
            [(1, 2)]
            sage: c1._antisym  #...while c1 is antisymmetric with respect to the first pair of indices
            [(0, 1)]
            sage: c[0,1,2]
            3
            sage: c1[1,2,0]
            3
            sage: c1[2,1,0]
            -3

        """
        result = self._new_instance()
        # The symmetries:
        lpos = range(self._nid)
        new_lpos = lpos[:pos1] + lpos[pos2:pos3] + lpos[pos1:pos2] + lpos[pos3:]
        result._sym = []
        for s in self._sym:
            new_s = [new_lpos.index(pos) for pos in s]
            result._sym.append(tuple(sorted(new_s)))
        result._antisym = []
        for s in self._antisym:
            new_s = [new_lpos.index(pos) for pos in s]
            result._antisym.append(tuple(sorted(new_s)))
        # The values:
        for ind, val in self._comp.iteritems():
            new_ind = ind[:pos1] + ind[pos2:pos3] + ind[pos1:pos2] + ind[pos3:]
            result[new_ind] = val
        return result

    def __add__(self, other):
        r"""
        Component addition.

        INPUT:

        - ``other`` -- components of the same number of indices and defined
          on the same frame as ``self``

        OUTPUT:

        - components resulting from the addition of ``self`` and ``other``

        EXAMPLES::

            sage: from sage.tensor.modules.comp import CompWithSym
            sage: a = CompWithSym(ZZ, [1,2,3], 2, sym=(0,1))
            sage: a[0,1], a[1,2] = 4, 5
            sage: b = CompWithSym(ZZ, [1,2,3], 2, sym=(0,1))
            sage: b[0,1], b[2,2] = 2, -3
            sage: s = a.__add__(b) ; s  # the symmetry is kept
            2-indices components w.r.t. [1, 2, 3], with symmetry on the index positions (0, 1)
            sage: s[:]
            [ 0  6  0]
            [ 6  0  5]
            [ 0  5 -3]
            sage: s == a + b
            True
            sage: c = CompWithSym(ZZ, [1,2,3], 2, antisym=(0,1))
            sage: c[0,1], c[0,2] = 3, 7
            sage: s = a.__add__(c) ; s  # the symmetry is lost
            2-indices components w.r.t. [1, 2, 3]
            sage: s[:]
            [ 0  7  7]
            [ 1  0  5]
            [-7  5  0]

        """
        if other == 0:
            return +self
        if not isinstance(other, Components):
            raise TypeError("the second argument for the addition must be a " +
                            "an instance of Components")
        if other._frame != self._frame:
            raise ValueError("the two sets of components are not defined on " +
                             "the same frame")
        if other._nid != self._nid:
            raise ValueError("the two sets of components do not have the " +
                             "same number of indices")
        if other._sindex != self._sindex:
            raise ValueError("the two sets of components do not have the " +
                             "same starting index")
        if isinstance(other, CompWithSym):
            # Are the symmetries of the same type ?
            diff_sym = set(self._sym).symmetric_difference(set(other._sym))
            diff_antisym = \
                set(self._antisym).symmetric_difference(set(other._antisym))
            if diff_sym == set() and diff_antisym == set():
                # The symmetries/antisymmetries are identical:
                result = self.copy()
                for ind, val in other._comp.iteritems():
                    result[[ind]] += val
                return result
            else:
                # The symmetries/antisymmetries are different: only the
                # common ones are kept
                common_sym = []
                for isym in self._sym:
                    for osym in other._sym:
                        com = tuple(set(isym).intersection(set(osym)))
                        if len(com) > 1:
                            common_sym.append(com)
                common_antisym = []
                for isym in self._antisym:
                    for osym in other._antisym:
                        com = tuple(set(isym).intersection(set(osym)))
                        if len(com) > 1:
                            common_antisym.append(com)
                if common_sym != [] or common_antisym != []:
                    result = CompWithSym(self._ring, self._frame, self._nid,
                                         self._sindex, self._output_formatter,
                                         common_sym, common_antisym)
                else:
                    # no common symmetry -> the result is a generic Components:
                    result = Components(self._ring, self._frame, self._nid,
                                        self._sindex, self._output_formatter)
        else:
            # other has no symmetry at all:
            result = Components(self._ring, self._frame, self._nid,
                                self._sindex, self._output_formatter)
        for ind in result.non_redundant_index_generator():
            result[[ind]] = self[[ind]] + other[[ind]]
        return result


    def __mul__(self, other):
        r"""
        Component tensor product.

        INPUT:

        - ``other`` -- components, on the same frame as ``self``

        OUTPUT:

        - the tensor product of ``self`` by ``other``

        EXAMPLES::

            sage: from sage.tensor.modules.comp import CompWithSym
            sage: a = CompWithSym(ZZ, [1,2,3], 2, sym=(0,1))
            sage: a[0,1], a[1,2] = 4, 5
            sage: b = CompWithSym(ZZ, [1,2,3], 2, sym=(0,1))
            sage: b[0,1], b[2,2] = 2, -3
            sage: s1 = a.__mul__(b) ; s1
            4-indices components w.r.t. [1, 2, 3], with symmetry on the index positions (0, 1), with symmetry on the index positions (2, 3)
            sage: s1[1,0,0,1]
            8
            sage: s1[1,0,0,1] == a[1,0] * b[0,1]
            True
            sage: s1 == a*b
            True
            sage: c = CompWithSym(ZZ, [1,2,3], 2, antisym=(0,1))
            sage: c[0,1], c[0,2] = 3, 7
            sage: s2 = a.__mul__(c) ; s2
            4-indices components w.r.t. [1, 2, 3], with symmetry on the index positions (0, 1), with antisymmetry on the index positions (2, 3)
            sage: s2[1,0,2,0]
            -28
            sage: s2[1,0,2,0] == a[1,0] * c[2,0]
            True
            sage: s2 == a*c
            True

        Parallel computation::

            sage: Parallelism().set('tensor', nproc=2)
            sage: Parallelism().get('tensor')
            2
            sage: s1_par = a.__mul__(b) ; s1_par
            4-indices components w.r.t. [1, 2, 3], with symmetry on the index positions (0, 1), with symmetry on the index positions (2, 3)
            sage: s1_par[1,0,0,1]
            8
            sage: s1_par == s1
            True
            sage: s2_par = a.__mul__(c) ; s2_par
            4-indices components w.r.t. [1, 2, 3], with symmetry on the index positions (0, 1), with antisymmetry on the index positions (2, 3)
            sage: s2_par[1,0,2,0]
            -28
            sage: s2_par == s2
            True
            sage: Parallelism().set('tensor', nproc=1)  # switch off parallelization

        Parallel computation::
            sage: set_nproc(2);print get_nproc()
            2
            sage: s = a.__mul__(b) ; s
            4-indices components w.r.t. [1, 2, 3], with symmetry on the index positions (0, 1), with symmetry on the index positions (2, 3)
            sage: s[1,0,0,1]
            8
            sage: s[1,0,0,1] == a[1,0] * b[0,1]
            True
            sage: s == a*b
            True
            sage: s = a.__mul__(c) ; s
            4-indices components w.r.t. [1, 2, 3], with symmetry on the index positions (0, 1), with antisymmetry on the index positions (2, 3)
            sage: s[1,0,2,0]
            -28
            sage: s[1,0,2,0] == a[1,0] * c[2,0]
            True
            sage: s == a*c
            True
            sage: set_nproc(1);print get_nproc()
            1

        """
        if not isinstance(other, Components):
            raise TypeError("the second argument for the tensor product " +
                            "be an instance of Components")
        if other._frame != self._frame:
            raise ValueError("the two sets of components are not defined on " +
                             "the same frame")
        if other._sindex != self._sindex:
            raise ValueError("the two sets of components do not have the " +
                             "same starting index")
        marco_t0 = time.time()
        sym = list(self._sym)
        antisym = list(self._antisym)
        if isinstance(other, CompWithSym):
            if other._sym != []:
                for s in other._sym:
                    ns = tuple(s[i]+self._nid for i in range(len(s)))
                    sym.append(ns)
            if other._antisym != []:
                for s in other._antisym:
                    ns = tuple(s[i]+self._nid for i in range(len(s)))
                    antisym.append(ns)
        result = CompWithSym(self._ring, self._frame, self._nid + other._nid,
                             self._sindex, self._output_formatter, sym, antisym)


<<<<<<< HEAD
        if Parallelism().get('tensor') != 1 :
            nproc = Parallelism().get('tensor')
=======
        if TensorParallelCompute()._use_paral :
            nproc = TensorParallelCompute()._nproc
>>>>>>> 7c9cfd09
            lol = lambda lst, sz: [lst[i:i+sz] for i in range(0, len(lst), sz)]

            ind_list = [ ind for ind, ocomp  in self._comp.iteritems()]
            ind_step = max(1,int(len(ind_list)/nproc))
            local_list = lol(ind_list,ind_step)

            # definition of the list of input parameters
            listParalInput = [(self,other,ind_part) for ind_part in local_list]

            @parallel(p_iter='multiprocessing',ncpus=nproc)
            def paral_mul(a,b,local_list_ind):
                partial = []
                for ind in local_list_ind:
                    for ind_o, val_o in b._comp.iteritems():
                        partial.append([ind + ind_o,a._comp[ind]*val_o])
                return partial

            for ii,val in paral_mul(listParalInput):
                for jj in val:
                    result._comp[jj[0]] = jj[1]
        else:
            for ind_s, val_s in self._comp.iteritems():
                for ind_o, val_o in other._comp.iteritems():
                    result._comp[ind_s + ind_o] = val_s * val_o
<<<<<<< HEAD

=======
        #print time mul (sym) :",time.time()-marco_t0
>>>>>>> 7c9cfd09
        return result


    def trace(self, pos1, pos2):
        r"""
        Index contraction, taking care of the symmetries.

        INPUT:

        - ``pos1`` -- position of the first index for the contraction (with
          the convention position=0 for the first slot)
        - ``pos2`` -- position of the second index for the contraction

        OUTPUT:

        - set of components resulting from the (pos1, pos2) contraction

        EXAMPLES:

        Self-contraction of symmetric 2-indices components::

            sage: from sage.tensor.modules.comp import Components, CompWithSym, \
            ....:   CompFullySym, CompFullyAntiSym
            sage: V = VectorSpace(QQ, 3)
            sage: a = CompFullySym(QQ, V.basis(), 2)
            sage: a[:] = [[1,2,3],[2,4,5],[3,5,6]]
            sage: a.trace(0,1)
            11
            sage: a[0,0] + a[1,1] + a[2,2]
            11

        Self-contraction of antisymmetric 2-indices components::

            sage: b = CompFullyAntiSym(QQ, V.basis(), 2)
            sage: b[0,1], b[0,2], b[1,2] = (3, -2, 1)
            sage: b.trace(0,1)  # must be zero by antisymmetry
            0

        Self-contraction of 3-indices components with one symmetry::

            sage: v = Components(QQ, V.basis(), 1)
            sage: v[:] = (-2, 4, -8)
            sage: c = v*b ; c
            3-indices components w.r.t. [
            (1, 0, 0),
            (0, 1, 0),
            (0, 0, 1)
            ], with antisymmetry on the index positions (1, 2)
            sage: s = c.trace(0,1) ; s
            1-index components w.r.t. [
            (1, 0, 0),
            (0, 1, 0),
            (0, 0, 1)
            ]
            sage: s[:]
            [-28, 2, 8]
            sage: [sum(v[k]*b[k,i] for k in range(3)) for i in range(3)] # check
            [-28, 2, 8]
            sage: s = c.trace(1,2) ; s
            1-index components w.r.t. [
            (1, 0, 0),
            (0, 1, 0),
            (0, 0, 1)
            ]
            sage: s[:] # is zero by antisymmetry
            [0, 0, 0]
            sage: c = b*v ; c
            3-indices components w.r.t. [
            (1, 0, 0),
            (0, 1, 0),
            (0, 0, 1)
            ], with antisymmetry on the index positions (0, 1)
            sage: s = c.trace(0,1)
            sage: s[:]  # is zero by antisymmetry
            [0, 0, 0]
            sage: s = c.trace(1,2) ; s[:]
            [28, -2, -8]
            sage: [sum(b[i,k]*v[k] for k in range(3)) for i in range(3)]  # check
            [28, -2, -8]

        Self-contraction of 4-indices components with two symmetries::

            sage: c = a*b ; c
            4-indices components w.r.t. [
            (1, 0, 0),
            (0, 1, 0),
            (0, 0, 1)
            ], with symmetry on the index positions (0, 1), with antisymmetry on the index positions (2, 3)
            sage: s = c.trace(0,1) ; s  # the symmetry on (0,1) is lost:
            Fully antisymmetric 2-indices components w.r.t. [
            (1, 0, 0),
            (0, 1, 0),
            (0, 0, 1)
            ]
            sage: s[:]
            [  0  33 -22]
            [-33   0  11]
            [ 22 -11   0]
            sage: [[sum(c[k,k,i,j] for k in range(3)) for j in range(3)] for i in range(3)]  # check
            [[0, 33, -22], [-33, 0, 11], [22, -11, 0]]
            sage: s = c.trace(1,2) ; s  # both symmetries are lost by this contraction
            2-indices components w.r.t. [
            (1, 0, 0),
            (0, 1, 0),
            (0, 0, 1)
            ]
            sage: s[:]
            [ 0  0  0]
            [-2  1  0]
            [-3  3 -1]
            sage: [[sum(c[i,k,k,j] for k in range(3)) for j in range(3)] for i in range(3)]  # check
            [[0, 0, 0], [-2, 1, 0], [-3, 3, -1]]

        """
        if self._nid < 2:
            raise TypeError("contraction can be perfomed only on " +
                            "components with at least 2 indices")
        if pos1 < 0 or pos1 > self._nid - 1:
            raise IndexError("pos1 out of range")
        if pos2 < 0 or pos2 > self._nid - 1:
            raise IndexError("pos2 out of range")
        if pos1 == pos2:
            raise IndexError("the two positions must differ for the " +
                             "contraction to take place")
        si = self._sindex
        nsi = si + self._dim
        if self._nid == 2:
            res = 0
            for i in range(si, nsi):
                res += self[[i,i]]
            return res
        else:
            # More than 2 indices
            if pos1 > pos2:
                pos1, pos2 = (pos2, pos1)
            # Determination of the remaining symmetries:
            sym_res = list(self._sym)
            for isym in self._sym:
                isym_res = list(isym)
                if pos1 in isym:
                    isym_res.remove(pos1)
                if pos2 in isym:
                    isym_res.remove(pos2)
                if len(isym_res) < 2:       # the symmetry is lost
                    sym_res.remove(isym)
                else:
                    sym_res[sym_res.index(isym)] = tuple(isym_res)
            antisym_res = list(self._antisym)
            for isym in self._antisym:
                isym_res = list(isym)
                if pos1 in isym:
                    isym_res.remove(pos1)
                if pos2 in isym:
                    isym_res.remove(pos2)
                if len(isym_res) < 2:       # the symmetry is lost
                    antisym_res.remove(isym)
                else:
                    antisym_res[antisym_res.index(isym)] = tuple(isym_res)
            # Shift of the index positions to take into account the
            # suppression of 2 indices:
            max_sym = 0
            for k in range(len(sym_res)):
                isym_res = []
                for pos in sym_res[k]:
                    if pos < pos1:
                        isym_res.append(pos)
                    elif pos < pos2:
                        isym_res.append(pos-1)
                    else:
                        isym_res.append(pos-2)
                max_sym = max(max_sym, len(isym_res))
                sym_res[k] = tuple(isym_res)
            max_antisym = 0
            for k in range(len(antisym_res)):
                isym_res = []
                for pos in antisym_res[k]:
                    if pos < pos1:
                        isym_res.append(pos)
                    elif pos < pos2:
                        isym_res.append(pos-1)
                    else:
                        isym_res.append(pos-2)
                max_antisym = max(max_antisym, len(isym_res))
                antisym_res[k] = tuple(isym_res)
            # Construction of the appropriate object in view of the
            # remaining symmetries:
            nid_res = self._nid - 2
            if max_sym == 0 and max_antisym == 0:
                result = Components(self._ring, self._frame, nid_res, self._sindex,
                                    self._output_formatter)
            elif max_sym == nid_res:
                result = CompFullySym(self._ring, self._frame, nid_res,
                                      self._sindex, self._output_formatter)
            elif max_antisym == nid_res:
                result = CompFullyAntiSym(self._ring, self._frame, nid_res,
                                          self._sindex, self._output_formatter)
            else:
                result = CompWithSym(self._ring, self._frame, nid_res,
                                     self._sindex, self._output_formatter,
                                     sym=sym_res, antisym=antisym_res)
            # The contraction itself:
            for ind_res in result.non_redundant_index_generator():
                ind = list(ind_res)
                ind.insert(pos1, 0)
                ind.insert(pos2, 0)
                res = 0
                for i in range(si, nsi):
                    ind[pos1] = i
                    ind[pos2] = i
                    res += self[[ind]]
                result[[ind_res]] = res
            return result


    def non_redundant_index_generator(self):
        r"""
        Generator of indices, with only ordered indices in case of symmetries,
        so that only non-redundant indices are generated.

        OUTPUT:

        - an iterable index

        EXAMPLES:

        Indices on a 2-dimensional space::

            sage: from sage.tensor.modules.comp import Components, CompWithSym, \
            ...    CompFullySym, CompFullyAntiSym
            sage: V = VectorSpace(QQ, 2)
            sage: c = CompFullySym(QQ, V.basis(), 2)
            sage: for ind in c.non_redundant_index_generator(): print ind,
            (0, 0) (0, 1) (1, 1)
            sage: c = CompFullySym(QQ, V.basis(), 2, start_index=1)
            sage: for ind in c.non_redundant_index_generator(): print ind,
            (1, 1) (1, 2) (2, 2)
            sage: c = CompFullyAntiSym(QQ, V.basis(), 2)
            sage: for ind in c.non_redundant_index_generator(): print ind,
            (0, 1)

        Indices on a 3-dimensional space::

            sage: V = VectorSpace(QQ, 3)
            sage: c = CompFullySym(QQ, V.basis(), 2)
            sage: for ind in c.non_redundant_index_generator(): print ind,
            (0, 0) (0, 1) (0, 2) (1, 1) (1, 2) (2, 2)
            sage: c = CompFullySym(QQ, V.basis(), 2, start_index=1)
            sage: for ind in c.non_redundant_index_generator(): print ind,
            (1, 1) (1, 2) (1, 3) (2, 2) (2, 3) (3, 3)
            sage: c = CompFullyAntiSym(QQ, V.basis(), 2)
            sage: for ind in c.non_redundant_index_generator(): print ind,
            (0, 1) (0, 2) (1, 2)
            sage: c = CompWithSym(QQ, V.basis(), 3, sym=(1,2))  # symmetry on the last two indices
            sage: for ind in c.non_redundant_index_generator(): print ind,
            (0, 0, 0) (0, 0, 1) (0, 0, 2) (0, 1, 1) (0, 1, 2) (0, 2, 2)
             (1, 0, 0) (1, 0, 1) (1, 0, 2) (1, 1, 1) (1, 1, 2) (1, 2, 2)
             (2, 0, 0) (2, 0, 1) (2, 0, 2) (2, 1, 1) (2, 1, 2) (2, 2, 2)
            sage: c = CompWithSym(QQ, V.basis(), 3, antisym=(1,2))  # antisymmetry on the last two indices
            sage: for ind in c.non_redundant_index_generator(): print ind,
            (0, 0, 1) (0, 0, 2) (0, 1, 2) (1, 0, 1) (1, 0, 2) (1, 1, 2)
             (2, 0, 1) (2, 0, 2) (2, 1, 2)
            sage: c = CompFullySym(QQ, V.basis(), 3)
            sage: for ind in c.non_redundant_index_generator(): print ind,
            (0, 0, 0) (0, 0, 1) (0, 0, 2) (0, 1, 1) (0, 1, 2) (0, 2, 2)
             (1, 1, 1) (1, 1, 2) (1, 2, 2) (2, 2, 2)
            sage: c = CompFullyAntiSym(QQ, V.basis(), 3)
            sage: for ind in c.non_redundant_index_generator(): print ind,
            (0, 1, 2)

        Indices on a 4-dimensional space::

            sage: V = VectorSpace(QQ, 4)
            sage: c = Components(QQ, V.basis(), 1)
            sage: for ind in c.non_redundant_index_generator(): print ind,
            (0,) (1,) (2,) (3,)
            sage: c = CompFullyAntiSym(QQ, V.basis(), 2)
            sage: for ind in c.non_redundant_index_generator(): print ind,
            (0, 1) (0, 2) (0, 3) (1, 2) (1, 3) (2, 3)
            sage: c = CompFullyAntiSym(QQ, V.basis(), 3)
            sage: for ind in c.non_redundant_index_generator(): print ind,
            (0, 1, 2) (0, 1, 3) (0, 2, 3) (1, 2, 3)
            sage: c = CompFullyAntiSym(QQ, V.basis(), 4)
            sage: for ind in c.non_redundant_index_generator(): print ind,
            (0, 1, 2, 3)
            sage: c = CompFullyAntiSym(QQ, V.basis(), 5)
            sage: for ind in c.non_redundant_index_generator(): print ind,  # nothing since c is identically zero in this case (for 5 > 4)

        """
        si = self._sindex
        imax = self._dim - 1 + si
        ind = [si for k in range(self._nid)]
        ind_end = [si for k in range(self._nid)]
        ind_end[0] = imax+1
        while ind != ind_end:
            ordered = True
            for isym in self._sym:
                for k in range(len(isym)-1):
                    if ind[isym[k+1]] < ind[isym[k]]:
                        ordered = False
                        break
            for isym in self._antisym:
                for k in range(len(isym)-1):
                    if ind[isym[k+1]] <= ind[isym[k]]:
                        ordered = False
                        break
            if ordered:
                yield tuple(ind)
            ret = 1
            for pos in range(self._nid-1,-1,-1):
                if ind[pos] != imax:
                    ind[pos] += ret
                    ret = 0
                elif ret == 1:
                    if pos == 0:
                        ind[pos] = imax + 1 # end point reached
                    else:
                        ind[pos] = si
                        ret = 1

    def symmetrize(self, *pos):
        r"""
        Symmetrization over the given index positions.

        INPUT:

        - ``pos`` -- list of index positions involved in the
          symmetrization (with the convention ``position=0`` for the first
          slot); if none, the symmetrization is performed over all the indices

        OUTPUT:

        - an instance of :class:`CompWithSym` describing the symmetrized
          components

        EXAMPLES:

        Symmetrization of 3-indices components on a 3-dimensional space::

            sage: from sage.tensor.modules.comp import Components, CompWithSym, \
            ....:   CompFullySym, CompFullyAntiSym
            sage: V = VectorSpace(QQ, 3)
            sage: c = Components(QQ, V.basis(), 3)
            sage: c[:] = [[[1,2,3], [4,5,6], [7,8,9]], [[10,11,12], [13,14,15], [16,17,18]], [[19,20,21], [22,23,24], [25,26,27]]]
            sage: cs = c.symmetrize(0,1) ; cs
            3-indices components w.r.t. [
            (1, 0, 0),
            (0, 1, 0),
            (0, 0, 1)
            ], with symmetry on the index positions (0, 1)
            sage: s = cs.symmetrize() ; s
            Fully symmetric 3-indices components w.r.t. [
            (1, 0, 0),
            (0, 1, 0),
            (0, 0, 1)
            ]
            sage: cs[:], s[:]
            ([[[1, 2, 3], [7, 8, 9], [13, 14, 15]],
              [[7, 8, 9], [13, 14, 15], [19, 20, 21]],
              [[13, 14, 15], [19, 20, 21], [25, 26, 27]]],
             [[[1, 16/3, 29/3], [16/3, 29/3, 14], [29/3, 14, 55/3]],
              [[16/3, 29/3, 14], [29/3, 14, 55/3], [14, 55/3, 68/3]],
              [[29/3, 14, 55/3], [14, 55/3, 68/3], [55/3, 68/3, 27]]])
            sage: s == c.symmetrize() # should be true
            True
            sage: s1 = cs.symmetrize(0,1) ; s1   # should return a copy of cs
            3-indices components w.r.t. [
            (1, 0, 0),
            (0, 1, 0),
            (0, 0, 1)
            ], with symmetry on the index positions (0, 1)
            sage: s1 == cs    # check that s1 is a copy of cs
            True

        Let us now start with a symmetry on the last two indices::

            sage: cs1 = c.symmetrize(1,2) ; cs1
            3-indices components w.r.t. [
            (1, 0, 0),
            (0, 1, 0),
            (0, 0, 1)
            ], with symmetry on the index positions (1, 2)
            sage: s2 = cs1.symmetrize() ; s2
            Fully symmetric 3-indices components w.r.t. [
            (1, 0, 0),
            (0, 1, 0),
            (0, 0, 1)
            ]
            sage: s2 == c.symmetrize()
            True

        Symmetrization alters pre-existing symmetries: let us symmetrize w.r.t.
        the index positions `(1, 2)` a set of components that is symmetric
        w.r.t. the index positions `(0, 1)`::

            sage: cs = c.symmetrize(0,1) ; cs
            3-indices components w.r.t. [
            (1, 0, 0),
            (0, 1, 0),
            (0, 0, 1)
            ], with symmetry on the index positions (0, 1)
            sage: css = cs.symmetrize(1,2)
            sage: css # the symmetry (0,1) has been lost:
            3-indices components w.r.t. [
            (1, 0, 0),
            (0, 1, 0),
            (0, 0, 1)
            ], with symmetry on the index positions (1, 2)
            sage: css[:]
            [[[1, 9/2, 8], [9/2, 8, 23/2], [8, 23/2, 15]],
             [[7, 21/2, 14], [21/2, 14, 35/2], [14, 35/2, 21]],
             [[13, 33/2, 20], [33/2, 20, 47/2], [20, 47/2, 27]]]
            sage: cs[:]
            [[[1, 2, 3], [7, 8, 9], [13, 14, 15]],
             [[7, 8, 9], [13, 14, 15], [19, 20, 21]],
             [[13, 14, 15], [19, 20, 21], [25, 26, 27]]]
            sage: css == c.symmetrize() # css differs from the full symmetrized version
            False
            sage: css.symmetrize() == c.symmetrize() # one has to symmetrize css over all indices to recover it
            True

        Another example of symmetry alteration: symmetrization over `(0, 1)` of
        a 4-indices set of components that is symmetric w.r.t. `(1, 2, 3)`::

            sage: v = Components(QQ, V.basis(), 1)
            sage: v[:] = (-2,1,4)
            sage: a = v*s ; a
            4-indices components w.r.t. [
            (1, 0, 0),
            (0, 1, 0),
            (0, 0, 1)
            ], with symmetry on the index positions (1, 2, 3)
            sage: a1 = a.symmetrize(0,1) ; a1 # the symmetry (1,2,3) has been reduced to (2,3):
            4-indices components w.r.t. [
            (1, 0, 0),
            (0, 1, 0),
            (0, 0, 1)
            ], with symmetry on the index positions (0, 1), with symmetry on the index positions (2, 3)
            sage: a1._sym  # a1 has two distinct symmetries:
            [(0, 1), (2, 3)]
            sage: a[0,1,2,0] == a[0,0,2,1]  # a is symmetric w.r.t. positions 1 and 3
            True
            sage: a1[0,1,2,0] == a1[0,0,2,1] # a1 is not
            False
            sage: a1[0,1,2,0] == a1[1,0,2,0] # but it is symmetric w.r.t. position 0 and 1
            True
            sage: a[0,1,2,0] == a[1,0,2,0] # while a is not
            False

        Partial symmetrization of 4-indices components with an antisymmetry on
        the last two indices::

            sage: a = Components(QQ, V.basis(), 2)
            sage: a[:] = [[-1,2,3], [4,5,-6], [7,8,9]]
            sage: b = CompFullyAntiSym(QQ, V.basis(), 2)
            sage: b[0,1], b[0,2], b[1,2] = (2, 4, 8)
            sage: c = a*b ; c
            4-indices components w.r.t. [
            (1, 0, 0),
            (0, 1, 0),
            (0, 0, 1)
            ], with antisymmetry on the index positions (2, 3)
            sage: s = c.symmetrize(0,1) ; s  # symmetrization on the first two indices
            4-indices components w.r.t. [
            (1, 0, 0),
            (0, 1, 0),
            (0, 0, 1)
            ], with symmetry on the index positions (0, 1), with antisymmetry on the index positions (2, 3)
            sage: s[0,1,2,1] == (c[0,1,2,1] + c[1,0,2,1]) / 2 # check of the symmetrization
            True
            sage: s = c.symmetrize() ; s  # symmetrization over all the indices
            Fully symmetric 4-indices components w.r.t. [
            (1, 0, 0),
            (0, 1, 0),
            (0, 0, 1)
            ]
            sage: s == 0    # the full symmetrization results in zero due to the antisymmetry on the last two indices
            True
            sage: s = c.symmetrize(2,3) ; s
            4-indices components w.r.t. [
            (1, 0, 0),
            (0, 1, 0),
            (0, 0, 1)
            ], with symmetry on the index positions (2, 3)
            sage: s == 0    # must be zero since the symmetrization has been performed on the antisymmetric indices
            True
            sage: s = c.symmetrize(0,2) ; s
            4-indices components w.r.t. [
            (1, 0, 0),
            (0, 1, 0),
            (0, 0, 1)
            ], with symmetry on the index positions (0, 2)
            sage: s != 0  # s is not zero, but the antisymmetry on (2,3) is lost because the position 2 is involved in the new symmetry
            True

        Partial symmetrization of 4-indices components with an antisymmetry on
        the last three indices::

            sage: a = Components(QQ, V.basis(), 1)
            sage: a[:] = (1, -2, 3)
            sage: b = CompFullyAntiSym(QQ, V.basis(), 3)
            sage: b[0,1,2] = 4
            sage: c = a*b ; c
            4-indices components w.r.t. [
            (1, 0, 0),
            (0, 1, 0),
            (0, 0, 1)
            ], with antisymmetry on the index positions (1, 2, 3)
            sage: s = c.symmetrize(0,1) ; s
            4-indices components w.r.t. [
            (1, 0, 0),
            (0, 1, 0),
            (0, 0, 1)
            ], with symmetry on the index positions (0, 1),
               with antisymmetry on the index positions (2, 3)

        Note that the antisymmetry on `(1, 2, 3)` has been reduced to
        `(2, 3)` only::

            sage: s = c.symmetrize(1,2) ; s
            4-indices components w.r.t. [
            (1, 0, 0),
            (0, 1, 0),
            (0, 0, 1)
            ], with symmetry on the index positions (1, 2)
            sage: s == 0 # because (1,2) are involved in the original antisymmetry
            True

        """
        from sage.groups.perm_gps.permgroup_named import SymmetricGroup
        if not pos:
            pos = range(self._nid)
        else:
            if len(pos) < 2:
                raise ValueError("at least two index positions must be given")
            if len(pos) > self._nid:
                raise ValueError("number of index positions larger than the " \
                                 "total number of indices")
        pos = tuple(pos)
        pos_set = set(pos)
        # If the symmetry is already present, there is nothing to do:
        for isym in self._sym:
            if pos_set.issubset(set(isym)):
                return self.copy()
        #
        # Interference of the new symmetry with existing ones:
        #
        sym_res = [pos]  # starting the list of symmetries of the result
        for isym in self._sym:
            inter = pos_set.intersection(set(isym))
            # if len(inter) == len(isym), isym is included in the new symmetry
            # and therefore has not to be included in sym_res
            if len(inter) != len(isym):
                if len(inter) >= 1:
                    # some part of isym is lost
                    isym_set = set(isym)
                    for k in inter:
                        isym_set.remove(k)
                    if len(isym_set) > 1:
                        # some part of isym remains and must be included in sym_res:
                        isym_res = tuple(isym_set)
                        sym_res.append(isym_res)
                else:
                    # case len(inter)=0: no interference: the existing symmetry is
                    # added to the list of symmetries for the result:
                    sym_res.append(isym)
        #
        # Interference of the new symmetry with existing antisymmetries:
        #
        antisym_res = []  # starting the list of antisymmetries of the result
        zero_result = False
        for iasym in self._antisym:
            inter = pos_set.intersection(set(iasym))
            if len(inter) > 1:
                # If at least two of the symmetry indices are already involved
                # in the antisymmetry, the outcome is zero:
                zero_result = True
            elif len(inter) == 1:
                # some piece of antisymmetry is lost
                k = inter.pop()  # the symmetry index position involved in the
                                 # antisymmetry
                iasym_set = set(iasym)
                iasym_set.remove(k)
                if len(iasym_set) > 1:
                    iasym_res = tuple(iasym_set)
                    antisym_res.append(iasym_res)
                # if len(iasym_set) == 1, the antisymmetry is fully lost, it is
                # therefore not appended to antisym_res
            else:
                # case len(inter)=0: no interference: the antisymmetry is
                # added to the list of antisymmetries for the result:
                antisym_res.append(iasym)
        #
        # Creation of the result object
        #
        max_sym = 0
        for isym in sym_res:
            max_sym = max(max_sym, len(isym))
        if max_sym == self._nid:
            result = CompFullySym(self._ring, self._frame, self._nid, self._sindex,
                                  self._output_formatter)
        else:
            result = CompWithSym(self._ring, self._frame, self._nid, self._sindex,
                                 self._output_formatter, sym=sym_res,
                                 antisym=antisym_res)
        if zero_result:
            return result   # since a just created instance is zero
        #
        # Symmetrization
        #
        n_sym = len(pos) # number of indices involved in the symmetry
        sym_group = SymmetricGroup(n_sym)
        for ind in result.non_redundant_index_generator():
            sum = 0
            for perm in sym_group.list():
                # action of the permutation on [0,1,...,n_sym-1]:
                perm_action = map(lambda x: x-1, perm.domain())
                ind_perm = list(ind)
                for k in range(n_sym):
                    ind_perm[pos[perm_action[k]]] = ind[pos[k]]
                sum += self[[ind_perm]]
            result[[ind]] = sum / sym_group.order()
        return result


    def antisymmetrize(self, *pos):
        r"""
        Antisymmetrization over the given index positions.

        INPUT:

        - ``pos`` -- list of index positions involved in the antisymmetrization
          (with the convention ``position=0`` for the first slot); if none, the
          antisymmetrization is performed over all the indices

        OUTPUT:

        - an instance of :class:`CompWithSym` describing the antisymmetrized
          components

        EXAMPLES:

        Antisymmetrization of 3-indices components on a 3-dimensional space::

            sage: from sage.tensor.modules.comp import Components, CompWithSym, \
            ...    CompFullySym, CompFullyAntiSym
            sage: V = VectorSpace(QQ, 3)
            sage: a = Components(QQ, V.basis(), 1)
            sage: a[:] = (-2,1,3)
            sage: b = CompFullyAntiSym(QQ, V.basis(), 2)
            sage: b[0,1], b[0,2], b[1,2] = (4,1,2)
            sage: c = a*b ; c   # tensor product of a by b
            3-indices components w.r.t. [
            (1, 0, 0),
            (0, 1, 0),
            (0, 0, 1)
            ], with antisymmetry on the index positions (1, 2)
            sage: s = c.antisymmetrize() ; s
            Fully antisymmetric 3-indices components w.r.t. [
            (1, 0, 0),
            (0, 1, 0),
            (0, 0, 1)
            ]
            sage: c[:], s[:]
            ([[[0, -8, -2], [8, 0, -4], [2, 4, 0]],
              [[0, 4, 1], [-4, 0, 2], [-1, -2, 0]],
              [[0, 12, 3], [-12, 0, 6], [-3, -6, 0]]],
             [[[0, 0, 0], [0, 0, 7/3], [0, -7/3, 0]],
              [[0, 0, -7/3], [0, 0, 0], [7/3, 0, 0]],
              [[0, 7/3, 0], [-7/3, 0, 0], [0, 0, 0]]])

        Check of the antisymmetrization::

            sage: all(s[i,j,k] == (c[i,j,k]-c[i,k,j]+c[j,k,i]-c[j,i,k]+c[k,i,j]-c[k,j,i])/6
            ....:     for i in range(3) for j in range(3) for k in range(3))
            True

        Antisymmetrization over already antisymmetric indices does not change anything::

            sage: s1 = s.antisymmetrize(1,2) ; s1
            Fully antisymmetric 3-indices components w.r.t. [
            (1, 0, 0),
            (0, 1, 0),
            (0, 0, 1)
            ]
            sage: s1 == s
            True
            sage: c1 = c.antisymmetrize(1,2) ; c1
            3-indices components w.r.t. [
            (1, 0, 0),
            (0, 1, 0),
            (0, 0, 1)
            ], with antisymmetry on the index positions (1, 2)
            sage: c1 == c
            True

        But in general, antisymmetrization may alter previous antisymmetries::

            sage: c2 = c.antisymmetrize(0,1) ; c2  # the antisymmetry (2,3) is lost:
            3-indices components w.r.t. [
            (1, 0, 0),
            (0, 1, 0),
            (0, 0, 1)
            ], with antisymmetry on the index positions (0, 1)
            sage: c2 == c
            False
            sage: c = s*a ; c
            4-indices components w.r.t. [
            (1, 0, 0),
            (0, 1, 0),
            (0, 0, 1)
            ], with antisymmetry on the index positions (0, 1, 2)
            sage: s = c.antisymmetrize(1,3) ; s
            4-indices components w.r.t. [
            (1, 0, 0),
            (0, 1, 0),
            (0, 0, 1)
            ], with antisymmetry on the index positions (1, 3),
               with antisymmetry on the index positions (0, 2)
            sage: s._antisym  # the antisymmetry (0,1,2) has been reduced to (0,2), since 1 is involved in the new antisymmetry (1,3):
            [(1, 3), (0, 2)]

        Partial antisymmetrization of 4-indices components with a symmetry on
        the first two indices::

            sage: a = CompFullySym(QQ, V.basis(), 2)
            sage: a[:] = [[-2,1,3], [1,0,-5], [3,-5,4]]
            sage: b = Components(QQ, V.basis(), 2)
            sage: b[:] = [[1,2,3], [5,7,11], [13,17,19]]
            sage: c = a*b ; c
            4-indices components w.r.t. [
            (1, 0, 0),
            (0, 1, 0),
            (0, 0, 1)
            ], with symmetry on the index positions (0, 1)
            sage: s = c.antisymmetrize(2,3) ; s
            4-indices components w.r.t. [
            (1, 0, 0),
            (0, 1, 0),
            (0, 0, 1)
            ], with symmetry on the index positions (0, 1),
               with antisymmetry on the index positions (2, 3)

        Some check of the antisymmetrization::

            sage: for i in range(3):
            ....:     for j in range(i,3):
            ....:         print (s[2,2,i,j], s[2,2,i,j] == (c[2,2,i,j] - c[2,2,j,i])/2),
            (0, True) (-6, True) (-20, True) (0, True) (-12, True) (0, True)

        The full antisymmetrization results in zero because of the symmetry on the
        first two indices::

            sage: s = c.antisymmetrize() ; s
            Fully antisymmetric 4-indices components w.r.t. [
            (1, 0, 0),
            (0, 1, 0),
            (0, 0, 1)
            ]
            sage: s == 0
            True

        Similarly, the partial antisymmetrization on the first two indices results in zero::

            sage: s = c.antisymmetrize(0,1) ; s
            4-indices components w.r.t. [
            (1, 0, 0),
            (0, 1, 0),
            (0, 0, 1)
            ], with antisymmetry on the index positions (0, 1)
            sage: s == 0
            True

        The partial antisymmetrization on the positions `(0, 2)` destroys
        the symmetry on `(0, 1)`::

            sage: s = c.antisymmetrize(0,2) ; s
            4-indices components w.r.t. [
            (1, 0, 0),
            (0, 1, 0),
            (0, 0, 1)
            ], with antisymmetry on the index positions (0, 2)
            sage: s != 0
            True
            sage: s[0,1,2,1]
            27/2
            sage: s[1,0,2,1]  # the symmetry (0,1) is lost
            -2
            sage: s[2,1,0,1]  # the antisymmetry (0,2) holds
            -27/2

        """
        from sage.groups.perm_gps.permgroup_named import SymmetricGroup
        if not pos:
            pos = range(self._nid)
        else:
            if len(pos) < 2:
                raise ValueError("at least two index positions must be given")
            if len(pos) > self._nid:
                raise ValueError("number of index positions larger than the " \
                                 "total number of indices")
        pos = tuple(pos)
        pos_set = set(pos)
        # If the antisymmetry is already present, there is nothing to do:
        for iasym in self._antisym:
            if pos_set.issubset(set(iasym)):
                return self.copy()
        #
        # Interference of the new antisymmetry with existing ones
        #
        antisym_res = [pos]  # starting the list of symmetries of the result
        for iasym in self._antisym:
            inter = pos_set.intersection(set(iasym))
            # if len(inter) == len(iasym), iasym is included in the new
            # antisymmetry and therefore has not to be included in antisym_res
            if len(inter) != len(iasym):
                if len(inter) >= 1:
                    # some part of iasym is lost
                    iasym_set = set(iasym)
                    for k in inter:
                        iasym_set.remove(k)
                    if len(iasym_set) > 1:
                        # some part of iasym remains and must be included in
                        # antisym_res:
                        iasym_res = tuple(iasym_set)
                        antisym_res.append(iasym_res)
                else:
                    # case len(inter)=0: no interference: the existing
                    # antisymmetry is added to the list of antisymmetries for
                    # the result:
                    antisym_res.append(iasym)
        #
        # Interference of the new antisymmetry with existing symmetries
        #
        sym_res = []  # starting the list of symmetries of the result
        zero_result = False
        for isym in self._sym:
            inter = pos_set.intersection(set(isym))
            if len(inter) > 1:
                # If at least two of the antisymmetry indices are already
                # involved in the symmetry, the outcome is zero:
                zero_result = True
            elif len(inter) == 1:
                # some piece of the symmetry is lost
                k = inter.pop()  # the antisymmetry index position involved in
                                 # the symmetry
                isym_set = set(isym)
                isym_set.remove(k)
                if len(isym_set) > 1:
                    isym_res = tuple(isym_set)
                    sym_res.append(isym_res)
                # if len(isym_set) == 1, the symmetry is fully lost, it is
                # therefore not appended to sym_res
            else:
                # case len(inter)=0: no interference: the symmetry is
                # added to the list of symmetries for the result:
                sym_res.append(isym)
        #
        # Creation of the result object
        #
        max_sym = 0
        for isym in antisym_res:
            max_sym = max(max_sym, len(isym))
        if max_sym == self._nid:
            result = CompFullyAntiSym(self._ring, self._frame, self._nid,
                                      self._sindex, self._output_formatter)
        else:
            result = CompWithSym(self._ring, self._frame, self._nid, self._sindex,
                                 self._output_formatter, sym=sym_res,
                                 antisym=antisym_res)
        if zero_result:
            return result   # since a just created instance is zero
        #
        # Antisymmetrization
        #
        n_sym = len(pos) # number of indices involved in the antisymmetry
        sym_group = SymmetricGroup(n_sym)
        for ind in result.non_redundant_index_generator():
            sum = 0
            for perm in sym_group.list():
                # action of the permutation on [0,1,...,n_sym-1]:
                perm_action = map(lambda x: x-1, perm.domain())
                ind_perm = list(ind)
                for k in range(n_sym):
                    ind_perm[pos[perm_action[k]]] = ind[pos[k]]
                if perm.sign() == 1:
                    sum += self[[ind_perm]]
                else:
                    sum -= self[[ind_perm]]
            result[[ind]] = sum / sym_group.order()
        return result


#******************************************************************************

class CompFullySym(CompWithSym):
    r"""
    Indexed set of ring elements forming some components with respect to a
    given "frame" that are fully symmetric with respect to any permutation
    of the indices.

    The "frame" can be a basis of some vector space or a vector frame on some
    manifold (i.e. a field of bases).
    The stored quantities can be tensor components or non-tensorial quantities.

    INPUT:

    - ``ring`` -- commutative ring in which each component takes its value
    - ``frame`` -- frame with respect to which the components are defined;
      whatever type ``frame`` is, it should have some method ``__len__()``
      implemented, so that ``len(frame)`` returns the dimension, i.e. the size
      of a single index range
    - ``nb_indices`` -- number of indices labeling the components
    - ``start_index`` -- (default: 0) first value of a single index;
      accordingly a component index i must obey
      ``start_index <= i <= start_index + dim - 1``, where ``dim = len(frame)``.
    - ``output_formatter`` -- (default: ``None``) function or unbound
      method called to format the output of the component access
      operator ``[...]`` (method __getitem__); ``output_formatter`` must take
      1 or 2 arguments: the 1st argument must be an instance of ``ring`` and
      the second one, if any, some format specification.

    EXAMPLES:

    Symmetric components with 2 indices on a 3-dimensional space::

        sage: from sage.tensor.modules.comp import CompFullySym, CompWithSym
        sage: V = VectorSpace(QQ, 3)
        sage: c = CompFullySym(QQ, V.basis(), 2)
        sage: c[0,0], c[0,1], c[1,2] = 1, -2, 3
        sage: c[:] # note that c[1,0] and c[2,1] have been updated automatically (by symmetry)
        [ 1 -2  0]
        [-2  0  3]
        [ 0  3  0]

    Internally, only non-redundant and non-zero components are stored::

        sage: c._comp  # random output order of the component dictionary
        {(0, 0): 1, (0, 1): -2, (1, 2): 3}

    Same thing, but with the starting index set to 1::

        sage: c1 = CompFullySym(QQ, V.basis(), 2, start_index=1)
        sage: c1[1,1], c1[1,2], c1[2,3] = 1, -2, 3
        sage: c1[:]
        [ 1 -2  0]
        [-2  0  3]
        [ 0  3  0]

    The values stored in ``c`` and ``c1`` are equal::

        sage: c1[:] == c[:]
        True

    but not ``c`` and ``c1``, since their starting indices differ::

        sage: c1 == c
        False

    Fully symmetric components with 3 indices on a 3-dimensional space::

        sage: a = CompFullySym(QQ, V.basis(), 3)
        sage: a[0,1,2] = 3
        sage: a[:]
        [[[0, 0, 0], [0, 0, 3], [0, 3, 0]],
         [[0, 0, 3], [0, 0, 0], [3, 0, 0]],
         [[0, 3, 0], [3, 0, 0], [0, 0, 0]]]
        sage: a[0,1,0] = 4
        sage: a[:]
        [[[0, 4, 0], [4, 0, 3], [0, 3, 0]],
         [[4, 0, 3], [0, 0, 0], [3, 0, 0]],
         [[0, 3, 0], [3, 0, 0], [0, 0, 0]]]

    The full symmetry is preserved by the arithmetics::

        sage: b = CompFullySym(QQ, V.basis(), 3)
        sage: b[0,0,0], b[0,1,0], b[1,0,2], b[1,2,2] = -2, 3, 1, -5
        sage: s = a + 2*b ; s
        Fully symmetric 3-indices components w.r.t. [
        (1, 0, 0),
        (0, 1, 0),
        (0, 0, 1)
        ]
        sage: a[:], b[:], s[:]
        ([[[0, 4, 0], [4, 0, 3], [0, 3, 0]],
          [[4, 0, 3], [0, 0, 0], [3, 0, 0]],
          [[0, 3, 0], [3, 0, 0], [0, 0, 0]]],
         [[[-2, 3, 0], [3, 0, 1], [0, 1, 0]],
          [[3, 0, 1], [0, 0, 0], [1, 0, -5]],
          [[0, 1, 0], [1, 0, -5], [0, -5, 0]]],
         [[[-4, 10, 0], [10, 0, 5], [0, 5, 0]],
          [[10, 0, 5], [0, 0, 0], [5, 0, -10]],
          [[0, 5, 0], [5, 0, -10], [0, -10, 0]]])

    It is lost if the added object is not fully symmetric::

        sage: b1 = CompWithSym(QQ, V.basis(), 3, sym=(0,1))  # b1 has only symmetry on index positions (0,1)
        sage: b1[0,0,0], b1[0,1,0], b1[1,0,2], b1[1,2,2] = -2, 3, 1, -5
        sage: s = a + 2*b1 ; s  # the result has the same symmetry as b1:
        3-indices components w.r.t. [
        (1, 0, 0),
        (0, 1, 0),
        (0, 0, 1)
        ], with symmetry on the index positions (0, 1)
        sage: a[:], b1[:], s[:]
        ([[[0, 4, 0], [4, 0, 3], [0, 3, 0]],
          [[4, 0, 3], [0, 0, 0], [3, 0, 0]],
          [[0, 3, 0], [3, 0, 0], [0, 0, 0]]],
         [[[-2, 0, 0], [3, 0, 1], [0, 0, 0]],
          [[3, 0, 1], [0, 0, 0], [0, 0, -5]],
          [[0, 0, 0], [0, 0, -5], [0, 0, 0]]],
         [[[-4, 4, 0], [10, 0, 5], [0, 3, 0]],
          [[10, 0, 5], [0, 0, 0], [3, 0, -10]],
          [[0, 3, 0], [3, 0, -10], [0, 0, 0]]])
        sage: s = 2*b1 + a ; s
        3-indices components w.r.t. [
        (1, 0, 0),
        (0, 1, 0),
        (0, 0, 1)
        ], with symmetry on the index positions (0, 1)
        sage: 2*b1 + a == a + 2*b1
        True

    """
    def __init__(self, ring, frame, nb_indices, start_index=0,
                 output_formatter=None):
        r"""
        TEST::

            sage: from sage.tensor.modules.comp import CompFullySym
            sage: C = CompFullySym(ZZ, (1,2,3), 2)
            sage: TestSuite(C).run()

        """
        CompWithSym.__init__(self, ring, frame, nb_indices, start_index,
                             output_formatter, sym=range(nb_indices))

    def _repr_(self):
        r"""
        Return a string representation of ``self``.

        EXAMPLE::

            sage: from sage.tensor.modules.comp import CompFullySym
            sage: CompFullySym(ZZ, (1,2,3), 4)
            Fully symmetric 4-indices components w.r.t. (1, 2, 3)

        """
        return "Fully symmetric " + str(self._nid) + "-indices" + \
              " components w.r.t. " + str(self._frame)

    def _new_instance(self):
        r"""
        Creates a :class:`CompFullySym` instance w.r.t. the same frame,
        and with the same number of indices.

        EXAMPLE::

            sage: from sage.tensor.modules.comp import CompFullySym
            sage: c = CompFullySym(ZZ, (1,2,3), 4)
            sage: c._new_instance()
            Fully symmetric 4-indices components w.r.t. (1, 2, 3)

        """
        return CompFullySym(self._ring, self._frame, self._nid, self._sindex,
                            self._output_formatter)

    def __getitem__(self, args):
        r"""
        Return the component corresponding to the given indices of ``self``.

        INPUT:

        - ``args`` -- list of indices (possibly a single integer if
          self is a 1-index object) or the character ``:`` for the full list
          of components

        OUTPUT:

        - the component corresponding to ``args`` or, if ``args`` = ``:``,
          the full list of components, in the form ``T[i][j]...`` for the
          components `T_{ij...}` (for a 2-indices object, a matrix is returned)

        EXAMPLES::

            sage: from sage.tensor.modules.comp import CompFullySym
            sage: c = CompFullySym(ZZ, (1,2,3), 2)
            sage: c[0,1] = 4
            sage: c.__getitem__((0,1))
            4
            sage: c.__getitem__((1,0))
            4
            sage: c.__getitem__(slice(None))
            [0 4 0]
            [4 0 0]
            [0 0 0]

        """
        no_format = self._output_formatter is None
        format_type = None # default value, possibly redefined below
        if isinstance(args, list):  # case of [[...]] syntax
            no_format = True
            if isinstance(args[0], slice):
                indices = args[0]
            elif isinstance(args[0], (tuple, list)): # to ensure equivalence between
                indices = args[0]           # [[(i,j,...)]] or [[[i,j,...]]] and [[i,j,...]]
            else:
                indices = tuple(args)
        else:
            # Determining from the input the list of indices and the format
            if isinstance(args, (int, Integer, slice)):
                indices = args
            elif isinstance(args[0], slice):
                indices = args[0]
                if len(args) == 2:
                    format_type = args[1]
            elif len(args) == self._nid:
                indices = args
            else:
                format_type = args[-1]
                indices = args[:-1]

        if isinstance(indices, slice):
            return self._get_list(indices, no_format, format_type)

        ind = self._ordered_indices(indices)[1]  # [0]=sign is not used
        if ind in self._comp: # non zero value
            if no_format:
                return self._comp[ind]
            elif format_type is None:
                return self._output_formatter(self._comp[ind])
            else:
                return self._output_formatter(self._comp[ind], format_type)

        # the value is zero
        if no_format:
            return self._ring.zero()
        elif format_type is None:
            return self._output_formatter(self._ring.zero())
        else:
            return self._output_formatter(self._ring.zero(),
                                             format_type)

    def __setitem__(self, args, value):
        r"""
        Sets the component corresponding to the given indices.

        INPUT:

        - ``indices`` -- list of indices (possibly a single integer if
          self is a 1-index object) ; if [:] is provided, all the components
          are set.
        - ``value`` -- the value to be set or a list of values if
          ``args = [:]``

        EXAMPLES::

            sage: from sage.tensor.modules.comp import CompFullySym
            sage: c = CompFullySym(ZZ, (1,2,3), 2)
            sage: c.__setitem__((0,1), 4)
            sage: c[:]
            [0 4 0]
            [4 0 0]
            [0 0 0]
            sage: c.__setitem__((2,1), 5)
            sage: c[:]
            [0 4 0]
            [4 0 5]
            [0 5 0]
            sage: c.__setitem__(slice(None), [[1, 2, 3], [2, 4, 5], [3, 5, 6]])
            sage: c[:]
            [1 2 3]
            [2 4 5]
            [3 5 6]

        """
        format_type = None # default value, possibly redefined below
        if isinstance(args, list):  # case of [[...]] syntax
            if isinstance(args[0], slice):
                indices = args[0]
            elif isinstance(args[0], (tuple, list)): # to ensure equivalence between
                indices = args[0]           # [[(i,j,...)]] or [[[i,j,...]]] and [[i,j,...]]
            else:
                indices = tuple(args)
        else:
            # Determining from the input the list of indices and the format
            if isinstance(args, (int, Integer, slice)):
                indices = args
            elif isinstance(args[0], slice):
                indices = args[0]
                if len(args) == 2:
                    format_type = args[1]
            elif len(args) == self._nid:
                indices = args
            else:
                format_type = args[-1]
                indices = args[:-1]
        if isinstance(indices, slice):
            self._set_list(indices, format_type, value)
        else:
            ind = self._ordered_indices(indices)[1]  # [0]=sign is not used
            if value == 0:
                if ind in self._comp:
                    del self._comp[ind]  # zero values are not stored
            else:
                if format_type is None:
                    self._comp[ind] = self._ring(value)
                else:
                    self._comp[ind] = self._ring({format_type: value})

    def __add__(self, other):
        r"""
        Component addition.

        INPUT:

        - ``other`` -- components of the same number of indices and defined
          on the same frame as ``self``

        OUTPUT:

        - components resulting from the addition of ``self`` and ``other``

        EXAMPLES::

            sage: from sage.tensor.modules.comp import CompFullySym
            sage: a = CompFullySym(ZZ, (1,2,3), 2)
            sage: a[0,1], a[1,2] = 4, 5
            sage: b = CompFullySym(ZZ, (1,2,3), 2)
            sage: b[0,1], b[2,2] = 2, -3
            sage: s = a.__add__(b) ; s  # the symmetry is kept
            Fully symmetric 2-indices components w.r.t. (1, 2, 3)
            sage: s[:]
            [ 0  6  0]
            [ 6  0  5]
            [ 0  5 -3]
            sage: s == a + b
            True
            sage: from sage.tensor.modules.comp import CompFullyAntiSym
            sage: c = CompFullyAntiSym(ZZ, (1,2,3), 2)
            sage: c[0,1], c[0,2] = 3, 7
            sage: s = a.__add__(c) ; s  # the symmetry is lost
            2-indices components w.r.t. (1, 2, 3)
            sage: s[:]
            [ 0  7  7]
            [ 1  0  5]
            [-7  5  0]
            sage: s == a + c
            True

        Parallel computation::

<<<<<<< HEAD
            sage: Parallelism().set('tensor', nproc=2)
            sage: Parallelism().get('tensor')
            2
            sage: s_par = a.__add__(c) ; s_par
=======
            sage: set_nproc(2); print get_nproc()
            2
            sage: s = a.__add__(c) ; s  # the symmetry is lost
>>>>>>> 7c9cfd09
            2-indices components w.r.t. (1, 2, 3)
            sage: s[:]
            [ 0  7  7]
            [ 1  0  5]
            [-7  5  0]
<<<<<<< HEAD
            sage: s_par == s
            True
            sage: Parallelism().set('tensor', nproc=1)  # switch off parallelization
=======
            sage: s == a + c
            True
            sage: set_nproc(1)

>>>>>>> 7c9cfd09

        """
        if other == 0:
            return +self
        if not isinstance(other, Components):
            raise TypeError("the second argument for the addition must be a " +
                            "an instance of Components")
        if isinstance(other, CompFullySym):
            if other._frame != self._frame:
                raise ValueError("the two sets of components are not defined " +
                                 "on the same frame")
            if other._nid != self._nid:
                raise ValueError("the two sets of components do not have the " +
                                 "same number of indices")
            if other._sindex != self._sindex:
                raise ValueError("the two sets of components do not have the " +
                                 "same starting index")

<<<<<<< HEAD
            if Parallelism().get('tensor') != 1 :
                # parallel sum
                result = self._new_instance()
                nproc = Parallelism().get('tensor')
=======
            if TensorParallelCompute()._use_paral :
                # parallel sum
                result = self._new_instance()
                nproc = TensorParallelCompute()._nproc
>>>>>>> 7c9cfd09
                lol = lambda lst, sz: [lst[i:i+sz] for i in range(0, len(lst), sz)]

                ind_list = [ ind for ind, ocomp  in other._comp.iteritems()]
                ind_step = max(1,int(len(ind_list)/nproc/2))
                local_list = lol(ind_list,ind_step)

                # definition of the list of input parameters
                listParalInput = [(self,other,ind_part) for ind_part in local_list]

                @parallel(p_iter='multiprocessing',ncpus=nproc)
                def paral_sum(a,b,local_list_ind):
                    partial = []
                    for ind in local_list_ind:
                        partial.append([ind,a[[ind]]+b[[ind]]])
                    return partial

                for ii,val in paral_sum(listParalInput):
                    for jj in val:
                        result[[jj[0]]] = jj[1]

            else:
                # sequential
                result = self.copy()
                for ind, val in other._comp.iteritems():
                    result[[ind]] += val
            return result
        else:
            return CompWithSym.__add__(self, other)


#******************************************************************************

class CompFullyAntiSym(CompWithSym):
    r"""
    Indexed set of ring elements forming some components with respect to a
    given "frame" that are fully antisymmetric with respect to any permutation
    of the indices.

    The "frame" can be a basis of some vector space or a vector frame on some
    manifold (i.e. a field of bases).
    The stored quantities can be tensor components or non-tensorial quantities.

    INPUT:

    - ``ring`` -- commutative ring in which each component takes its value
    - ``frame`` -- frame with respect to which the components are defined;
      whatever type ``frame`` is, it should have some method ``__len__()``
      implemented, so that ``len(frame)`` returns the dimension, i.e. the size
      of a single index range
    - ``nb_indices`` -- number of indices labeling the components
    - ``start_index`` -- (default: 0) first value of a single index;
      accordingly a component index i must obey
      ``start_index <= i <= start_index + dim - 1``, where ``dim = len(frame)``.
    - ``output_formatter`` -- (default: ``None``) function or unbound
      method called to format the output of the component access
      operator ``[...]`` (method __getitem__); ``output_formatter`` must take
      1 or 2 arguments: the 1st argument must be an instance of ``ring`` and
      the second one, if any, some format specification.

    EXAMPLES:

    Antisymmetric components with 2 indices on a 3-dimensional space::

        sage: from sage.tensor.modules.comp import CompWithSym, CompFullyAntiSym
        sage: V = VectorSpace(QQ, 3)
        sage: c = CompFullyAntiSym(QQ, V.basis(), 2)
        sage: c[0,1], c[0,2], c[1,2] = 3, 1/2, -1
        sage: c[:]  # note that all components have been set according to the antisymmetry
        [   0    3  1/2]
        [  -3    0   -1]
        [-1/2    1    0]

    Internally, only non-redundant and non-zero components are stored::

        sage: c._comp # random output order of the component dictionary
        {(0, 1): 3, (0, 2): 1/2, (1, 2): -1}

    Same thing, but with the starting index set to 1::

        sage: c1 = CompFullyAntiSym(QQ, V.basis(), 2, start_index=1)
        sage: c1[1,2], c1[1,3], c1[2,3] = 3, 1/2, -1
        sage: c1[:]
        [   0    3  1/2]
        [  -3    0   -1]
        [-1/2    1    0]

    The values stored in ``c`` and ``c1`` are equal::

        sage: c1[:] == c[:]
        True

    but not ``c`` and ``c1``, since their starting indices differ::

        sage: c1 == c
        False

    Fully antisymmetric components with 3 indices on a 3-dimensional space::

        sage: a = CompFullyAntiSym(QQ, V.basis(), 3)
        sage: a[0,1,2] = 3  # the only independent component in dimension 3
        sage: a[:]
        [[[0, 0, 0], [0, 0, 3], [0, -3, 0]],
         [[0, 0, -3], [0, 0, 0], [3, 0, 0]],
         [[0, 3, 0], [-3, 0, 0], [0, 0, 0]]]

    Setting a nonzero value incompatible with the antisymmetry results in an
    error::

        sage: a[0,1,0] = 4
        Traceback (most recent call last):
        ...
        ValueError: by antisymmetry, the component cannot have a nonzero value for the indices (0, 1, 0)
        sage: a[0,1,0] = 0   # OK
        sage: a[2,0,1] = 3   # OK

    The full antisymmetry is preserved by the arithmetics::

        sage: b = CompFullyAntiSym(QQ, V.basis(), 3)
        sage: b[0,1,2] = -4
        sage: s = a + 2*b ; s
        Fully antisymmetric 3-indices components w.r.t. [
        (1, 0, 0),
        (0, 1, 0),
        (0, 0, 1)
        ]
        sage: a[:], b[:], s[:]
        ([[[0, 0, 0], [0, 0, 3], [0, -3, 0]],
          [[0, 0, -3], [0, 0, 0], [3, 0, 0]],
          [[0, 3, 0], [-3, 0, 0], [0, 0, 0]]],
         [[[0, 0, 0], [0, 0, -4], [0, 4, 0]],
          [[0, 0, 4], [0, 0, 0], [-4, 0, 0]],
          [[0, -4, 0], [4, 0, 0], [0, 0, 0]]],
         [[[0, 0, 0], [0, 0, -5], [0, 5, 0]],
          [[0, 0, 5], [0, 0, 0], [-5, 0, 0]],
          [[0, -5, 0], [5, 0, 0], [0, 0, 0]]])

    It is lost if the added object is not fully antisymmetric::

        sage: b1 = CompWithSym(QQ, V.basis(), 3, antisym=(0,1))  # b1 has only antisymmetry on index positions (0,1)
        sage: b1[0,1,2] = -4
        sage: s = a + 2*b1 ; s  # the result has the same symmetry as b1:
        3-indices components w.r.t. [
        (1, 0, 0),
        (0, 1, 0),
        (0, 0, 1)
        ], with antisymmetry on the index positions (0, 1)
        sage: a[:], b1[:], s[:]
        ([[[0, 0, 0], [0, 0, 3], [0, -3, 0]],
          [[0, 0, -3], [0, 0, 0], [3, 0, 0]],
          [[0, 3, 0], [-3, 0, 0], [0, 0, 0]]],
         [[[0, 0, 0], [0, 0, -4], [0, 0, 0]],
          [[0, 0, 4], [0, 0, 0], [0, 0, 0]],
          [[0, 0, 0], [0, 0, 0], [0, 0, 0]]],
         [[[0, 0, 0], [0, 0, -5], [0, -3, 0]],
          [[0, 0, 5], [0, 0, 0], [3, 0, 0]],
          [[0, 3, 0], [-3, 0, 0], [0, 0, 0]]])
        sage: s = 2*b1 + a ; s
        3-indices components w.r.t. [
        (1, 0, 0),
        (0, 1, 0),
        (0, 0, 1)
        ], with antisymmetry on the index positions (0, 1)
        sage: 2*b1 + a == a + 2*b1
        True

    """
    def __init__(self, ring, frame, nb_indices, start_index=0,
                 output_formatter=None):
        r"""
        TESTS::

            sage: from sage.tensor.modules.comp import CompFullyAntiSym
            sage: C = CompFullyAntiSym(ZZ, (1,2,3), 2)
            sage: TestSuite(C).run()

        """
        CompWithSym.__init__(self, ring, frame, nb_indices, start_index,
                             output_formatter, antisym=range(nb_indices))

    def _repr_(self):
        r"""
        Return a string representation of ``self``.

        EXAMPLES::

            sage: from sage.tensor.modules.comp import CompFullyAntiSym
            sage: CompFullyAntiSym(ZZ, (1,2,3), 4)
            Fully antisymmetric 4-indices components w.r.t. (1, 2, 3)

        """
        return "Fully antisymmetric " + str(self._nid) + "-indices" + \
               " components w.r.t. " + str(self._frame)

    def _new_instance(self):
        r"""
        Creates a :class:`CompFullyAntiSym` instance w.r.t. the same frame,
        and with the same number of indices.

        EXAMPLE::

            sage: from sage.tensor.modules.comp import CompFullyAntiSym
            sage: c = CompFullyAntiSym(ZZ, (1,2,3), 4)
            sage: c._new_instance()
            Fully antisymmetric 4-indices components w.r.t. (1, 2, 3)

        """
        return CompFullyAntiSym(self._ring, self._frame, self._nid, self._sindex,
                                self._output_formatter)


    def __add__(self, other):
        r"""
        Component addition.

        INPUT:

        - ``other`` -- components of the same number of indices and defined
          on the same frame as ``self``

        OUTPUT:

        - components resulting from the addition of ``self`` and ``other``

        EXAMPLES::

            sage: from sage.tensor.modules.comp import CompFullyAntiSym
            sage: a = CompFullyAntiSym(ZZ, (1,2,3), 2)
            sage: a[0,1], a[1,2] = 4, 5
            sage: b = CompFullyAntiSym(ZZ, (1,2,3), 2)
            sage: b[0,1], b[0,2] = 2, -3
            sage: s = a.__add__(b) ; s  # the antisymmetry is kept
            Fully antisymmetric 2-indices components w.r.t. (1, 2, 3)
            sage: s[:]
            [ 0  6 -3]
            [-6  0  5]
            [ 3 -5  0]
            sage: s == a + b
            True
            sage: from sage.tensor.modules.comp import CompFullySym
            sage: c = CompFullySym(ZZ, (1,2,3), 2)
            sage: c[0,1], c[0,2] = 3, 7
            sage: s = a.__add__(c) ; s  # the antisymmetry is lost
            2-indices components w.r.t. (1, 2, 3)
            sage: s[:]
            [ 0  7  7]
            [-1  0  5]
            [ 7 -5  0]
            sage: s == a + c
            True

        """
        if other == 0:
            return +self
        if not isinstance(other, Components):
            raise TypeError("the second argument for the addition must be a " +
                            "an instance of Components")
        if isinstance(other, CompFullyAntiSym):
            if other._frame != self._frame:
                raise ValueError("the two sets of components are not defined " +
                                 "on the same frame")
            if other._nid != self._nid:
                raise ValueError("the two sets of components do not have the " +
                                 "same number of indices")
            if other._sindex != self._sindex:
                raise ValueError("the two sets of components do not have the " +
                                 "same starting index")
            result = self.copy()
            for ind, val in other._comp.iteritems():
                result[[ind]] += val
            return result
        else:
            return CompWithSym.__add__(self, other)


#******************************************************************************

class KroneckerDelta(CompFullySym):
    r"""
    Kronecker delta `\delta_{ij}`.

    INPUT:

    - ``ring`` -- commutative ring in which each component takes its value
    - ``frame`` -- frame with respect to which the components are defined;
      whatever type ``frame`` is, it should have some method ``__len__()``
      implemented, so that ``len(frame)`` returns the dimension, i.e. the size
      of a single index range
    - ``start_index`` -- (default: 0) first value of a single index;
      accordingly a component index i must obey
      ``start_index <= i <= start_index + dim - 1``, where ``dim = len(frame)``.
    - ``output_formatter`` -- (default: ``None``) function or unbound
      method called to format the output of the component access
      operator ``[...]`` (method ``__getitem__``); ``output_formatter`` must
      take 1 or 2 arguments: the first argument must be an instance of
      ``ring`` and the second one, if any, some format specification

    EXAMPLES:

    The Kronecker delta on a 3-dimensional space::

        sage: from sage.tensor.modules.comp import KroneckerDelta
        sage: V = VectorSpace(QQ,3)
        sage: d = KroneckerDelta(QQ, V.basis()) ; d
        Kronecker delta of size 3x3
        sage: d[:]
        [1 0 0]
        [0 1 0]
        [0 0 1]

    One can read, but not set, the components of a Kronecker delta::

        sage: d[1,1]
        1
        sage: d[1,1] = 2
        Traceback (most recent call last):
        ...
        TypeError: the components of a Kronecker delta cannot be changed

    Examples of use with output formatters::

        sage: d = KroneckerDelta(QQ, V.basis(), output_formatter=Rational.numerical_approx)
        sage: d[:]  # default format (53 bits of precision)
        [ 1.00000000000000 0.000000000000000 0.000000000000000]
        [0.000000000000000  1.00000000000000 0.000000000000000]
        [0.000000000000000 0.000000000000000  1.00000000000000]
        sage: d[:,10] # format = 10 bits of precision
        [ 1.0 0.00 0.00]
        [0.00  1.0 0.00]
        [0.00 0.00  1.0]
        sage: d = KroneckerDelta(QQ, V.basis(), output_formatter=str)
        sage: d[:]
        [['1', '0', '0'], ['0', '1', '0'], ['0', '0', '1']]

    """
    def __init__(self, ring, frame, start_index=0, output_formatter=None):
        r"""
        TEST::

            sage: from sage.tensor.modules.comp import KroneckerDelta
            sage: d = KroneckerDelta(ZZ, (1,2,3))
            sage: TestSuite(d).run()

        """
        CompFullySym.__init__(self, ring, frame, 2, start_index,
                              output_formatter)
        for i in range(self._sindex, self._dim + self._sindex):
            self._comp[(i,i)] = self._ring(1)

    def _repr_(self):
        r"""
        Return a string representation of ``self``.

        EXAMPLE::

            sage: from sage.tensor.modules.comp import KroneckerDelta
            sage: KroneckerDelta(ZZ, (1,2,3))
            Kronecker delta of size 3x3

        """
        n = str(self._dim)
        return "Kronecker delta of size " + n + "x" + n

    def __setitem__(self, args, value):
        r"""
        Should not be used (the components of a Kronecker delta are constant)

        EXAMPLE::

            sage: from sage.tensor.modules.comp import KroneckerDelta
            sage: d = KroneckerDelta(ZZ, (1,2,3))
            sage: d.__setitem__((0,0), 1)
            Traceback (most recent call last):
            ...
            TypeError: the components of a Kronecker delta cannot be changed

        """
        raise TypeError("the components of a Kronecker delta cannot be changed")<|MERGE_RESOLUTION|>--- conflicted
+++ resolved
@@ -250,13 +250,8 @@
 
 from sage.structure.sage_object import SageObject
 from sage.rings.integer import Integer
-<<<<<<< HEAD
 from sage.parallel.decorate import parallel
 from sage.parallel.parallelism import Parallelism
-=======
-from sage.parallel.all import parallel
-from sage.tensor.modules.parallel_utilities import TensorParallelCompute
->>>>>>> 7c9cfd09
 from operator import itemgetter
 import time
 
@@ -1503,7 +1498,6 @@
 
         Parallel computation::
 
-<<<<<<< HEAD
             sage: Parallelism().set('tensor', nproc=2)
             sage: Parallelism().get('tensor')
             2
@@ -1514,18 +1508,6 @@
             sage: s_par == s
             True
             sage: Parallelism().set('tensor', nproc=1)  # switch off parallelization
-=======
-            sage: set_nproc(2); print get_nproc()
-            2
-            sage: s = a.__add__(b) ; s
-            1-index components w.r.t. [1, 2, 3]
-            sage: s[:]
-            [5, 5, 3]
-            sage: s == a+b
-            True
-            sage: set_nproc(1)
->>>>>>> 7c9cfd09
-
         """
         if other == 0:
             return +self
@@ -1544,19 +1526,10 @@
             raise ValueError("the two sets of components do not have the " +
                              "same starting index")
 
-<<<<<<< HEAD
-
         if Parallelism().get('tensor') != 1 :
             # parallel sum
             result = self._new_instance()
             nproc = Parallelism().get('tensor')
-=======
-        marco_t0 = time.time()
-        if TensorParallelCompute()._use_paral :
-            # parallel sum
-            result = self._new_instance()
-            nproc = TensorParallelCompute()._nproc
->>>>>>> 7c9cfd09
             lol = lambda lst, sz: [lst[i:i+sz] for i in range(0, len(lst), sz)]
 
             ind_list = [ ind for ind, ocomp  in other._comp.iteritems()]
@@ -1583,11 +1556,6 @@
 
             for ind, val in other._comp.iteritems():
                 result[[ind]] += val
-<<<<<<< HEAD
-
-=======
-        #print "time add :",time.time()-marco_t0
->>>>>>> 7c9cfd09
         return result
 
     def __radd__(self, other):
@@ -1644,7 +1612,6 @@
 
         Parallel computation::
 
-<<<<<<< HEAD
             sage: Parallelism().set('tensor', nproc=2)
             sage: Parallelism().get('tensor')
             2
@@ -1655,18 +1622,6 @@
             sage: s_par == s
             True
             sage: Parallelism().set('tensor', nproc=1)  # switch off parallelization
-=======
-            sage: set_nproc(2); print get_nproc()
-            2
-            sage: s = a.__sub__(b) ; s
-            1-index components w.r.t. [1, 2, 3]
-            sage: s[:]
-            [-3, -5, -9]
-            sage: s == a - b
-            True
-            sage: set_nproc(1)
->>>>>>> 7c9cfd09
-
         """
         if other == 0:
             return +self
@@ -1730,7 +1685,6 @@
             True
 
         Parallel computation::
-<<<<<<< HEAD
 
             sage: Parallelism().set('tensor', nproc=2)
             sage: Parallelism().get('tensor')
@@ -1744,21 +1698,6 @@
             sage: s_par == s
             True
             sage: Parallelism().set('tensor', nproc=1)  # switch off parallelization
-=======
-            sage: set_nproc(2);print get_nproc()
-            2
-            sage: s = a.__mul__(b) ; s
-            2-indices components w.r.t. [1, 2, 3]
-            sage: s[:]
-            [  4   5   6]
-            [  0   0   0]
-            [-12 -15 -18]
-            sage: s == a*b
-            True
-            sage: set_nproc(1);print get_nproc()
-            1
->>>>>>> 7c9cfd09
-
         """
         if not isinstance(other, Components):
             raise TypeError("the second argument for the tensor product " +
@@ -1795,13 +1734,8 @@
                 # So we use a loop specific to the current case and return the
                 # result:
 
-<<<<<<< HEAD
                 if Parallelism().get('tensor') != 1 :
                     nproc = Parallelism().get('tensor')
-=======
-                if TensorParallelCompute()._use_paral :
-                    nproc = TensorParallelCompute()._nproc
->>>>>>> 7c9cfd09
                     lol = lambda lst, sz: [lst[i:i+sz] for i in range(0, len(lst), sz)]
 
                     ind_list = [ ind for ind  in result.non_redundant_index_generator()]
@@ -1822,10 +1756,6 @@
 
                     for ind in result.non_redundant_index_generator():
                         result[[ind]] = self[[ind[0]]] * self[[ind[1]]]
-<<<<<<< HEAD
-=======
-                    #print "time mul (same) :",time.time()-marco_t0
->>>>>>> 7c9cfd09
                     return result
             else:
                 result = Components(self._ring, self._frame, 2, self._sindex,
@@ -1834,13 +1764,8 @@
             result = Components(self._ring, self._frame, self._nid + other._nid,
                                 self._sindex, self._output_formatter)
 
-<<<<<<< HEAD
         if Parallelism().get('tensor') != 1 :
             nproc = Parallelism().get('tensor')
-=======
-        if TensorParallelCompute()._use_paral :
-            nproc = TensorParallelCompute()._nproc
->>>>>>> 7c9cfd09
             lol = lambda lst, sz: [lst[i:i+sz] for i in range(0, len(lst), sz)]
 
             ind_list = [ ind for ind, ocomp  in self._comp.iteritems()]
@@ -1865,11 +1790,6 @@
             for ind_s, val_s in self._comp.iteritems():
                 for ind_o, val_o in other._comp.iteritems():
                     result._comp[ind_s + ind_o] = val_s * val_o
-<<<<<<< HEAD
-
-=======
-        #print "time mul :",time.time()-marco_t0
->>>>>>> 7c9cfd09
         return result
 
 
@@ -2125,43 +2045,26 @@
 
         Parallel computation::
 
-<<<<<<< HEAD
             sage: Parallelism().set('tensor', nproc=2)
             sage: c_par = a*b ; c_par
-=======
-            sage: set_nproc(2); print get_nproc()
-            2
-            sage: c = a*b ; c
->>>>>>> 7c9cfd09
             3-indices components w.r.t. [
             (1, 0, 0),
             (0, 1, 0),
             (0, 0, 1)
             ]
-<<<<<<< HEAD
             sage: c_par == c
             True
             sage: s_par = c_par.contract(1,2, b, 0,1) ; s_par
-=======
-            sage: s = c.contract(1,2, b, 0,1) ; s
->>>>>>> 7c9cfd09
             1-index components w.r.t. [
             (1, 0, 0),
             (0, 1, 0),
             (0, 0, 1)
             ]
-<<<<<<< HEAD
             sage: s_par[:]
             [-285, 570, 855]
             sage: s_par == s
             True
             sage: Parallelism().set('tensor', nproc=1)  # switch off parallelization
-=======
-            sage: s[:]
-            [-285, 570, 855]
-            sage: set_nproc(1)
-
->>>>>>> 7c9cfd09
 
         Consistency check with :meth:`trace`::
 
@@ -2224,19 +2127,11 @@
             res = 0
 
 
-<<<<<<< HEAD
             if Parallelism().get('tensor') != 1:
                 # parallel contraction to scalar
 
                 # parallel multiplication
                 @parallel(p_iter='multiprocessing',ncpus=Parallelism().get('tensor'))
-=======
-            if TensorParallelCompute()._use_paral:
-                # parallel contraction to scalar
-
-                # parallel multiplication
-                @parallel(p_iter='multiprocessing',ncpus=TensorParallelCompute()._nproc)
->>>>>>> 7c9cfd09
                 def compprod(a,b):
                     return a*b
 
@@ -2366,15 +2261,9 @@
                                     start_index=self._sindex)
         shift_o = self._nid - ncontr
 
-<<<<<<< HEAD
         if Parallelism().get('tensor') != 1:
             # parallel computation
             nproc = Parallelism().get('tensor')
-=======
-        if TensorParallelCompute()._use_paral:
-            # parallel computation
-            nproc = TensorParallelCompute()._nproc
->>>>>>> 7c9cfd09
             lol = lambda lst, sz: [lst[i:i+sz] for i in range(0, len(lst), sz)]
             ind_list = [ind for ind in res.non_redundant_index_generator()]
             ind_step = max(1,int(len(ind_list)/nproc/2))
@@ -3637,13 +3526,8 @@
                              self._sindex, self._output_formatter, sym, antisym)
 
 
-<<<<<<< HEAD
         if Parallelism().get('tensor') != 1 :
             nproc = Parallelism().get('tensor')
-=======
-        if TensorParallelCompute()._use_paral :
-            nproc = TensorParallelCompute()._nproc
->>>>>>> 7c9cfd09
             lol = lambda lst, sz: [lst[i:i+sz] for i in range(0, len(lst), sz)]
 
             ind_list = [ ind for ind, ocomp  in self._comp.iteritems()]
@@ -3668,11 +3552,6 @@
             for ind_s, val_s in self._comp.iteritems():
                 for ind_o, val_o in other._comp.iteritems():
                     result._comp[ind_s + ind_o] = val_s * val_o
-<<<<<<< HEAD
-
-=======
-        #print time mul (sym) :",time.time()-marco_t0
->>>>>>> 7c9cfd09
         return result
 
 
@@ -4924,31 +4803,18 @@
 
         Parallel computation::
 
-<<<<<<< HEAD
             sage: Parallelism().set('tensor', nproc=2)
             sage: Parallelism().get('tensor')
             2
             sage: s_par = a.__add__(c) ; s_par
-=======
-            sage: set_nproc(2); print get_nproc()
-            2
-            sage: s = a.__add__(c) ; s  # the symmetry is lost
->>>>>>> 7c9cfd09
             2-indices components w.r.t. (1, 2, 3)
             sage: s[:]
             [ 0  7  7]
             [ 1  0  5]
             [-7  5  0]
-<<<<<<< HEAD
             sage: s_par == s
             True
             sage: Parallelism().set('tensor', nproc=1)  # switch off parallelization
-=======
-            sage: s == a + c
-            True
-            sage: set_nproc(1)
-
->>>>>>> 7c9cfd09
 
         """
         if other == 0:
@@ -4967,17 +4833,10 @@
                 raise ValueError("the two sets of components do not have the " +
                                  "same starting index")
 
-<<<<<<< HEAD
             if Parallelism().get('tensor') != 1 :
                 # parallel sum
                 result = self._new_instance()
                 nproc = Parallelism().get('tensor')
-=======
-            if TensorParallelCompute()._use_paral :
-                # parallel sum
-                result = self._new_instance()
-                nproc = TensorParallelCompute()._nproc
->>>>>>> 7c9cfd09
                 lol = lambda lst, sz: [lst[i:i+sz] for i in range(0, len(lst), sz)]
 
                 ind_list = [ ind for ind, ocomp  in other._comp.iteritems()]
