= Maxima =

== Description ==

Maxima is a system for the manipulation of symbolic and numerical
expressions, including differentiation, integration, Taylor series,
Laplace transforms, ordinary differential equations, systems of linear
equations, polynomials, and sets, lists, vectors, matrices, and
tensors. Maxima yields high precision numeric results by using exact
fractions, arbitrary precision integers, and variable precision
floating point numbers. Maxima can plot functions and data in two and
three dimensions.

For more information, see the Maxima web site

http://maxima.sourceforge.net

== License ==

Maxima is distributed under the GNU General Public License, with some
export restrictions from the U.S. Department of Energy. See the file
COPYING.

== SPKG Maintainers ==

 * TBD

== Upstream Contact ==

 * The Maxima mailing list - see http://maxima.sourceforge.net/maximalist.html

== Dependencies ==

 * ECL (Embedded Common Lisp)

== Special Update/Build Instructions ==

1. Go to http://sourceforge.net/projects/maxima/files/Maxima-source/
   and download the source tarball maxima-x.y.z.tar.gz.

2. Extract the tarball.

3. In the directory maxima-x.y.z, run the spkg-src script.

4. Compress the directory into a new file maxima-x.y.z.tar.bz2 and
   place it in the upstream/ directory.

5. Make sure the patches still apply cleanly, and update them if
   necessary.

6. Test the resulting package.

Here's what spkg-src does:

 * Removes the unneeded PDF figures from the documentation.

 * Removes the foreign language versions of the info files.

<<<<<<< HEAD
The following patches are applied:
=======
All patch files in the patches/ directory are applied.  Descriptions
of these patches are either in the patch files themselves or below.
>>>>>>> f16112c7

 * 0001-taylor2-Avoid-blowing-the-stack-when-diff-expand-isn.patch:
   Fix for Maxima bug #2520 (abs_integrate fails on abs(sin(x)) and
   abs(cos(x))).  Introduced in Trac #13364 (Upgrade Maxima to
   5.29.1).

 * build-fasl.patch: Build a fasl library for ecl in addition to an
   executable program.  Introduced in Trac #16178 (Build maxima fasl
   without asdf).

 * infodir.patch: Correct the path to the Info directory.  Introduced
   in Trac #11348 (maxima test fails when install tree is moved).

 * matrixexp.patch: Fix matrixexp(matrix([%i*%pi])), which broke after
   Maxima 5.29.1.  Introduced in Trac #13973.

 * maxima.system.patch: Set c::*compile-in-constants* to t.
   Introduced in Trac #11966 (OS X 10.7 Lion: Maxima fails to build).

 * undoing_true_false_printing_patch.patch: Revert an upstream change
   causing '?' to be printed around some words.  Introduced in Trac
   #13364 (Upgrade Maxima to 5.29.1).<|MERGE_RESOLUTION|>--- conflicted
+++ resolved
@@ -56,12 +56,8 @@
 
  * Removes the foreign language versions of the info files.
 
-<<<<<<< HEAD
-The following patches are applied:
-=======
 All patch files in the patches/ directory are applied.  Descriptions
 of these patches are either in the patch files themselves or below.
->>>>>>> f16112c7
 
  * 0001-taylor2-Avoid-blowing-the-stack-when-diff-expand-isn.patch:
    Fix for Maxima bug #2520 (abs_integrate fails on abs(sin(x)) and
